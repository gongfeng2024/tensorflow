--- conflicted
+++ resolved
@@ -181,16 +181,12 @@
 def _prune_relocatable_code_impl(ctx):
     """Clears __nv_relfatbin section containing relocatable device code."""
 
-<<<<<<< HEAD
-    return ctx.attr.input[DefaultInfo]
-=======
     if _cuda_clang == "1":
         # Clang is incompatible with nvprune due to a bug
         # TODO(juanantoniomc): Remove this return when the fix is released.
         # Fix: https://reviews.llvm.org/D135832
         return ctx.attr.input[DefaultInfo]
 
->>>>>>> 0a0ac91c
     if _cuda_version < (11, 3):
         # -no-relocatable-elf not supported, return unpruned input.
         return ctx.attr.input[DefaultInfo]
