#!/bin/bash -x
# Copyright 2015 The TensorFlow Authors. All Rights Reserved.
#
# Licensed under the Apache License, Version 2.0 (the "License");
# you may not use this file except in compliance with the License.
# You may obtain a copy of the License at
#
#     http://www.apache.org/licenses/LICENSE-2.0
#
# Unless required by applicable law or agreed to in writing, software
# distributed under the License is distributed on an "AS IS" BASIS,
# WITHOUT WARRANTIES OR CONDITIONS OF ANY KIND, either express or implied.
# See the License for the specific language governing permissions and
# limitations under the License.
# ==============================================================================

DOWNLOADS_DIR=tensorflow/contrib/makefile/downloads

mkdir ${DOWNLOADS_DIR}

<<<<<<< HEAD
# Grab the current Eigen version name from the Bazel build file
EIGEN_HASH=$(cat eigen.BUILD | grep archive_dir | head -1 | cut -f3 -d- | cut -f1 -d\")
=======
EIGEN_HASH=62a2305d5734
if [ -f eigen.BUILD ]; then
	# Grab the current Eigen version name from the Bazel build file
	EIGEN_HASH=$(cat eigen.BUILD | grep archive_dir | head -1 | cut -f3 -d- | cut -f1 -d\")
fi
>>>>>>> bf83048d

curl "https://bitbucket.org/eigen/eigen/get/${EIGEN_HASH}.tar.gz" \
-o /tmp/eigen-${EIGEN_HASH}.tar.gz
tar xzf /tmp/eigen-${EIGEN_HASH}.tar.gz -C ${DOWNLOADS_DIR}

git clone https://github.com/google/re2.git ${DOWNLOADS_DIR}/re2
git clone https://github.com/google/gemmlowp.git ${DOWNLOADS_DIR}/gemmlowp
git clone https://github.com/google/protobuf.git ${DOWNLOADS_DIR}/protobuf

# JPEG_VERSION=v9a
# curl "http://www.ijg.org/files/jpegsrc.${JPEG_VERSION}.tar.gz" \
# -o /tmp/jpegsrc.${JPEG_VERSION}.tar.gz
# tar xzf /tmp/jpegsrc.${JPEG_VERSION}.tar.gz -C ${DOWNLOADS_DIR}

# PNG_VERSION=v1.2.53
# curl -L "https://github.com/glennrp/libpng/archive/${PNG_VERSION}.zip" \
# -o /tmp/pngsrc.${PNG_VERSION}.zip
# unzip /tmp/pngsrc.${PNG_VERSION}.zip -d ${DOWNLOADS_DIR}<|MERGE_RESOLUTION|>--- conflicted
+++ resolved
@@ -18,31 +18,18 @@
 
 mkdir ${DOWNLOADS_DIR}
 
-<<<<<<< HEAD
 # Grab the current Eigen version name from the Bazel build file
 EIGEN_HASH=$(cat eigen.BUILD | grep archive_dir | head -1 | cut -f3 -d- | cut -f1 -d\")
-=======
-EIGEN_HASH=62a2305d5734
-if [ -f eigen.BUILD ]; then
-	# Grab the current Eigen version name from the Bazel build file
-	EIGEN_HASH=$(cat eigen.BUILD | grep archive_dir | head -1 | cut -f3 -d- | cut -f1 -d\")
-fi
->>>>>>> bf83048d
 
 curl "https://bitbucket.org/eigen/eigen/get/${EIGEN_HASH}.tar.gz" \
 -o /tmp/eigen-${EIGEN_HASH}.tar.gz
 tar xzf /tmp/eigen-${EIGEN_HASH}.tar.gz -C ${DOWNLOADS_DIR}
 
+# Link to the downloaded Eigen library from a permanent directory name, since
+# the downloaded name changes with every version.
+rm -rf ${DOWNLOADS_DIR}/eigen-latest
+ln -s ${DOWNLOADS_DIR}/eigen-eigen-${EIGEN_HASH} ${DOWNLOADS_DIR}/eigen-latest
+
 git clone https://github.com/google/re2.git ${DOWNLOADS_DIR}/re2
 git clone https://github.com/google/gemmlowp.git ${DOWNLOADS_DIR}/gemmlowp
-git clone https://github.com/google/protobuf.git ${DOWNLOADS_DIR}/protobuf
-
-# JPEG_VERSION=v9a
-# curl "http://www.ijg.org/files/jpegsrc.${JPEG_VERSION}.tar.gz" \
-# -o /tmp/jpegsrc.${JPEG_VERSION}.tar.gz
-# tar xzf /tmp/jpegsrc.${JPEG_VERSION}.tar.gz -C ${DOWNLOADS_DIR}
-
-# PNG_VERSION=v1.2.53
-# curl -L "https://github.com/glennrp/libpng/archive/${PNG_VERSION}.zip" \
-# -o /tmp/pngsrc.${PNG_VERSION}.zip
-# unzip /tmp/pngsrc.${PNG_VERSION}.zip -d ${DOWNLOADS_DIR}+git clone https://github.com/google/protobuf.git ${DOWNLOADS_DIR}/protobuf