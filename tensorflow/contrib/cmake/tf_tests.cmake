--- conflicted
+++ resolved
@@ -197,14 +197,11 @@
     # Loading resources in contrib doesn't seem to work on Windows
     "${tensorflow_source_dir}/tensorflow/contrib/tensor_forest/client/random_forest_test.py"
     "${tensorflow_source_dir}/tensorflow/contrib/tensor_forest/python/tensor_forest_test.py"
-<<<<<<< HEAD
     # dask need fix
     "${tensorflow_source_dir}/tensorflow/contrib/learn/python/learn/learn_io/generator_io_test.py"
     "${tensorflow_source_dir}/tensorflow/contrib/learn/python/learn/learn_io/graph_io_test.py"
-=======
     # Test is flaky on Windows GPU builds (b/38283730).
     "${tensorflow_source_dir}/tensorflow/contrib/factorization/python/ops/gmm_test.py"
->>>>>>> 42ca99b5
   )
   if (WIN32)
     set(tf_test_src_py_exclude
