# Copyright 2017 The TensorFlow Authors. All Rights Reserved.
#
# Licensed under the Apache License, Version 2.0 (the "License");
# you may not use this file except in compliance with the License.
# You may obtain a copy of the License at
#
#     http://www.apache.org/licenses/LICENSE-2.0
#
# Unless required by applicable law or agreed to in writing, software
# distributed under the License is distributed on an "AS IS" BASIS,
# WITHOUT WARRANTIES OR CONDITIONS OF ANY KIND, either express or implied.
# See the License for the specific language governing permissions and
# limitations under the License.
# ==============================================================================
# CMake rules for generating the TensorFlow Python bindings.
#
# Known limitations:
# * Generates output in a hard-coded path ${CMAKE_CURRENT_BINARY_DIR}/tf_python.
# * No support for dynamic library loading.
# * Limited support for tf.contrib.
#
# The _pywrap_tensorflow_internal target builds everything.

########################################################
# Resolve installed dependencies
########################################################

# 1. Resolve the installed version of Python (for Python.h and python).
# TODO(mrry): Parameterize the build script to enable Python 3 building.
if(NOT PYTHON_INCLUDE_DIR)
  set(PYTHON_NOT_FOUND false)
  exec_program("${PYTHON_EXECUTABLE}"
    ARGS "-c \"import distutils.sysconfig; print(distutils.sysconfig.get_python_inc())\""
    OUTPUT_VARIABLE PYTHON_INCLUDE_DIR
    RETURN_VALUE PYTHON_NOT_FOUND)
  if(${PYTHON_NOT_FOUND})
    message(FATAL_ERROR
            "Cannot get Python include directory. Is distutils installed?")
  endif(${PYTHON_NOT_FOUND})
endif(NOT PYTHON_INCLUDE_DIR)
FIND_PACKAGE(PythonLibs)

# 2. Resolve the installed version of NumPy (for numpy/arrayobject.h).
if(NOT NUMPY_INCLUDE_DIR)
  set(NUMPY_NOT_FOUND false)
  exec_program("${PYTHON_EXECUTABLE}"
    ARGS "-c \"import numpy; print(numpy.get_include())\""
    OUTPUT_VARIABLE NUMPY_INCLUDE_DIR
    RETURN_VALUE NUMPY_NOT_FOUND)
  if(${NUMPY_NOT_FOUND})
    message(FATAL_ERROR
            "Cannot get NumPy include directory: Is NumPy installed?")
  endif(${NUMPY_NOT_FOUND})
endif(NOT NUMPY_INCLUDE_DIR)


########################################################
# Build the Python directory structure.
########################################################

# TODO(mrry): Configure this to build in a directory other than tf_python/

# Generates the Python protobuf wrappers.
# ROOT_DIR must be absolute; subsequent arguments are interpreted as
# paths of .proto files, and must be relative to ROOT_DIR.
function(RELATIVE_PROTOBUF_GENERATE_PYTHON ROOT_DIR SRCS)
  if(NOT ARGN)
    message(SEND_ERROR "Error: RELATIVE_PROTOBUF_GENERATE_PYTHON() called without any proto files")
    return()
  endif()

  set(${SRCS})
  foreach(FIL ${ARGN})
    set(ABS_FIL ${ROOT_DIR}/${FIL})
    get_filename_component(FIL_WE ${FIL} NAME_WE)
    get_filename_component(FIL_DIR ${ABS_FIL} PATH)
    file(RELATIVE_PATH REL_DIR ${ROOT_DIR} ${FIL_DIR})

    list(APPEND ${SRCS} "${CMAKE_CURRENT_BINARY_DIR}/tf_python/${REL_DIR}/${FIL_WE}_pb2.py")
    add_custom_command(
      OUTPUT "${CMAKE_CURRENT_BINARY_DIR}/tf_python/${REL_DIR}/${FIL_WE}_pb2.py"
      COMMAND ${PROTOBUF_PROTOC_EXECUTABLE}
      ARGS --python_out  ${CMAKE_CURRENT_BINARY_DIR}/tf_python/ -I ${ROOT_DIR} -I ${PROTOBUF_INCLUDE_DIRS} ${ABS_FIL}
      DEPENDS ${PROTOBUF_PROTOC_EXECUTABLE} protobuf
      COMMENT "Running Python protocol buffer compiler on ${FIL}"
      VERBATIM )
  endforeach()
  set(${SRCS} ${${SRCS}} PARENT_SCOPE)
endfunction()

function(RELATIVE_PROTOBUF_GENERATE_CPP SRCS HDRS ROOT_DIR)
  if(NOT ARGN)
    message(SEND_ERROR "Error: RELATIVE_PROTOBUF_GENERATE_CPP() called without any proto files")
    return()
  endif()

  set(${SRCS})
  set(${HDRS})
  foreach(FIL ${ARGN})
    set(ABS_FIL ${ROOT_DIR}/${FIL})
    get_filename_component(FIL_WE ${FIL} NAME_WE)
    get_filename_component(FIL_DIR ${ABS_FIL} PATH)
    file(RELATIVE_PATH REL_DIR ${ROOT_DIR} ${FIL_DIR})

    list(APPEND ${SRCS} "${CMAKE_CURRENT_BINARY_DIR}/${REL_DIR}/${FIL_WE}.pb.cc")
    list(APPEND ${HDRS} "${CMAKE_CURRENT_BINARY_DIR}/${REL_DIR}/${FIL_WE}.pb.h")

    add_custom_command(
      OUTPUT "${CMAKE_CURRENT_BINARY_DIR}/${REL_DIR}/${FIL_WE}.pb.cc"
             "${CMAKE_CURRENT_BINARY_DIR}/${REL_DIR}/${FIL_WE}.pb.h"
      COMMAND  ${PROTOBUF_PROTOC_EXECUTABLE}
      ARGS --cpp_out  ${CMAKE_CURRENT_BINARY_DIR} -I ${ROOT_DIR} ${ABS_FIL} -I ${PROTOBUF_INCLUDE_DIRS}
      DEPENDS ${ABS_FIL} protobuf
      COMMENT "Running C++ protocol buffer compiler on ${FIL}"
      VERBATIM )
  endforeach()

  set_source_files_properties(${${SRCS}} ${${HDRS}} PROPERTIES GENERATED TRUE)
  set(${SRCS} ${${SRCS}} PARENT_SCOPE)
  set(${HDRS} ${${HDRS}} PARENT_SCOPE)
endfunction()

FILE(READ python_protos.txt python_protos)
# Convert file contents into a CMake list (where each element in the list is one line of the file)
STRING(REGEX REPLACE ";" "\\\\;" python_protos "${python_protos}")
STRING(REGEX REPLACE "\n" ";" python_protos "${python_protos}")

foreach(python_proto ${python_protos})
  if(NOT python_proto MATCHES "^\#")
    STRING(REGEX REPLACE " *\#.*" "" python_proto "${python_proto}")
    if(NOT EXISTS "${tensorflow_source_dir}/${python_proto}")
      message(SEND_ERROR "Python proto directory not found: ${python_proto}")
    endif()
    file(GLOB_RECURSE tf_python_protos_src RELATIVE ${tensorflow_source_dir}
        "${tensorflow_source_dir}/${python_proto}/*.proto"
    )
    list(APPEND tf_python_protos_srcs ${tf_python_protos_src})
  endif()
endforeach(python_proto)

RELATIVE_PROTOBUF_GENERATE_PYTHON(
    ${tensorflow_source_dir} PYTHON_PROTO_GENFILES ${tf_python_protos_srcs}
)

FILE(READ python_protos_cc.txt python_protos_cc)
# Convert file contents into a CMake list (where each element in the list is one line of the file)
STRING(REGEX REPLACE ";" "\\\\;" python_protos_cc "${python_protos_cc}")
STRING(REGEX REPLACE "\n" ";" python_protos_cc "${python_protos_cc}")

foreach(python_proto_cc ${python_protos_cc})
  if(NOT python_proto_cc MATCHES "^\#")
    STRING(REGEX REPLACE " *\#.*" "" python_proto_cc "${python_proto_cc}")
    if(NOT EXISTS "${tensorflow_source_dir}/${python_proto_cc}")
      message(SEND_ERROR "Python proto CC directory not found: ${python_proto_cc}")
    endif()
    file(GLOB_RECURSE tf_python_protos_cc_src RELATIVE ${tensorflow_source_dir}
        "${tensorflow_source_dir}/${python_proto_cc}/*.proto"
    )
    list(APPEND tf_python_protos_cc_srcs ${tf_python_protos_cc_src})
  endif()
endforeach(python_proto_cc)

RELATIVE_PROTOBUF_GENERATE_CPP(PROTO_SRCS PROTO_HDRS
    ${tensorflow_source_dir} ${tf_python_protos_cc_srcs}
)

add_library(tf_python_protos_cc ${PROTO_SRCS} ${PROTO_HDRS})
add_dependencies(tf_python_protos_cc tf_protos_cc)

# tf_python_touchup_modules adds empty __init__.py files to all
# directories containing Python code, so that Python will recognize
# them as modules.
add_custom_target(tf_python_touchup_modules)

# tf_python_copy_scripts_to_destination copies all Python files
# (including static source and generated protobuf wrappers, but *not*
# generated TensorFlow op wrappers) into tf_python/.
add_custom_target(tf_python_copy_scripts_to_destination DEPENDS tf_python_touchup_modules)


# tf_python_srcs contains all static .py files
function(add_python_module MODULE_NAME)
    set(options DONTCOPY)
    cmake_parse_arguments(ADD_PYTHON_MODULE "${options}" "" "" ${ARGN})
    add_custom_command(TARGET tf_python_touchup_modules PRE_BUILD
        COMMAND ${CMAKE_COMMAND} -E make_directory "${CMAKE_CURRENT_BINARY_DIR}/tf_python/${MODULE_NAME}")
    add_custom_command(TARGET tf_python_touchup_modules PRE_BUILD
        COMMAND ${CMAKE_COMMAND} -E touch "${CMAKE_CURRENT_BINARY_DIR}/tf_python/${MODULE_NAME}/__init__.py")
    file(GLOB module_python_srcs RELATIVE ${tensorflow_source_dir}
        "${tensorflow_source_dir}/${MODULE_NAME}/*.py"
    )
    if(NOT ${ADD_PYTHON_MODULE_DONTCOPY})
        foreach(script ${module_python_srcs})
            get_filename_component(REL_DIR ${script} DIRECTORY)
            # NOTE(mrry): This rule may exclude modules that should be part of
            # the distributed PIP package
            # (e.g. tensorflow/contrib/testing/python/framework/util_test.py),
            # so we currently add explicit commands to include those files
            # later on in this script.
            if (NOT "${script}" MATCHES "_test\.py$")
	        add_custom_command(TARGET tf_python_copy_scripts_to_destination PRE_BUILD
                  COMMAND ${CMAKE_COMMAND} -E copy ${tensorflow_source_dir}/${script} ${CMAKE_CURRENT_BINARY_DIR}/tf_python/${script})
            endif()
        endforeach()
    endif()
endfunction()

FILE(READ python_modules.txt python_modules)
# Convert file contents into a CMake list (where each element in the list is one line of the file)
STRING(REGEX REPLACE ";" "\\\\;" python_modules "${python_modules}")
STRING(REGEX REPLACE "\n" ";" python_modules "${python_modules}")

foreach(python_module ${python_modules})
  if(NOT python_module MATCHES "^\#")
    STRING(REGEX REPLACE " *\#.*" "" python_module "${python_module}")
    if(NOT EXISTS "${tensorflow_source_dir}/${python_module}")
      message(SEND_ERROR "Python module not found: ${python_module}")
    endif()
    add_python_module(${python_module})
  endif()
endforeach(python_module)

add_custom_command(TARGET tf_python_touchup_modules PRE_BUILD
    COMMAND ${CMAKE_COMMAND} -E make_directory
    "${CMAKE_CURRENT_BINARY_DIR}/tf_python/tensorflow/contrib/lite")
add_custom_command(TARGET tf_python_touchup_modules PRE_BUILD
    COMMAND ${CMAKE_COMMAND} -E make_directory
    "${CMAKE_CURRENT_BINARY_DIR}/tf_python/tensorflow/contrib/lite/python")
add_custom_command(TARGET tf_python_touchup_modules PRE_BUILD
    COMMAND ${CMAKE_COMMAND} -E touch
    "${CMAKE_CURRENT_BINARY_DIR}/tf_python/tensorflow/contrib/lite/python/__init__.py")
add_custom_command(
    TARGET tf_python_copy_scripts_to_destination PRE_BUILD
    COMMAND ${CMAKE_COMMAND} -E touch
    ${CMAKE_CURRENT_BINARY_DIR}/tf_python/tensorflow/contrib/lite/python/lite.py)

# Generate the tensorflow.python.platform.build_info module.
set(BUILD_INFO_PY "${CMAKE_CURRENT_BINARY_DIR}/tf_python/tensorflow/python/platform/build_info.py")
add_custom_command(TARGET tf_python_copy_scripts_to_destination PRE_BUILD
  COMMAND ${PYTHON_EXECUTABLE} ${tensorflow_source_dir}/tensorflow/tools/build_info/gen_build_info.py --raw_generate ${BUILD_INFO_PY} ${tensorflow_BUILD_INFO_FLAGS})


########################################################
# tf_python_op_gen_main library
########################################################
set(tf_python_op_gen_main_srcs
    "${tensorflow_source_dir}/tensorflow/python/framework/python_op_gen.cc"
    "${tensorflow_source_dir}/tensorflow/python/framework/python_op_gen.h"
    "${tensorflow_source_dir}/tensorflow/python/framework/python_op_gen_internal.cc"
    "${tensorflow_source_dir}/tensorflow/python/framework/python_op_gen_internal.h"
    "${tensorflow_source_dir}/tensorflow/python/framework/python_op_gen_main.cc"
)

add_library(tf_python_op_gen_main OBJECT ${tf_python_op_gen_main_srcs})

add_dependencies(tf_python_op_gen_main tf_core_framework)

# create directory for ops generated files
set(python_ops_target_dir ${CMAKE_CURRENT_BINARY_DIR}/tf_python/tensorflow/python/ops)

set(tf_python_ops_generated_files)

set(tf_python_op_lib_names
    ${tf_op_lib_names}
    "user_ops"
)

function(GENERATE_PYTHON_OP_LIB tf_python_op_lib_name)
    set(options SHAPE_FUNCTIONS_NOT_REQUIRED)
    set(oneValueArgs DESTINATION)
    set(multiValueArgs ADDITIONAL_LIBRARIES)
    cmake_parse_arguments(GENERATE_PYTHON_OP_LIB
      "${options}" "${oneValueArgs}" "${multiValueArgs}" ${ARGN})
    if(NOT DEFINED GENERATE_PYTHON_OP_LIB_DESTINATION)
      # Default destination is tf_python/tensorflow/python/ops/gen_<...>.py.
      set(GENERATE_PYTHON_OP_LIB_DESTINATION
          "${python_ops_target_dir}/gen_${tf_python_op_lib_name}.py")
    endif()
    if(GENERATE_PYTHON_OP_LIB_SHAPE_FUNCTIONS_NOT_REQUIRED)
      set(require_shape_fn 0)
    else()
      set(require_shape_fn 1)
    endif()

    get_filename_component(GENERATE_PYTHON_OP_LIB_MKDIRPATH ${GENERATE_PYTHON_OP_LIB_DESTINATION} PATH)
    file(MAKE_DIRECTORY ${GENERATE_PYTHON_OP_LIB_MKDIRPATH})

    # Create a C++ executable that links in the appropriate op
    # registrations and generates Python wrapper code based on the
    # registered ops.
    add_executable(${tf_python_op_lib_name}_gen_python
        $<TARGET_OBJECTS:tf_python_op_gen_main>
        $<TARGET_OBJECTS:tf_${tf_python_op_lib_name}>
        $<TARGET_OBJECTS:tf_core_lib>
        $<TARGET_OBJECTS:tf_core_framework>
        ${GENERATE_PYTHON_OP_LIB_ADDITIONAL_LIBRARIES}
    )
    target_link_libraries(${tf_python_op_lib_name}_gen_python PRIVATE
        tf_protos_cc
				tf_python_protos_cc
        ${tensorflow_EXTERNAL_LIBRARIES}
    )

    # Use the generated C++ executable to create a Python file
    # containing the wrappers.
    add_custom_command(
      OUTPUT ${GENERATE_PYTHON_OP_LIB_DESTINATION}
      COMMAND ${tf_python_op_lib_name}_gen_python ${tensorflow_source_dir}/tensorflow/core/api_def/base_api,${tensorflow_source_dir}/tensorflow/core/api_def/python_api ${require_shape_fn} > ${GENERATE_PYTHON_OP_LIB_DESTINATION}
      DEPENDS ${tf_python_op_lib_name}_gen_python
    )

    set(tf_python_ops_generated_files ${tf_python_ops_generated_files}
        ${GENERATE_PYTHON_OP_LIB_DESTINATION} PARENT_SCOPE)
endfunction()

GENERATE_PYTHON_OP_LIB("audio_ops")
GENERATE_PYTHON_OP_LIB("array_ops")
GENERATE_PYTHON_OP_LIB("batch_ops")
GENERATE_PYTHON_OP_LIB("bitwise_ops")
GENERATE_PYTHON_OP_LIB("boosted_trees_ops")
GENERATE_PYTHON_OP_LIB("math_ops")
GENERATE_PYTHON_OP_LIB("functional_ops")
GENERATE_PYTHON_OP_LIB("candidate_sampling_ops")
GENERATE_PYTHON_OP_LIB("checkpoint_ops")
GENERATE_PYTHON_OP_LIB("control_flow_ops"
  ADDITIONAL_LIBRARIES $<TARGET_OBJECTS:tf_no_op>)
GENERATE_PYTHON_OP_LIB("ctc_ops")
GENERATE_PYTHON_OP_LIB("cudnn_rnn_ops")
GENERATE_PYTHON_OP_LIB("data_flow_ops")
GENERATE_PYTHON_OP_LIB("dataset_ops")
GENERATE_PYTHON_OP_LIB("decode_proto_ops"
  DESTINATION ${CMAKE_CURRENT_BINARY_DIR}/tf_python/tensorflow/contrib/proto/python/ops/gen_decode_proto_op.py)
GENERATE_PYTHON_OP_LIB("encode_proto_ops"
  DESTINATION ${CMAKE_CURRENT_BINARY_DIR}/tf_python/tensorflow/contrib/proto/python/ops/gen_encode_proto_op.py)
GENERATE_PYTHON_OP_LIB("image_ops")
GENERATE_PYTHON_OP_LIB("io_ops")
GENERATE_PYTHON_OP_LIB("linalg_ops")
GENERATE_PYTHON_OP_LIB("list_ops")
GENERATE_PYTHON_OP_LIB("logging_ops")
GENERATE_PYTHON_OP_LIB("lookup_ops")
GENERATE_PYTHON_OP_LIB("nn_ops")
GENERATE_PYTHON_OP_LIB("manip_ops")
GENERATE_PYTHON_OP_LIB("parsing_ops")
GENERATE_PYTHON_OP_LIB("random_ops")
GENERATE_PYTHON_OP_LIB("remote_fused_graph_ops"
  DESTINATION ${CMAKE_CURRENT_BINARY_DIR}/tf_python/tensorflow/contrib/remote_fused_graph/pylib/python/ops/gen_remote_fused_graph_ops.py)
GENERATE_PYTHON_OP_LIB("resource_variable_ops")
GENERATE_PYTHON_OP_LIB("rpc_ops"
  DESTINATION ${CMAKE_CURRENT_BINARY_DIR}/tf_python/tensorflow/contrib/rpc/python/ops/gen_rpc_op.py)
GENERATE_PYTHON_OP_LIB("script_ops")
GENERATE_PYTHON_OP_LIB("sdca_ops")
GENERATE_PYTHON_OP_LIB("set_ops")
GENERATE_PYTHON_OP_LIB("state_ops")
GENERATE_PYTHON_OP_LIB("sparse_ops")
GENERATE_PYTHON_OP_LIB("spectral_ops")
GENERATE_PYTHON_OP_LIB("string_ops")
GENERATE_PYTHON_OP_LIB("summary_ops")
GENERATE_PYTHON_OP_LIB("user_ops")
GENERATE_PYTHON_OP_LIB("training_ops"
  DESTINATION ${CMAKE_CURRENT_BINARY_DIR}/tf_python/tensorflow/python/training/gen_training_ops.py)

GENERATE_PYTHON_OP_LIB("contrib_boosted_trees_model_ops"
  DESTINATION ${CMAKE_CURRENT_BINARY_DIR}/tf_python/tensorflow/contrib/boosted_trees/python/ops/gen_model_ops.py)
GENERATE_PYTHON_OP_LIB("contrib_boosted_trees_split_handler_ops"
  DESTINATION ${CMAKE_CURRENT_BINARY_DIR}/tf_python/tensorflow/contrib/boosted_trees/python/ops/gen_split_handler_ops.py)
GENERATE_PYTHON_OP_LIB("contrib_boosted_trees_training_ops"
  DESTINATION ${CMAKE_CURRENT_BINARY_DIR}/tf_python/tensorflow/contrib/boosted_trees/python/ops/gen_training_ops.py)
GENERATE_PYTHON_OP_LIB("contrib_boosted_trees_prediction_ops"
  DESTINATION ${CMAKE_CURRENT_BINARY_DIR}/tf_python/tensorflow/contrib/boosted_trees/python/ops/gen_prediction_ops.py)
GENERATE_PYTHON_OP_LIB("contrib_boosted_trees_quantiles_ops"
  DESTINATION ${CMAKE_CURRENT_BINARY_DIR}/tf_python/tensorflow/contrib/boosted_trees/python/ops/gen_quantile_ops.py)
GENERATE_PYTHON_OP_LIB("contrib_boosted_trees_stats_accumulator_ops"
  DESTINATION ${CMAKE_CURRENT_BINARY_DIR}/tf_python/tensorflow/contrib/boosted_trees/python/ops/gen_stats_accumulator_ops.py)
GENERATE_PYTHON_OP_LIB("contrib_coder_ops"
  DESTINATION ${CMAKE_CURRENT_BINARY_DIR}/tf_python/tensorflow/contrib/coder/python/ops/gen_coder_ops.py)
GENERATE_PYTHON_OP_LIB("contrib_data_dataset_ops"
  DESTINATION ${CMAKE_CURRENT_BINARY_DIR}/tf_python/tensorflow/contrib/data/python/ops/gen_dataset_ops.py)
GENERATE_PYTHON_OP_LIB("contrib_factorization_clustering_ops"
  DESTINATION ${CMAKE_CURRENT_BINARY_DIR}/tf_python/tensorflow/contrib/factorization/python/ops/gen_clustering_ops.py)
GENERATE_PYTHON_OP_LIB("contrib_factorization_factorization_ops"
  DESTINATION ${CMAKE_CURRENT_BINARY_DIR}/tf_python/tensorflow/contrib/factorization/python/ops/gen_factorization_ops.py)
GENERATE_PYTHON_OP_LIB("contrib_framework_variable_ops"
  DESTINATION ${CMAKE_CURRENT_BINARY_DIR}/tf_python/tensorflow/contrib/framework/python/ops/gen_variable_ops.py)
GENERATE_PYTHON_OP_LIB("contrib_input_pipeline_ops"
  DESTINATION ${CMAKE_CURRENT_BINARY_DIR}/tf_python/tensorflow/contrib/input_pipeline/ops/gen_input_pipeline_ops.py)
GENERATE_PYTHON_OP_LIB("contrib_image_ops"
  DESTINATION ${CMAKE_CURRENT_BINARY_DIR}/tf_python/tensorflow/contrib/image/ops/gen_image_ops.py)
GENERATE_PYTHON_OP_LIB("contrib_image_distort_image_ops"
  DESTINATION ${CMAKE_CURRENT_BINARY_DIR}/tf_python/tensorflow/contrib/image/ops/gen_distort_image_ops.py)
GENERATE_PYTHON_OP_LIB("contrib_image_sirds_ops"
  DESTINATION ${CMAKE_CURRENT_BINARY_DIR}/tf_python/tensorflow/contrib/image/ops/gen_single_image_random_dot_stereograms_ops.py)
GENERATE_PYTHON_OP_LIB("contrib_layers_sparse_feature_cross_ops"
  DESTINATION ${CMAKE_CURRENT_BINARY_DIR}/tf_python/tensorflow/contrib/layers/ops/gen_sparse_feature_cross_op.py)
GENERATE_PYTHON_OP_LIB("contrib_memory_stats_ops"
  DESTINATION ${CMAKE_CURRENT_BINARY_DIR}/tf_python/tensorflow/contrib/memory_stats/ops/gen_memory_stats_ops.py)
GENERATE_PYTHON_OP_LIB("contrib_nccl_ops"
  DESTINATION ${CMAKE_CURRENT_BINARY_DIR}/tf_python/tensorflow/contrib/nccl/ops/gen_nccl_ops.py)
GENERATE_PYTHON_OP_LIB("contrib_periodic_resample_ops"
  DESTINATION ${CMAKE_CURRENT_BINARY_DIR}/tf_python/tensorflow/contrib/periodic_resample/python/ops/gen_periodic_resample_op.py)

GENERATE_PYTHON_OP_LIB("contrib_nearest_neighbor_ops"
  DESTINATION ${CMAKE_CURRENT_BINARY_DIR}/tf_python/tensorflow/contrib/nearest_neighbor/ops/gen_nearest_neighbor_ops.py)
GENERATE_PYTHON_OP_LIB("contrib_resampler_ops"
  DESTINATION ${CMAKE_CURRENT_BINARY_DIR}/tf_python/tensorflow/contrib/resampler/ops/gen_resampler_ops.py)
GENERATE_PYTHON_OP_LIB("contrib_rnn_gru_ops"
  DESTINATION ${CMAKE_CURRENT_BINARY_DIR}/tf_python/tensorflow/contrib/rnn/ops/gen_gru_ops.py)
GENERATE_PYTHON_OP_LIB("contrib_rnn_lstm_ops"
  DESTINATION ${CMAKE_CURRENT_BINARY_DIR}/tf_python/tensorflow/contrib/rnn/ops/gen_lstm_ops.py)
GENERATE_PYTHON_OP_LIB("contrib_seq2seq_beam_search_ops"
  DESTINATION ${CMAKE_CURRENT_BINARY_DIR}/tf_python/tensorflow/contrib/seq2seq/ops/gen_beam_search_ops.py)
GENERATE_PYTHON_OP_LIB("contrib_tensor_forest_ops"
  DESTINATION ${CMAKE_CURRENT_BINARY_DIR}/tf_python/tensorflow/contrib/tensor_forest/python/ops/gen_tensor_forest_ops.py)
GENERATE_PYTHON_OP_LIB("contrib_tensor_forest_hybrid_ops"
  DESTINATION ${CMAKE_CURRENT_BINARY_DIR}/tf_python/tensorflow/contrib/tensor_forest/hybrid/ops/gen_training_ops.py)
GENERATE_PYTHON_OP_LIB("contrib_tensor_forest_model_ops"
  DESTINATION ${CMAKE_CURRENT_BINARY_DIR}/tf_python/tensorflow/contrib/tensor_forest/python/ops/gen_model_ops.py)
GENERATE_PYTHON_OP_LIB("contrib_tensor_forest_stats_ops"
  DESTINATION ${CMAKE_CURRENT_BINARY_DIR}/tf_python/tensorflow/contrib/tensor_forest/python/ops/gen_stats_ops.py)
GENERATE_PYTHON_OP_LIB("contrib_text_skip_gram_ops"
  DESTINATION ${CMAKE_CURRENT_BINARY_DIR}/tf_python/tensorflow/contrib/text/python/ops/gen_skip_gram_ops.py)
GENERATE_PYTHON_OP_LIB("contrib_bigquery_reader_ops"
  DESTINATION ${CMAKE_CURRENT_BINARY_DIR}/tf_python/tensorflow/contrib/cloud/python/ops/gen_bigquery_reader_ops.py)
GENERATE_PYTHON_OP_LIB("contrib_gcs_config_ops"
  DESTINATION ${CMAKE_CURRENT_BINARY_DIR}/tf_python/tensorflow/contrib/cloud/python/ops/gen_gcs_config_ops.py)
GENERATE_PYTHON_OP_LIB("stateless_random_ops"
  DESTINATION ${CMAKE_CURRENT_BINARY_DIR}/tf_python/tensorflow/contrib/stateless/gen_stateless_random_ops.py)
GENERATE_PYTHON_OP_LIB("debug_ops"
  DESTINATION ${CMAKE_CURRENT_BINARY_DIR}/tf_python/tensorflow/python/debug/ops/gen_debug_ops.py)

add_custom_target(tf_python_ops SOURCES ${tf_python_ops_generated_files} ${PYTHON_PROTO_GENFILES})
add_dependencies(tf_python_ops tf_python_op_gen_main)


############################################################
# Build the SWIG-wrapped library for the TensorFlow runtime.
############################################################

find_package(SWIG REQUIRED)
# Generate the C++ and Python source code for the SWIG wrapper.
# NOTE(mrry): We always regenerate the SWIG wrapper, which means that we must
# always re-link the Python extension, but we don't have to track the
# individual headers on which the SWIG wrapper depends.
add_custom_command(
      OUTPUT "${CMAKE_CURRENT_BINARY_DIR}/tf_python/tensorflow/python/pywrap_tensorflow_internal.py"
             "${CMAKE_CURRENT_BINARY_DIR}/pywrap_tensorflow_internal.cc"
      DEPENDS tf_python_touchup_modules __force_rebuild
      COMMAND ${SWIG_EXECUTABLE}
      ARGS -python -c++
           -I${tensorflow_source_dir}
           -I${CMAKE_CURRENT_BINARY_DIR}
           -module pywrap_tensorflow_internal
           -outdir ${CMAKE_CURRENT_BINARY_DIR}/tf_python/tensorflow/python
           -o ${CMAKE_CURRENT_BINARY_DIR}/pywrap_tensorflow_internal.cc
           -globals ''
           ${tensorflow_source_dir}/tensorflow/python/tensorflow.i
      COMMENT "Running SWIG to generate Python wrappers"
      VERBATIM )

set (pywrap_tensorflow_internal_src
    "${tensorflow_source_dir}/tensorflow/core/profiler/internal/print_model_analysis.h"
    "${tensorflow_source_dir}/tensorflow/core/profiler/internal/print_model_analysis.cc"
    "${tensorflow_source_dir}/tensorflow/python/eager/pywrap_tfe.h"
    "${tensorflow_source_dir}/tensorflow/python/eager/pywrap_tensor.cc"
    "${tensorflow_source_dir}/tensorflow/python/eager/pywrap_tfe_src.cc"
    "${tensorflow_source_dir}/tensorflow/python/client/tf_session_helper.h"
    "${tensorflow_source_dir}/tensorflow/python/client/tf_session_helper.cc"
    "${tensorflow_source_dir}/tensorflow/python/framework/cpp_shape_inference.h"
    "${tensorflow_source_dir}/tensorflow/python/framework/cpp_shape_inference.cc"
    "${tensorflow_source_dir}/tensorflow/python/framework/python_op_gen.h"
    "${tensorflow_source_dir}/tensorflow/python/framework/python_op_gen.cc"
    "${tensorflow_source_dir}/tensorflow/python/framework/python_op_gen_internal.h"
    "${tensorflow_source_dir}/tensorflow/python/framework/python_op_gen_internal.cc"
    "${tensorflow_source_dir}/tensorflow/python/lib/core/bfloat16.h"
    "${tensorflow_source_dir}/tensorflow/python/lib/core/bfloat16.cc"
    "${tensorflow_source_dir}/tensorflow/python/lib/core/numpy.h"
    "${tensorflow_source_dir}/tensorflow/python/lib/core/numpy.cc"
    "${tensorflow_source_dir}/tensorflow/python/lib/core/ndarray_tensor.h"
    "${tensorflow_source_dir}/tensorflow/python/lib/core/ndarray_tensor.cc"
    "${tensorflow_source_dir}/tensorflow/python/lib/core/ndarray_tensor_bridge.h"
    "${tensorflow_source_dir}/tensorflow/python/lib/core/ndarray_tensor_bridge.cc"
    "${tensorflow_source_dir}/tensorflow/python/lib/core/py_func.h"
    "${tensorflow_source_dir}/tensorflow/python/lib/core/py_func.cc"
    "${tensorflow_source_dir}/tensorflow/python/lib/core/py_exception_registry.h"
    "${tensorflow_source_dir}/tensorflow/python/lib/core/py_exception_registry.cc"
    "${tensorflow_source_dir}/tensorflow/python/lib/core/py_seq_tensor.h"
    "${tensorflow_source_dir}/tensorflow/python/lib/core/py_seq_tensor.cc"
    "${tensorflow_source_dir}/tensorflow/python/lib/core/py_util.h"
    "${tensorflow_source_dir}/tensorflow/python/lib/core/py_util.cc"
    "${tensorflow_source_dir}/tensorflow/python/lib/core/safe_ptr.h"
    "${tensorflow_source_dir}/tensorflow/python/lib/core/safe_ptr.cc"
    "${tensorflow_source_dir}/tensorflow/python/lib/io/py_record_reader.h"
    "${tensorflow_source_dir}/tensorflow/python/lib/io/py_record_reader.cc"
    "${tensorflow_source_dir}/tensorflow/python/lib/io/py_record_writer.h"
    "${tensorflow_source_dir}/tensorflow/python/lib/io/py_record_writer.cc"
    "${tensorflow_source_dir}/tensorflow/python/util/kernel_registry.h"
    "${tensorflow_source_dir}/tensorflow/python/util/kernel_registry.cc"
    "${tensorflow_source_dir}/tensorflow/python/util/util.h"
    "${tensorflow_source_dir}/tensorflow/python/util/util.cc"
    "${tensorflow_source_dir}/tensorflow/cc/framework/ops.cc"
    "${tensorflow_source_dir}/tensorflow/cc/framework/scope.cc"
    "${CMAKE_CURRENT_BINARY_DIR}/pywrap_tensorflow_internal.cc"
)

if(WIN32)
    # Windows: build a static library with the same objects as tensorflow.dll.
    # This can be used to build for a standalone exe and also helps us to
    # find all symbols that need to be exported from the dll which is needed
    # to provide the tensorflow c/c++ api in tensorflow.dll.
    # From the static library we create the def file with all symbols that need to
    # be exported from tensorflow.dll. Because there is a limit of 64K sybmols
    # that can be exported, we filter the symbols with a python script to the namespaces
    # we need.
    #
    add_library(pywrap_tensorflow_internal_static STATIC
        ${pywrap_tensorflow_internal_src}
        $<TARGET_OBJECTS:tf_c>
        $<TARGET_OBJECTS:tf_c_python_api>
        $<TARGET_OBJECTS:tf_core_lib>
        $<TARGET_OBJECTS:tf_core_cpu>
        $<TARGET_OBJECTS:tf_core_framework>
        $<TARGET_OBJECTS:tf_core_profiler>
        $<TARGET_OBJECTS:tf_cc>
        $<TARGET_OBJECTS:tf_cc_ops>
        $<TARGET_OBJECTS:tf_cc_while_loop>
        $<TARGET_OBJECTS:tf_core_ops>
        $<TARGET_OBJECTS:tf_core_direct_session>
        $<TARGET_OBJECTS:tf_grappler>
        $<TARGET_OBJECTS:tf_tools_transform_graph_lib>
        $<$<BOOL:${tensorflow_ENABLE_GRPC_SUPPORT}>:$<TARGET_OBJECTS:tf_core_distributed_runtime>>
        $<TARGET_OBJECTS:tf_core_kernels>
        $<$<BOOL:${tensorflow_ENABLE_GPU}>:$<TARGET_OBJECTS:tf_core_kernels_cpu_only>>
        $<$<BOOL:${tensorflow_ENABLE_GPU}>:$<TARGET_OBJECTS:tf_stream_executor>>
    )

    target_include_directories(pywrap_tensorflow_internal_static PUBLIC
        ${PYTHON_INCLUDE_DIR}
        ${NUMPY_INCLUDE_DIR}
    )
    #target_link_libraries(pywrap_tensorflow_internal_static
    #	tf_protos_cc
    #	tf_python_protos_cc
    #)
    add_dependencies(pywrap_tensorflow_internal_static tf_protos_cc tf_python_protos_cc)
    set(pywrap_tensorflow_internal_static_dependencies
        $<TARGET_FILE:pywrap_tensorflow_internal_static>
        $<TARGET_FILE:tf_protos_cc>
        $<TARGET_FILE:tf_python_protos_cc>
	${nsync_STATIC_LIBRARIES}
    )

    if(${CMAKE_GENERATOR} MATCHES "Visual Studio.*")
        set(pywrap_tensorflow_deffile "${CMAKE_CURRENT_BINARY_DIR}/${CMAKE_BUILD_TYPE}/pywrap_tensorflow.def")
    else()
        set(pywrap_tensorflow_deffile "${CMAKE_CURRENT_BINARY_DIR}/pywrap_tensorflow.def")
    endif()
    set_source_files_properties(${pywrap_tensorflow_deffile} PROPERTIES GENERATED TRUE)
    math(EXPR tensorflow_target_bitness "${CMAKE_SIZEOF_VOID_P}*8")
    add_custom_command(TARGET pywrap_tensorflow_internal_static POST_BUILD
        COMMAND ${PYTHON_EXECUTABLE} ${CMAKE_CURRENT_SOURCE_DIR}/tools/create_def_file.py
            --input "${pywrap_tensorflow_internal_static_dependencies}"
            --output "${pywrap_tensorflow_deffile}"
            --target _pywrap_tensorflow_internal.pyd
            --bitness "${tensorflow_target_bitness}"
        BYPRODUCTS ${pywrap_tensorflow_deffile} # Required for Ninja
    )
endif(WIN32)

# pywrap_tensorflow_internal is a shared library containing all of the
# TensorFlow runtime and the standard ops and kernels. These are installed into
# tf_python/tensorflow/python/.
add_library(pywrap_tensorflow_internal SHARED
    ${pywrap_tensorflow_internal_src}
    $<TARGET_OBJECTS:tf_c>
    $<TARGET_OBJECTS:tf_c_python_api>
    $<TARGET_OBJECTS:tf_core_lib>
    $<TARGET_OBJECTS:tf_core_cpu>
    $<TARGET_OBJECTS:tf_core_framework>
    $<TARGET_OBJECTS:tf_core_profiler>
    $<TARGET_OBJECTS:tf_cc>
    $<TARGET_OBJECTS:tf_cc_ops>
    $<TARGET_OBJECTS:tf_cc_while_loop>
    $<TARGET_OBJECTS:tf_core_ops>
    $<TARGET_OBJECTS:tf_core_direct_session>
    $<TARGET_OBJECTS:tf_grappler>
    $<TARGET_OBJECTS:tf_tools_transform_graph_lib>
    $<$<BOOL:${tensorflow_ENABLE_GRPC_SUPPORT}>:$<TARGET_OBJECTS:tf_core_distributed_runtime>>
    $<TARGET_OBJECTS:tf_core_kernels>
    $<$<BOOL:${tensorflow_ENABLE_GPU}>:$<$<BOOL:${BOOL_WIN32}>:$<TARGET_OBJECTS:tf_core_kernels_cpu_only>>>
    $<$<BOOL:${tensorflow_ENABLE_GPU}>:$<TARGET_OBJECTS:tf_stream_executor>>
    ${pywrap_tensorflow_deffile}
)

# There is a bug in GCC 5 resulting in undefined reference to a __cpu_model function when
# linking to the tensorflow library. Adding the following libraries fixes it.
if(CMAKE_COMPILER_IS_GNUCC AND CMAKE_CXX_COMPILER_VERSION VERSION_GREATER 5.0)
    target_link_libraries(pywrap_tensorflow_internal PRIVATE gcc_s gcc)
endif()

if(WIN32)
    add_dependencies(pywrap_tensorflow_internal pywrap_tensorflow_internal_static)
endif(WIN32)

target_include_directories(pywrap_tensorflow_internal PUBLIC
    ${PYTHON_INCLUDE_DIR}
    ${NUMPY_INCLUDE_DIR}
)

target_link_libraries(pywrap_tensorflow_internal PRIVATE
    ${tf_core_gpu_kernels_lib}
    ${tensorflow_EXTERNAL_LIBRARIES}
    tf_protos_cc
    tf_python_protos_cc
    ${PYTHON_LIBRARIES}
)

if(WIN32)

    # include contrib/periodic_resample as .so
    #
    set(tf_periodic_resample_srcs
       "${tensorflow_source_dir}/tensorflow/contrib/periodic_resample/kernels/periodic_resample_op.cc"
       "${tensorflow_source_dir}/tensorflow/contrib/periodic_resample/kernels/periodic_resample_op.h"
       "${tensorflow_source_dir}/tensorflow/contrib/periodic_resample/ops/array_ops.cc"
    )

    AddUserOps(TARGET _periodic_resample_op
        SOURCES "${tf_periodic_resample_srcs}"
        DEPENDS pywrap_tensorflow_internal tf_python_ops
        DISTCOPY ${CMAKE_CURRENT_BINARY_DIR}/tf_python/tensorflow/contrib/periodic_resample/python/ops/)

    # include contrib/nearest_neighbor as .so
    #
    set(tf_nearest_neighbor_srcs
        "${tensorflow_source_dir}/tensorflow/contrib/nearest_neighbor/kernels/heap.h"
        "${tensorflow_source_dir}/tensorflow/contrib/nearest_neighbor/kernels/hyperplane_lsh_probes.h"
        "${tensorflow_source_dir}/tensorflow/contrib/nearest_neighbor/kernels/hyperplane_lsh_probes.cc"
        "${tensorflow_source_dir}/tensorflow/contrib/nearest_neighbor/ops/nearest_neighbor_ops.cc"
    )

    AddUserOps(TARGET _nearest_neighbor_ops
        SOURCES "${tf_nearest_neighbor_srcs}"
        DEPENDS pywrap_tensorflow_internal tf_python_ops
        DISTCOPY ${CMAKE_CURRENT_BINARY_DIR}/tf_python/tensorflow/contrib/nearest_neighbor/python/ops/)
endif(WIN32)

if(WIN32)
    # include contrib/rnn as .so
    #
    set(tf_gru_srcs
        "${tensorflow_source_dir}/tensorflow/contrib/rnn/kernels/blas_gemm.cc"
        "${tensorflow_source_dir}/tensorflow/contrib/rnn/kernels/blas_gemm.h"
        "${tensorflow_source_dir}/tensorflow/contrib/rnn/kernels/gru_ops.cc"
        "${tensorflow_source_dir}/tensorflow/contrib/rnn/kernels/gru_ops.h"
        "${tensorflow_source_dir}/tensorflow/contrib/rnn/ops/gru_ops.cc"
    )
    set(tf_gru_gpu_srcs
        "${tensorflow_source_dir}/tensorflow/contrib/rnn/kernels/gru_ops_gpu.cu.cc"
    )

    set(tf_lstm_srcs
        "${tensorflow_source_dir}/tensorflow/contrib/rnn/kernels/blas_gemm.cc"
        "${tensorflow_source_dir}/tensorflow/contrib/rnn/kernels/blas_gemm.h"
        "${tensorflow_source_dir}/tensorflow/contrib/rnn/kernels/lstm_ops.cc"
        "${tensorflow_source_dir}/tensorflow/contrib/rnn/kernels/lstm_ops.h"
        "${tensorflow_source_dir}/tensorflow/contrib/rnn/ops/lstm_ops.cc"
    )
    set(tf_lstm_gpu_srcs
        "${tensorflow_source_dir}/tensorflow/contrib/rnn/kernels/lstm_ops_gpu.cu.cc"
    )

    AddUserOps(TARGET _gru_ops
        SOURCES "${tf_gru_srcs}"
        GPUSOURCES ${tf_gru_gpu_srcs}
        DEPENDS pywrap_tensorflow_internal tf_python_ops
        DISTCOPY ${CMAKE_CURRENT_BINARY_DIR}/tf_python/tensorflow/contrib/rnn/python/ops/)

    AddUserOps(TARGET _lstm_ops
        SOURCES "${tf_lstm_srcs}"
        GPUSOURCES ${tf_lstm_gpu_srcs}
        DEPENDS pywrap_tensorflow_internal tf_python_ops
        DISTCOPY ${CMAKE_CURRENT_BINARY_DIR}/tf_python/tensorflow/contrib/rnn/python/ops/)
endif(WIN32)

# include contrib/seq2seq as .so
#
set(tf_beam_search_srcs
    "${tensorflow_source_dir}/tensorflow/contrib/seq2seq/kernels/beam_search_ops.cc"
    "${tensorflow_source_dir}/tensorflow/contrib/seq2seq/kernels/beam_search_ops.h"
    "${tensorflow_source_dir}/tensorflow/contrib/seq2seq/ops/beam_search_ops.cc"
)

set(tf_beam_search_gpu_srcs
    "${tensorflow_source_dir}/tensorflow/contrib/seq2seq/kernels/beam_search_ops_gpu.cu.cc"
)

AddUserOps(TARGET _beam_search_ops
    SOURCES "${tf_beam_search_srcs}"
    GPUSOURCES ${tf_beam_search_gpu_srcs}
    DEPENDS pywrap_tensorflow_internal tf_python_ops
    DISTCOPY ${CMAKE_CURRENT_BINARY_DIR}/tf_python/tensorflow/contrib/seq2seq/python/ops/)

if(WIN32)
  if(${CMAKE_GENERATOR} MATCHES "Visual Studio.*")
    add_custom_command(TARGET pywrap_tensorflow_internal POST_BUILD
      COMMAND ${CMAKE_COMMAND} -E copy ${CMAKE_CURRENT_BINARY_DIR}/$(Configuration)/pywrap_tensorflow_internal.dll
                                       ${CMAKE_CURRENT_BINARY_DIR}/tf_python/tensorflow/python/_pywrap_tensorflow_internal.pyd
      COMMAND ${CMAKE_COMMAND} -E copy ${CMAKE_CURRENT_BINARY_DIR}/$(Configuration)/pywrap_tensorflow_internal.lib
                                       ${CMAKE_CURRENT_BINARY_DIR}/tf_python/tensorflow/python/)
  else()
    add_custom_command(TARGET pywrap_tensorflow_internal POST_BUILD
      COMMAND ${CMAKE_COMMAND} -E copy ${CMAKE_CURRENT_BINARY_DIR}/pywrap_tensorflow_internal.dll
                                       ${CMAKE_CURRENT_BINARY_DIR}/tf_python/tensorflow/python/_pywrap_tensorflow_internal.pyd
      COMMAND ${CMAKE_COMMAND} -E copy ${CMAKE_CURRENT_BINARY_DIR}/pywrap_tensorflow_internal.lib
                                       ${CMAKE_CURRENT_BINARY_DIR}/tf_python/tensorflow/python/)
  endif()
else()
  add_custom_command(TARGET pywrap_tensorflow_internal POST_BUILD
    COMMAND ${CMAKE_COMMAND} -E copy ${CMAKE_CURRENT_BINARY_DIR}/libpywrap_tensorflow_internal${CMAKE_SHARED_LIBRARY_SUFFIX}
                                     ${CMAKE_CURRENT_BINARY_DIR}/tf_python/tensorflow/python/_pywrap_tensorflow_internal.so)
endif()


########################################################
# Generate API __init__.py files.
########################################################

# Parse tensorflow/tools/api/generator/BUILD to get list of generated files.
FILE(READ ${tensorflow_source_dir}/tensorflow/tools/api/generator/api_gen.bzl api_generator_BUILD_text)
STRING(REGEX MATCH "# BEGIN GENERATED FILES.*# END GENERATED FILES" api_init_files_text ${api_generator_BUILD_text})
string(REPLACE "# BEGIN GENERATED FILES" "" api_init_files_text ${api_init_files_text})
string(REPLACE "# END GENERATED FILES" "" api_init_files_text ${api_init_files_text})
string(REPLACE "," ";" api_init_files_list ${api_init_files_text})

set(api_init_files "")
foreach(api_init_file ${api_init_files_list})
    string(STRIP "${api_init_file}" api_init_file)
    if(api_init_file)
        string(REPLACE "\"" "" api_init_file "${api_init_file}")  # Remove quotes
        list(APPEND api_init_files "${CMAKE_CURRENT_BINARY_DIR}/tf_python/tensorflow/${api_init_file}")
    endif()
endforeach(api_init_file)
set(api_init_list_file "${tensorflow_source_dir}/api_init_files_list.txt")
file(WRITE "${api_init_list_file}" "${api_init_files}")

# Run create_python_api.py to generate __init__.py files.
<<<<<<< HEAD
if (tensorflow_ENABLE_MKL_SUPPORT)
    # add mkl dist dlls to system path for python
    # TODO: In current cmake version, PY_RUNTIME_ENV behaves strange with multiple paths,
    # so we have to specify only one path in it to work around the issue. We need this if/else
    # to protect overwriting CUDA environments
    set(PY_RUNTIME_ENV ${mkl_BIN_DIRS})
    add_custom_command(
          OUTPUT ${api_init_files}
          DEPENDS tf_python_ops tf_python_copy_scripts_to_destination pywrap_tensorflow_internal tf_python_touchup_modules tf_extension_ops

          # tensorflow/__init__.py depends on files generated in this step. So, remove it while
          # this step is running since the files aren't there yet.
          COMMAND ${CMAKE_COMMAND} -E rename ${CMAKE_CURRENT_BINARY_DIR}/tf_python/tensorflow/__init__.py
                                            ${CMAKE_CURRENT_BINARY_DIR}/tf_python/tensorflow/final.__init__.py
          COMMAND ${CMAKE_COMMAND} -E touch ${CMAKE_CURRENT_BINARY_DIR}/tf_python/tensorflow/__init__.py

          # Run create_python_api.py to generate API init files.
          COMMAND ${CMAKE_COMMAND} -E env PYTHONPATH=${CMAKE_CURRENT_BINARY_DIR}/tf_python PATH=${PY_RUNTIME_ENV} ${PYTHON_EXECUTABLE}
                  "${CMAKE_CURRENT_BINARY_DIR}/tf_python/tensorflow/tools/api/generator/create_python_api.py" "${api_init_list_file}"

          # Re-add tensorflow/__init__.py back.
          COMMAND ${CMAKE_COMMAND} -E remove -f ${CMAKE_CURRENT_BINARY_DIR}/tf_python/tensorflow/__init__.py
          COMMAND ${CMAKE_COMMAND} -E rename ${CMAKE_CURRENT_BINARY_DIR}/tf_python/tensorflow/final.__init__.py
                                            ${CMAKE_CURRENT_BINARY_DIR}/tf_python/tensorflow/__init__.py

          COMMENT "Generating __init__.py files for Python API (MKL)."
          WORKING_DIRECTORY "${CMAKE_CURRENT_BINARY_DIR}/tf_python"
          VERBATIM
    )
else (tensorflow_ENABLE_MKL_SUPPORT)
    add_custom_command(
          OUTPUT ${api_init_files}
          DEPENDS tf_python_ops tf_python_copy_scripts_to_destination pywrap_tensorflow_internal tf_python_touchup_modules tf_extension_ops

          # tensorflow/__init__.py depends on files generated in this step. So, remove it while
          # this step is running since the files aren't there yet.
          COMMAND ${CMAKE_COMMAND} -E rename ${CMAKE_CURRENT_BINARY_DIR}/tf_python/tensorflow/__init__.py
                                            ${CMAKE_CURRENT_BINARY_DIR}/tf_python/tensorflow/final.__init__.py
          COMMAND ${CMAKE_COMMAND} -E touch ${CMAKE_CURRENT_BINARY_DIR}/tf_python/tensorflow/__init__.py

          # Run create_python_api.py to generate API init files.
          COMMAND ${CMAKE_COMMAND} -E env PYTHONPATH=${CMAKE_CURRENT_BINARY_DIR}/tf_python ${PYTHON_EXECUTABLE}
                  "${CMAKE_CURRENT_BINARY_DIR}/tf_python/tensorflow/tools/api/generator/create_python_api.py" "${api_init_list_file}"

          # Re-add tensorflow/__init__.py back.
          COMMAND ${CMAKE_COMMAND} -E remove -f ${CMAKE_CURRENT_BINARY_DIR}/tf_python/tensorflow/__init__.py
          COMMAND ${CMAKE_COMMAND} -E rename ${CMAKE_CURRENT_BINARY_DIR}/tf_python/tensorflow/final.__init__.py
                                            ${CMAKE_CURRENT_BINARY_DIR}/tf_python/tensorflow/__init__.py

          COMMENT "Generating __init__.py files for Python API."
          WORKING_DIRECTORY "${CMAKE_CURRENT_BINARY_DIR}/tf_python"
          VERBATIM
    )
endif (tensorflow_ENABLE_MKL_SUPPORT)
=======
add_custom_command(
      OUTPUT ${api_init_files}
      DEPENDS tf_python_ops tf_python_copy_scripts_to_destination pywrap_tensorflow_internal tf_python_touchup_modules tf_extension_ops

      # tensorflow/__init__.py depends on files generated in this step. So, remove it while
      # this step is running since the files aren't there yet.
      COMMAND ${CMAKE_COMMAND} -E remove -f ${CMAKE_CURRENT_BINARY_DIR}/tf_python/tensorflow/__init__.py

      # Run create_python_api.py to generate API init files.
      COMMAND ${CMAKE_COMMAND} -E env PYTHONPATH=${CMAKE_CURRENT_BINARY_DIR}/tf_python ${PYTHON_EXECUTABLE}
              "${CMAKE_CURRENT_BINARY_DIR}/tf_python/tensorflow/tools/api/generator/create_python_api.py"
              "--root_init_template=${CMAKE_CURRENT_BINARY_DIR}/tf_python/tensorflow/api_template.__init__.py"
              "--apidir=${CMAKE_CURRENT_BINARY_DIR}/tf_python/tensorflow"
              "${api_init_list_file}"

      COMMENT "Generating __init__.py files for Python API."
      WORKING_DIRECTORY "${CMAKE_CURRENT_BINARY_DIR}/tf_python"
)
>>>>>>> 02bbadfe

add_custom_target(tf_python_api SOURCES ${api_init_files})
add_dependencies(tf_python_api tf_python_ops)


############################################################
# Build a PIP package containing the TensorFlow runtime.
############################################################
add_custom_target(tf_python_build_pip_package)
add_dependencies(tf_python_build_pip_package
    pywrap_tensorflow_internal
    tf_python_copy_scripts_to_destination
    tf_python_touchup_modules
    tf_python_ops
    tf_python_api
    tf_extension_ops)

# Fix-up Python files that were not included by the add_python_module() macros.
add_custom_command(TARGET tf_python_build_pip_package POST_BUILD
  COMMAND ${CMAKE_COMMAND} -E copy ${tensorflow_source_dir}/tensorflow/tools/pip_package/setup.py
                                   ${CMAKE_CURRENT_BINARY_DIR}/tf_python/)
# This file is unfortunately excluded by the regex that excludes *_test.py
# files, but it is imported into tf.contrib, so we add it explicitly.
add_custom_command(TARGET tf_python_copy_scripts_to_destination PRE_BUILD
  COMMAND ${CMAKE_COMMAND} -E copy ${tensorflow_source_dir}/tensorflow/contrib/testing/python/framework/util_test.py
                                   ${CMAKE_CURRENT_BINARY_DIR}/tf_python/tensorflow/contrib/testing/python/framework/)
add_custom_command(TARGET tf_python_build_pip_package POST_BUILD
  COMMAND ${CMAKE_COMMAND} -E copy ${tensorflow_source_dir}/tensorflow/tools/pip_package/README
                                   ${CMAKE_CURRENT_BINARY_DIR}/tf_python/)
add_custom_command(TARGET tf_python_build_pip_package POST_BUILD
  COMMAND ${CMAKE_COMMAND} -E copy ${tensorflow_source_dir}/tensorflow/tools/pip_package/MANIFEST.in
                                   ${CMAKE_CURRENT_BINARY_DIR}/tf_python/)

# Copy datasets for tf.contrib.learn.
add_custom_command(TARGET tf_python_build_pip_package POST_BUILD
  COMMAND ${CMAKE_COMMAND} -E copy ${tensorflow_source_dir}/tensorflow/contrib/learn/python/learn/datasets/data/boston_house_prices.csv
                                   ${CMAKE_CURRENT_BINARY_DIR}/tf_python/tensorflow/contrib/learn/python/learn/datasets/data/)
add_custom_command(TARGET tf_python_build_pip_package POST_BUILD
  COMMAND ${CMAKE_COMMAND} -E copy ${tensorflow_source_dir}/tensorflow/contrib/learn/python/learn/datasets/data/iris.csv
                                   ${CMAKE_CURRENT_BINARY_DIR}/tf_python/tensorflow/contrib/learn/python/learn/datasets/data/)
add_custom_command(TARGET tf_python_build_pip_package POST_BUILD
  COMMAND ${CMAKE_COMMAND} -E copy ${tensorflow_source_dir}/tensorflow/contrib/learn/python/learn/datasets/data/text_test.csv
                                   ${CMAKE_CURRENT_BINARY_DIR}/tf_python/tensorflow/contrib/learn/python/learn/datasets/data/)
add_custom_command(TARGET tf_python_build_pip_package POST_BUILD
  COMMAND ${CMAKE_COMMAND} -E copy ${tensorflow_source_dir}/tensorflow/contrib/learn/python/learn/datasets/data/text_train.csv
                                   ${CMAKE_CURRENT_BINARY_DIR}/tf_python/tensorflow/contrib/learn/python/learn/datasets/data/)

# Create include header directory
add_custom_command(TARGET tf_python_build_pip_package PRE_BUILD
  COMMAND ${CMAKE_COMMAND} -E make_directory
  ${CMAKE_CURRENT_BINARY_DIR}/tf_python/tensorflow/include/)

# tensorflow headers
add_custom_command(TARGET tf_python_build_pip_package PRE_BUILD
  COMMAND ${CMAKE_COMMAND} -E make_directory
  ${CMAKE_CURRENT_BINARY_DIR}/tf_python/tensorflow/include/tensorflow)
add_custom_command(TARGET tf_python_build_pip_package PRE_BUILD
  COMMAND ${CMAKE_COMMAND} -E make_directory
  ${CMAKE_CURRENT_BINARY_DIR}/tf_python/tensorflow/include/tensorflow/core)
add_custom_command(TARGET tf_python_build_pip_package PRE_BUILD
  COMMAND ${CMAKE_COMMAND} -E make_directory
  ${CMAKE_CURRENT_BINARY_DIR}/tf_python/tensorflow/include/tensorflow/stream_executor)
add_custom_command(TARGET tf_python_build_pip_package POST_BUILD
  COMMAND ${CMAKE_COMMAND} -E copy_directory ${tensorflow_source_dir}/tensorflow/core
                                   ${CMAKE_CURRENT_BINARY_DIR}/tf_python/tensorflow/include/tensorflow/core)
add_custom_command(TARGET tf_python_build_pip_package POST_BUILD
  COMMAND ${CMAKE_COMMAND} -E copy_directory ${CMAKE_CURRENT_BINARY_DIR}/tensorflow/core
                                   ${CMAKE_CURRENT_BINARY_DIR}/tf_python/tensorflow/include/tensorflow/core)
add_custom_command(TARGET tf_python_build_pip_package POST_BUILD
  COMMAND ${CMAKE_COMMAND} -E copy_directory ${tensorflow_source_dir}/tensorflow/stream_executor
                                   ${CMAKE_CURRENT_BINARY_DIR}/tf_python/tensorflow/include/tensorflow/stream_executor)

# google protobuf headers
add_custom_command(TARGET tf_python_build_pip_package PRE_BUILD
  COMMAND ${CMAKE_COMMAND} -E make_directory
  ${CMAKE_CURRENT_BINARY_DIR}/tf_python/tensorflow/include/google)
add_custom_command(TARGET tf_python_build_pip_package POST_BUILD
  COMMAND ${CMAKE_COMMAND} -E copy_directory ${CMAKE_CURRENT_BINARY_DIR}/protobuf/src/protobuf/src/google
                                   ${CMAKE_CURRENT_BINARY_DIR}/tf_python/tensorflow/include/google)

# Eigen directory
add_custom_command(TARGET tf_python_build_pip_package PRE_BUILD
  COMMAND ${CMAKE_COMMAND} -E make_directory
  ${CMAKE_CURRENT_BINARY_DIR}/tf_python/tensorflow/include/Eigen)
add_custom_command(TARGET tf_python_build_pip_package POST_BUILD
  COMMAND ${CMAKE_COMMAND} -E copy_directory ${CMAKE_CURRENT_BINARY_DIR}/eigen/src/eigen/Eigen
                                   ${CMAKE_CURRENT_BINARY_DIR}/tf_python/tensorflow/include/Eigen)

# external directory
add_custom_command(TARGET tf_python_build_pip_package PRE_BUILD
  COMMAND ${CMAKE_COMMAND} -E make_directory
  ${CMAKE_CURRENT_BINARY_DIR}/tf_python/tensorflow/include/external)
add_custom_command(TARGET tf_python_build_pip_package PRE_BUILD
  COMMAND ${CMAKE_COMMAND} -E make_directory
  ${CMAKE_CURRENT_BINARY_DIR}/tf_python/tensorflow/include/external/eigen_archive)
add_custom_command(TARGET tf_python_build_pip_package POST_BUILD
  COMMAND ${CMAKE_COMMAND} -E copy_directory ${CMAKE_CURRENT_BINARY_DIR}/external/eigen_archive
                                   ${CMAKE_CURRENT_BINARY_DIR}/tf_python/tensorflow/include/external/eigen_archive)

# third_party eigen directory
add_custom_command(TARGET tf_python_build_pip_package PRE_BUILD
  COMMAND ${CMAKE_COMMAND} -E make_directory
  ${CMAKE_CURRENT_BINARY_DIR}/tf_python/tensorflow/include/third_party)
add_custom_command(TARGET tf_python_build_pip_package PRE_BUILD
  COMMAND ${CMAKE_COMMAND} -E make_directory
  ${CMAKE_CURRENT_BINARY_DIR}/tf_python/tensorflow/include/third_party/eigen3)
add_custom_command(TARGET tf_python_build_pip_package POST_BUILD
  COMMAND ${CMAKE_COMMAND} -E copy_directory ${tensorflow_source_dir}/third_party/eigen3
                                   ${CMAKE_CURRENT_BINARY_DIR}/tf_python/tensorflow/include/third_party/eigen3)

# unsupported Eigen directory
add_custom_command(TARGET tf_python_build_pip_package PRE_BUILD
  COMMAND ${CMAKE_COMMAND} -E make_directory
  ${CMAKE_CURRENT_BINARY_DIR}/tf_python/tensorflow/include/unsupported)
add_custom_command(TARGET tf_python_build_pip_package PRE_BUILD
  COMMAND ${CMAKE_COMMAND} -E make_directory
  ${CMAKE_CURRENT_BINARY_DIR}/tf_python/tensorflow/include/unsupported/Eigen)
add_custom_command(TARGET tf_python_build_pip_package POST_BUILD
  COMMAND ${CMAKE_COMMAND} -E copy_directory ${CMAKE_CURRENT_BINARY_DIR}/eigen/src/eigen/unsupported/Eigen
                                   ${CMAKE_CURRENT_BINARY_DIR}/tf_python/tensorflow/include/unsupported/Eigen)

if(${tensorflow_TF_NIGHTLY})
  if(${tensorflow_ENABLE_GPU})
    add_custom_command(TARGET tf_python_build_pip_package POST_BUILD
      COMMAND ${PYTHON_EXECUTABLE} ${CMAKE_CURRENT_BINARY_DIR}/tf_python/setup.py bdist_wheel --project_name tf_nightly_gpu
      WORKING_DIRECTORY ${CMAKE_CURRENT_BINARY_DIR}/tf_python)
  else()
    add_custom_command(TARGET tf_python_build_pip_package POST_BUILD
      COMMAND ${PYTHON_EXECUTABLE} ${CMAKE_CURRENT_BINARY_DIR}/tf_python/setup.py bdist_wheel --project_name tf_nightly
      WORKING_DIRECTORY ${CMAKE_CURRENT_BINARY_DIR}/tf_python)
  endif(${tensorflow_ENABLE_GPU})
else()
  if(${tensorflow_ENABLE_GPU})
    add_custom_command(TARGET tf_python_build_pip_package POST_BUILD
      COMMAND ${PYTHON_EXECUTABLE} ${CMAKE_CURRENT_BINARY_DIR}/tf_python/setup.py bdist_wheel --project_name tensorflow_gpu
      WORKING_DIRECTORY ${CMAKE_CURRENT_BINARY_DIR}/tf_python)
  else()
    add_custom_command(TARGET tf_python_build_pip_package POST_BUILD
      COMMAND ${PYTHON_EXECUTABLE} ${CMAKE_CURRENT_BINARY_DIR}/tf_python/setup.py bdist_wheel
      WORKING_DIRECTORY ${CMAKE_CURRENT_BINARY_DIR}/tf_python)
  endif(${tensorflow_ENABLE_GPU})
endif(${tensorflow_TF_NIGHTLY})<|MERGE_RESOLUTION|>--- conflicted
+++ resolved
@@ -743,7 +743,6 @@
 file(WRITE "${api_init_list_file}" "${api_init_files}")
 
 # Run create_python_api.py to generate __init__.py files.
-<<<<<<< HEAD
 if (tensorflow_ENABLE_MKL_SUPPORT)
     # add mkl dist dlls to system path for python
     # TODO: In current cmake version, PY_RUNTIME_ENV behaves strange with multiple paths,
@@ -756,20 +755,16 @@
 
           # tensorflow/__init__.py depends on files generated in this step. So, remove it while
           # this step is running since the files aren't there yet.
-          COMMAND ${CMAKE_COMMAND} -E rename ${CMAKE_CURRENT_BINARY_DIR}/tf_python/tensorflow/__init__.py
-                                            ${CMAKE_CURRENT_BINARY_DIR}/tf_python/tensorflow/final.__init__.py
-          COMMAND ${CMAKE_COMMAND} -E touch ${CMAKE_CURRENT_BINARY_DIR}/tf_python/tensorflow/__init__.py
+          COMMAND ${CMAKE_COMMAND} -E remove -f ${CMAKE_CURRENT_BINARY_DIR}/tf_python/tensorflow/__init__.py
 
           # Run create_python_api.py to generate API init files.
           COMMAND ${CMAKE_COMMAND} -E env PYTHONPATH=${CMAKE_CURRENT_BINARY_DIR}/tf_python PATH=${PY_RUNTIME_ENV} ${PYTHON_EXECUTABLE}
-                  "${CMAKE_CURRENT_BINARY_DIR}/tf_python/tensorflow/tools/api/generator/create_python_api.py" "${api_init_list_file}"
-
-          # Re-add tensorflow/__init__.py back.
-          COMMAND ${CMAKE_COMMAND} -E remove -f ${CMAKE_CURRENT_BINARY_DIR}/tf_python/tensorflow/__init__.py
-          COMMAND ${CMAKE_COMMAND} -E rename ${CMAKE_CURRENT_BINARY_DIR}/tf_python/tensorflow/final.__init__.py
-                                            ${CMAKE_CURRENT_BINARY_DIR}/tf_python/tensorflow/__init__.py
-
-          COMMENT "Generating __init__.py files for Python API (MKL)."
+                  "${CMAKE_CURRENT_BINARY_DIR}/tf_python/tensorflow/tools/api/generator/create_python_api.py"
+                  "--root_init_template=${CMAKE_CURRENT_BINARY_DIR}/tf_python/tensorflow/api_template.__init__.py"
+                  "--apidir=${CMAKE_CURRENT_BINARY_DIR}/tf_python/tensorflow"
+                  "${api_init_list_file}"
+
+          COMMENT "Generating __init__.py files for Python API."
           WORKING_DIRECTORY "${CMAKE_CURRENT_BINARY_DIR}/tf_python"
           VERBATIM
     )
@@ -780,44 +775,19 @@
 
           # tensorflow/__init__.py depends on files generated in this step. So, remove it while
           # this step is running since the files aren't there yet.
-          COMMAND ${CMAKE_COMMAND} -E rename ${CMAKE_CURRENT_BINARY_DIR}/tf_python/tensorflow/__init__.py
-                                            ${CMAKE_CURRENT_BINARY_DIR}/tf_python/tensorflow/final.__init__.py
-          COMMAND ${CMAKE_COMMAND} -E touch ${CMAKE_CURRENT_BINARY_DIR}/tf_python/tensorflow/__init__.py
+          COMMAND ${CMAKE_COMMAND} -E remove -f ${CMAKE_CURRENT_BINARY_DIR}/tf_python/tensorflow/__init__.py
 
           # Run create_python_api.py to generate API init files.
           COMMAND ${CMAKE_COMMAND} -E env PYTHONPATH=${CMAKE_CURRENT_BINARY_DIR}/tf_python ${PYTHON_EXECUTABLE}
-                  "${CMAKE_CURRENT_BINARY_DIR}/tf_python/tensorflow/tools/api/generator/create_python_api.py" "${api_init_list_file}"
-
-          # Re-add tensorflow/__init__.py back.
-          COMMAND ${CMAKE_COMMAND} -E remove -f ${CMAKE_CURRENT_BINARY_DIR}/tf_python/tensorflow/__init__.py
-          COMMAND ${CMAKE_COMMAND} -E rename ${CMAKE_CURRENT_BINARY_DIR}/tf_python/tensorflow/final.__init__.py
-                                            ${CMAKE_CURRENT_BINARY_DIR}/tf_python/tensorflow/__init__.py
+                  "${CMAKE_CURRENT_BINARY_DIR}/tf_python/tensorflow/tools/api/generator/create_python_api.py"
+                  "--root_init_template=${CMAKE_CURRENT_BINARY_DIR}/tf_python/tensorflow/api_template.__init__.py"
+                  "--apidir=${CMAKE_CURRENT_BINARY_DIR}/tf_python/tensorflow"
+                  "${api_init_list_file}"
 
           COMMENT "Generating __init__.py files for Python API."
           WORKING_DIRECTORY "${CMAKE_CURRENT_BINARY_DIR}/tf_python"
-          VERBATIM
     )
 endif (tensorflow_ENABLE_MKL_SUPPORT)
-=======
-add_custom_command(
-      OUTPUT ${api_init_files}
-      DEPENDS tf_python_ops tf_python_copy_scripts_to_destination pywrap_tensorflow_internal tf_python_touchup_modules tf_extension_ops
-
-      # tensorflow/__init__.py depends on files generated in this step. So, remove it while
-      # this step is running since the files aren't there yet.
-      COMMAND ${CMAKE_COMMAND} -E remove -f ${CMAKE_CURRENT_BINARY_DIR}/tf_python/tensorflow/__init__.py
-
-      # Run create_python_api.py to generate API init files.
-      COMMAND ${CMAKE_COMMAND} -E env PYTHONPATH=${CMAKE_CURRENT_BINARY_DIR}/tf_python ${PYTHON_EXECUTABLE}
-              "${CMAKE_CURRENT_BINARY_DIR}/tf_python/tensorflow/tools/api/generator/create_python_api.py"
-              "--root_init_template=${CMAKE_CURRENT_BINARY_DIR}/tf_python/tensorflow/api_template.__init__.py"
-              "--apidir=${CMAKE_CURRENT_BINARY_DIR}/tf_python/tensorflow"
-              "${api_init_list_file}"
-
-      COMMENT "Generating __init__.py files for Python API."
-      WORKING_DIRECTORY "${CMAKE_CURRENT_BINARY_DIR}/tf_python"
-)
->>>>>>> 02bbadfe
 
 add_custom_target(tf_python_api SOURCES ${api_init_files})
 add_dependencies(tf_python_api tf_python_ops)
