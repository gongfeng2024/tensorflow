--- conflicted
+++ resolved
@@ -400,13 +400,8 @@
 
     # Features and labels TensorSignature objects.
     # TODO(wicke): Rename these to something more descriptive
-<<<<<<< HEAD
-    self._features_info = None
-    self._labels_info = None
-=======
     self._features_info = {}
     self._targets_info = {}
->>>>>>> 694846ec
 
     self._graph = None
 
@@ -715,37 +710,16 @@
     return tensor_signature.create_example_parser_from_signatures(
         self._features_info, examples_batch)
 
-<<<<<<< HEAD
-  def _check_inputs(self, features, labels):
-    if self._features_info is not None:
-      logging.debug('Given features: %s, required signatures: %s.',
-                    str(features), str(self._features_info))
-=======
+
   def _check_inputs(self, features, targets, mode):
     if mode in self._features_info:
       logging.debug('Given features for %s: %s, required signatures: %s.',
                     mode, str(features), str(self._features_info[mode]))
->>>>>>> 694846ec
       if not tensor_signature.tensors_compatible(features, self._features_info):
         raise ValueError('Features are incompatible for %s with given information. '
                          'Given features: %s, required signatures: %s.' %
                          (mode, str(features), str(self._features_info[mode])))
     else:
-<<<<<<< HEAD
-      self._features_info = tensor_signature.create_signatures(features)
-      logging.debug('Setting feature info to %s.', str(self._features_info))
-    if labels is not None:
-      if self._labels_info is not None:
-        logging.debug('Given labels: %s, required signatures: %s.',
-                      str(labels), str(self._labels_info))
-        if not tensor_signature.tensors_compatible(labels, self._labels_info):
-          raise ValueError('Labels are incompatible with given information. '
-                           'Given labels: %s, required signatures: %s.' %
-                           (str(labels), str(self._labels_info)))
-      else:
-        self._labels_info = tensor_signature.create_signatures(labels)
-        logging.debug('Setting labels info to %s', str(self._labels_info))
-=======
       self._features_info[mode] = tensor_signature.create_signatures(features)
       logging.debug('Setting feature info for %s to %s.', mode, str(self._features_info[mode]))
     if targets is not None:
@@ -759,7 +733,6 @@
       else:
         self._targets_info[mode] = tensor_signature.create_signatures(targets)
         logging.debug('Setting targets for %s info to %s', mode, str(self._targets_info[mode]))
->>>>>>> 694846ec
 
   def _train_model(self,
                    input_fn,
@@ -795,15 +768,9 @@
     with self._graph.as_default() as g, g.device(device_fn):
       random_seed.set_random_seed(self._config.tf_random_seed)
       global_step = contrib_framework.create_global_step(g)
-<<<<<<< HEAD
-      features, labels = input_fn()
-      self._check_inputs(features, labels)
-      train_op, loss_op = self._get_train_ops(features, labels)
-=======
       features, targets = input_fn()
       self._check_inputs(features, targets, 'train')
       train_op, loss_op = self._get_train_ops(features, targets)
->>>>>>> 694846ec
 
       # Add default monitors.
       if monitors is None:
@@ -901,15 +868,10 @@
     with ops.Graph().as_default() as g:
       random_seed.set_random_seed(self._config.tf_random_seed)
       global_step = contrib_framework.create_global_step(g)
-<<<<<<< HEAD
-      features, labels = input_fn()
-      self._check_inputs(features, labels)
-      eval_dict = self._get_eval_ops(features, labels, metrics)
-=======
+
       features, targets = input_fn()
       self._check_inputs(features, targets, 'eval')
       eval_dict = self._get_eval_ops(features, targets, metrics)
->>>>>>> 694846ec
       update_op, eval_dict = self._extract_metric_update_ops(eval_dict)
       eval_results, current_global_step = graph_actions.evaluate(
           graph=g,
