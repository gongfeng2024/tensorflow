--- conflicted
+++ resolved
@@ -12,20 +12,11 @@
 // See the License for the specific language governing permissions and
 // limitations under the License.
 
-<<<<<<< HEAD
-=======
+
 #ifndef TENSORFLOW_CONTRIB_LITE_EXAMPLES_IOS_SIMPLE_IOS_IMAGE_LOAD_H_
 #define TENSORFLOW_CONTRIB_LITE_EXAMPLES_IOS_SIMPLE_IOS_IMAGE_LOAD_H_
 
->>>>>>> 123de279
 #include <vector>
 #import <UIKit/UIKit.h>
 
-<<<<<<< HEAD
-std::vector<uint8_t> LoadImageFromUIImage(UIImage *img);
-=======
-std::vector<uint8_t> LoadImageFromFile(const char* file_name, int* out_width,
-                                       int* out_height, int* out_channels);
-
-#endif  // TENSORFLOW_CONTRIB_LITE_EXAMPLES_IOS_SIMPLE_IOS_IMAGE_LOAD_H_
->>>>>>> 123de279
+std::vector<uint8_t> LoadImageFromUIImage(UIImage *img);