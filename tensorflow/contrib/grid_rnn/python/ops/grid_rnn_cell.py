--- conflicted
+++ resolved
@@ -19,11 +19,7 @@
 from __future__ import print_function
 
 from collections import namedtuple
-<<<<<<< HEAD
-from six import text_type
-=======
 import functools
->>>>>>> f8d1f5b5
 
 from tensorflow.python.ops import array_ops
 from tensorflow.python.ops import math_ops
@@ -95,7 +91,6 @@
 
       non_recurrent_fn: a tensorflow Op that will be the transfer function of
         the non-recurrent dimensions
-<<<<<<< HEAD
       state_is_tuple: If True, accepted and returned states are tuples of the
         states of the recurrent dimensions. If False, they are concatenated
         along the column axis. The latter behavior will soon be deprecated.
@@ -106,11 +101,9 @@
       output_is_tuple: If True, the output is a tuple of the outputs of the
         recurrent dimensions. If False, they are concatenated along the
         column axis. The later behavior will soon be deprecated.
-=======
-
+        
     Raises:
       TypeError: if cell_fn does not return an RNNCell instance.
->>>>>>> f8d1f5b5
     """
     if not state_is_tuple:
       logging.warn("%s: Using a concatenated state is slower and will soon be "
@@ -131,28 +124,12 @@
     self._output_is_tuple = output_is_tuple
 
     if cell_fn is None:
-<<<<<<< HEAD
-      self._cell = rnn.LSTMCell(num_units=num_units)
-    else:
-      try:
-        self._cell = cell_fn(num_units)
-      except TypeError as ex:
-        if 'takes exactly 2 arguments' in text_type(ex):
-          logging.warn("%s: Using cell_fn with 2 arguments is deprecated."
-                       " Use cell_fn with 1 argument instead.", self)
-          cell_input_size = (self._config.num_dims - 1) * num_units
-          self._cell = cell_fn(num_units, cell_input_size)
-        else:
-          raise
-      if not isinstance(self._cell, rnn.RNNCell):
-        raise ValueError('cell_fn must return an object of type RNNCell')
-=======
       my_cell_fn = functools.partial(
           rnn.LSTMCell,
-          num_units=num_units, input_size=cell_input_size,
+          num_units=num_units,
           state_is_tuple=False)
     else:
-      my_cell_fn = lambda: cell_fn(num_units, cell_input_size)
+      my_cell_fn = lambda: cell_fn(num_units)
     if tied:
       self._cells = [my_cell_fn()] * num_dims
     else:
@@ -161,35 +138,26 @@
       raise TypeError(
           'cell_fn must return an RNNCell instance, saw: %s'
           % type(self._cells[0]))
->>>>>>> f8d1f5b5
 
     if self._output_is_tuple:
-      self._output_size = tuple(self._cell.output_size
+      self._output_size = tuple(self._cells[0].output_size
                                 for _ in self._config.outputs)
     else:
-      self._output_size = self._cell.output_size * len(self._config.outputs)
+      self._output_size = self._cells[0].output_size * len(self._config.outputs)
 
     if self._state_is_tuple:
-      self._state_size = tuple(self._cell.state_size
+      self._state_size = tuple(self._cells[0].state_size
                                for _ in self._config.recurrents)
     else:
       self._state_size = self._cell_state_size() * len(self._config.recurrents)
 
   @property
   def output_size(self):
-<<<<<<< HEAD
     return self._output_size
 
   @property
   def state_size(self):
     return self._state_size
-=======
-    return self._cells[0].output_size * len(self._config.outputs)
-
-  @property
-  def state_size(self):
-    return self._cells[0].state_size * len(self._config.recurrents)
->>>>>>> f8d1f5b5
 
   def __call__(self, inputs, state, scope=None):
     """Run one step of GridRNN.
@@ -211,29 +179,7 @@
     conf = self._config
     dtype = inputs.dtype
 
-<<<<<<< HEAD
     c_prev, m_prev, cell_output_size = self._extract_states(state)
-=======
-    # c_prev is `m`, and m_prev is `h` in the paper.
-    # Keep c and m here for consistency with the codebase
-    c_prev = [None] * self._config.num_dims
-    m_prev = [None] * self._config.num_dims
-    cell_output_size = self._cells[0].state_size - conf.num_units
-
-    # for LSTM   : state = memory cell + output, hence cell_output_size > 0
-    # for GRU/RNN: state = output (whose size is equal to _num_units),
-    #              hence cell_output_size = 0
-    for recurrent_dim, start_idx in zip(self._config.recurrents, range(
-        0, self.state_size, self._cells[0].state_size)):
-      if cell_output_size > 0:
-        c_prev[recurrent_dim] = array_ops.slice(state, [0, start_idx],
-                                                [-1, conf.num_units])
-        m_prev[recurrent_dim] = array_ops.slice(
-            state, [0, start_idx + conf.num_units], [-1, cell_output_size])
-      else:
-        m_prev[recurrent_dim] = array_ops.slice(state, [0, start_idx],
-                                                [-1, conf.num_units])
->>>>>>> f8d1f5b5
 
     new_output = [None] * conf.num_dims
     new_state = [None] * conf.num_dims
@@ -242,31 +188,9 @@
       # project input, populate c_prev and m_prev
       self._project_input(inputs, c_prev, m_prev, cell_output_size > 0)
 
-<<<<<<< HEAD
       # propagate along dimensions, first for non-priority dimensions
       # then priority dimensions
-      _propagate(conf.non_priority, conf, self._cell, c_prev, m_prev,
-=======
-      # project input
-      if inputs is not None and sum(inputs.get_shape().as_list()) > 0 and len(
-          conf.inputs) > 0:
-        input_splits = array_ops.split(
-            value=inputs, num_or_size_splits=len(conf.inputs), axis=1)
-        input_sz = input_splits[0].get_shape().as_list()[1]
-
-        for i, j in enumerate(conf.inputs):
-          input_project_m = vs.get_variable(
-              'project_m_{}'.format(j), [input_sz, conf.num_units], dtype=dtype)
-          m_prev[j] = math_ops.matmul(input_splits[i], input_project_m)
-
-          if cell_output_size > 0:
-            input_project_c = vs.get_variable(
-                'project_c_{}'.format(j), [input_sz, conf.num_units],
-                dtype=dtype)
-            c_prev[j] = math_ops.matmul(input_splits[i], input_project_c)
-
       _propagate(conf.non_priority, conf, self._cells, c_prev, m_prev,
->>>>>>> f8d1f5b5
                  new_output, new_state, True)
       _propagate(conf.priority, conf, self._cells,
                  c_prev, m_prev, new_output, new_state, False)
@@ -276,8 +200,10 @@
       if self._output_is_tuple:
         output = tuple(output_tensors)
       else:
-        output = array_ops.zeros([0, 0], dtype) if len(output_tensors) == 0 \
-          else array_ops.concat(output_tensors, 1)
+        if len(output_tensors) == 0:
+          output = array_ops.zeros([0, 0], dtype)
+        else:
+          output = array_ops.concat(output_tensors, 1)
 
       if self._state_is_tuple:
         states = tuple(new_state[i] for i in self._config.recurrents)
@@ -285,11 +211,13 @@
         # concat each state first, then flatten the whole thing
         state_tensors = [x for i in self._config.recurrents
                          for x in new_state[i]]
-        states = array_ops.zeros([0, 0], dtype) if len(state_tensors) == 0 \
-          else array_ops.concat(state_tensors, 1)
+        if len(state_tensors) == 0:
+          states = array_ops.zeros([0, 0], dtype)
+        else:
+          states = array_ops.concat(state_tensors, 1)
 
     return output, states
-
+           
   def _extract_states(self, state):
     """Extract the cell and previous output tensors from the given state
     """
@@ -329,22 +257,22 @@
           m_prev[recurrent_dim] = array_ops.slice(state, [0, start_idx],
                                                   [-1, conf.num_units])
     return c_prev, m_prev, cell_output_size
-
+            
   def _project_input(self, inputs, c_prev, m_prev, with_c):
     """Fills in c_prev and m_prev with projected input, for input dimensions
     """
     conf = self._config
 
-    if inputs is not None and inputs.get_shape().with_rank(2)[1].value > 0 \
-        and len(conf.inputs) > 0:
+    if (inputs is not None and inputs.get_shape().with_rank(2)[1].value > 0
+        and len(conf.inputs) > 0):
       if isinstance(inputs, tuple):
         if len(conf.inputs) != len(inputs):
           raise ValueError("Expect inputs as a tuple of {} "
                            "tensors".format(len(conf.inputs)))
         input_splits = inputs
       else:
-        input_splits = array_ops.split(inputs, len(conf.inputs), 1)
-
+        input_splits = array_ops.split(
+            value=inputs, num_or_size_splits=len(conf.inputs), axis=1)
       input_sz = input_splits[0].get_shape().with_rank(2)[1].value
 
       for i, j in enumerate(conf.inputs):
@@ -362,8 +290,10 @@
   def _cell_state_size(self):
     """Total size of the state of the inner cell used in this grid
     """
-    return (sum(self._cell.state_size) if
-            isinstance(self._cell.state_size, tuple) else self._cell.state_size)
+    state_sizes = self._cells[0].state_size
+    if isinstance(state_sizes, tuple):
+      return sum(state_sizes)
+    return state_sizes
 
 """Specialized cells, for convenience
 """
