from __future__ import absolute_import
from __future__ import division
from __future__ import print_function

import numpy as np
import json
import re

from tensorflow.compiler.plugin.poplar.ops import gen_ipu_ops
from tensorflow.compiler.plugin.poplar.driver.trace_pb2 import IpuTraceEvent
from tensorflow.contrib.ipu import ipu_compiler
from tensorflow.contrib import ipu
from tensorflow.core.protobuf import config_pb2
from tensorflow.python.client import session as sl
from tensorflow.python.framework import test_util
from tensorflow.python.framework import ops
from tensorflow.python.layers import convolutional
from tensorflow.python.ops import array_ops
from tensorflow.python.ops import init_ops
from tensorflow.python.ops import math_ops
from tensorflow.python.ops import nn
from tensorflow.python.ops import nn_ops
from tensorflow.python.ops import variable_scope
from tensorflow.python.ops import variables
from tensorflow.python.platform import googletest
from tensorflow.python.training import gradient_descent

class MultiIpuTest(test_util.TensorFlowTestCase):

  def testMultiIpu(self):
    def my_graph(pa, pb, pc):
      with ops.device("/device:IPU:0"):
        with ipu.ops.ipu_shard(0):
          o1 = pa + pb

        with ipu.ops.ipu_shard(1):
          o2 = pa + pc
          out = o1 + o2

      return [out]

    with ops.device('cpu'):
      pa = array_ops.placeholder(np.float32, [2], name="a")
      pb = array_ops.placeholder(np.float32, [2], name="b")
      pc = array_ops.placeholder(np.float32, [2], name="c")
      report = gen_ipu_ops.ipu_event_trace()

    out = ipu_compiler.compile(my_graph, [pa, pb, pc])

    cfg = ipu.utils.create_ipu_config(profiling=True)
    cfg = ipu.utils.set_ipu_model_options(cfg, compile_ipu_code=False)
    cfg = ipu.utils.auto_select_ipus(cfg, 2, True)
    with sl.Session(config=config_pb2.ConfigProto(ipu_options=cfg)) as sess:

      sess.run(report)

      fd = {pa: [1., 1.], pb: [0., 1.], pc:[1., 5.]}
      result = sess.run(out, fd)
      self.assertAllClose(result[0], [3., 8.])

      rep = sess.run(report)

      evts = ipu.utils.extract_all_events(rep)
      for evt in evts:
        if evt.type == IpuTraceEvent.COMPILE_END:
          js = json.loads(evt.compile_end.tensor_map.decode('utf-8'))

          mods = list(js['mappings'].keys())
          self.assertEqual(len(mods), 1)

          tiles = set()
          for tensor in js['mappings'][mods[0]]:
            for tile in tensor['tiles']:
              tiles.add(tile['tile_id'])

          self.assertEqual(len(tiles), 2)
          self.assertTrue(0 in tiles)
          self.assertTrue(1216 in tiles)


  def testMultiIpuVariables(self):
    def my_graph(pa, pb, pc):
      with variable_scope.variable_scope("", use_resource=True):
        with ipu.ops.ipu_scope("/device:IPU:0"):
          with ipu.ops.ipu_shard(0):
            init1 = init_ops.constant_initializer([1.0, 3.0]);
            v1 = variable_scope.get_variable("v1", dtype=np.float32, shape=[2],
                                             initializer=init1)
            o1 = pa + pb + v1

          with ipu.ops.ipu_shard(1):
            init2 = init_ops.constant_initializer([1.0, 2.0]);
            v2 = variable_scope.get_variable("v2", dtype=np.float32, shape=[2],
                                             initializer=init2)
            o2 = pa + pc + v2
            out = o1 + o2

      return [out]

    with ops.device('cpu'):
      pa = array_ops.placeholder(np.float32, [2], name="a")
      pb = array_ops.placeholder(np.float32, [2], name="b")
      pc = array_ops.placeholder(np.float32, [2], name="c")
      report = gen_ipu_ops.ipu_event_trace()

    out = ipu_compiler.compile(my_graph, [pa, pb, pc])

    cfg = ipu.utils.create_ipu_config(profiling=True)
    cfg = ipu.utils.set_ipu_model_options(cfg, compile_ipu_code=False)
    cfg = ipu.utils.auto_select_ipus(cfg, 2, True)
    with sl.Session(config=config_pb2.ConfigProto(ipu_options=cfg)) as sess:

      sess.run(report)
      sess.run(variables.global_variables_initializer())
      sess.run(report)

      fd = {pa: [1., 1.], pb: [0., 1.], pc:[1., 5.]}
      result = sess.run(out, fd)
      self.assertAllClose(result[0], [5., 13.])

      rep = sess.run(report)

      evts = ipu.utils.extract_all_events(rep)
      for evt in evts:
        if evt.type == IpuTraceEvent.COMPILE_END:
          js = json.loads(evt.compile_end.tensor_map.decode('utf-8'))

          mods = list(js['mappings'].keys())
          self.assertEqual(len(mods), 1)

          tiles = set()
          for tensor in js['mappings'][mods[0]]:
            for tile in tensor['tiles']:
              tiles.add(tile['tile_id'])

          self.assertEqual(len(tiles), 2)
          self.assertTrue(0 in tiles)
          self.assertTrue(1216 in tiles)

<<<<<<< HEAD
=======
  # def testMultiIpuTraining(self):
  #   def my_graph(inp, lab):
  #     with ops.device("/device:IPU:0"):
  #       with ipu.ops.ipu_shard(0):
  #         x = convolutional.conv2d(inp, 8, 3, padding='same', name="convA")

  #       with ipu.ops.ipu_shard(1):
  #         x = convolutional.conv2d(x, 8, 1, padding='same', name="convB")
  #         x = math_ops.reduce_mean(x, axis=[1, 2])

  #         loss = nn.softmax_cross_entropy_with_logits(logits=x, labels=lab)
  #         loss = math_ops.reduce_mean(loss)

  #       opt = ipu.sharded_optimizer.ShardedOptimizer(
  #         gradient_descent.GradientDescentOptimizer(0.000001))
  #       train = opt.minimize(loss)

  #     return [loss, train]

  #   with ops.device('cpu'):
  #     inp = array_ops.placeholder(np.float32, [1, 32, 32, 4], name="data")
  #     lab = array_ops.placeholder(np.float32, [1, 8], name="labels")
  #     report = gen_ipu_ops.ipu_event_trace()

  #   out = ipu_compiler.compile(my_graph, [inp, lab])

  #   cfg = ipu.utils.create_ipu_config(profiling=True)
  #   cfg = ipu.utils.set_ipu_model_options(cfg, compile_ipu_code=False)
  #   cfg = ipu.utils.auto_select_ipus(cfg, 2, True)
  #   with sl.Session(config=config_pb2.ConfigProto(ipu_options=cfg)) as sess:

  #     sess.run(report)
  #     sess.run(variables.global_variables_initializer())
  #     sess.run(report)

  #     fd = {inp: np.ones([1, 32, 32, 4]), lab: np.ones([1, 8])}
  #     sess.run(out, fd)

  #     rep = sess.run(report)

  #     num_compiles = 0
  #     gdef = None
  #     evts = ipu.utils.extract_all_events(rep)
  #     for evt in evts:
  #       if evt.type == IpuTraceEvent.COMPILE_BEGIN:
  #         gdef = ipu.utils.extract_xla_graph_def_from_compilation_event(evt)
  #       if evt.type == IpuTraceEvent.COMPILE_END:
  #         num_compiles = num_compiles + 1

  #     self.assertEqual(num_compiles, 1)

  #     # Convolutions are on correct IPUs
  #     for n in gdef.node:
  #       if n.op == 'HloConvolution':
  #         if re.match(r'.*/convA/Conv2D/', n.name):
  #           self.assertTrue(n.device == '/device/XLA:0')
  #         if re.match(r'.*/convB/Conv2D/', n.name):
  #           self.assertTrue(n.device == '/device/XLA:1')
  #         if re.match(r'.*/convB/Conv2D_grad/Conv2DBackpropInput/', n.name):
  #           self.assertTrue(n.device == '/device/XLA:1')
  #         if re.match(r'.*/convB/Conv2D_grad/Conv2DBackpropFilter', n.name):
  #           self.assertTrue(n.device == '/device/XLA:1')
  #         if re.match(r'.*/convA/Conv2D_grad/Conv2DBackpropFilter', n.name):
  #           self.assertTrue(n.device == '/device/XLA:0')

  #     # There are 2 inter-ipu copies and they copy something 'data' shaped
  #     n_inter_ipu_copies = 0
  #     for n in gdef.node:
  #       if n.op == 'HloCustomCall':
  #         a = n.attr.get('custom_call_target')
  #         s = n.attr.get('_output_shapes').list.shape[0]
  #         if a.s == b'inter_ipu_copy':
  #           n_inter_ipu_copies = n_inter_ipu_copies + 1
  #           self.assertEqual([int(i.size) for i in s.dim], [1, 32, 32, 8])

  #     self.assertEqual(n_inter_ipu_copies, 2)

>>>>>>> 9c1c174c
  def testConvAndBiasAddDifferentIPUs(self):
    def my_graph(inp, bias):
      with ops.device("/device:IPU:0"):
        with ipu.ops.ipu_shard(0):
          x = convolutional.conv2d(inp, 8, 3, padding='same', name="conv",
                                   use_bias=False)

        with ipu.ops.ipu_shard(1):
          x = nn_ops.bias_add(x, bias, name='biasAdd')

      return x

    with ops.device('cpu'):
      inp = array_ops.placeholder(np.float32, [1, 32, 32, 4], name="data")
      bias = array_ops.placeholder(np.float32, [8], name="bias")
      report = gen_ipu_ops.ipu_event_trace()

    out = ipu_compiler.compile(my_graph, [inp, bias])

    cfg = ipu.utils.create_ipu_config(profiling=True)
    cfg = ipu.utils.set_ipu_model_options(cfg, compile_ipu_code=False)
    cfg = ipu.utils.auto_select_ipus(cfg, 2, True)
    with sl.Session(config=config_pb2.ConfigProto(ipu_options=cfg)) as sess:

      sess.run(report)
      sess.run(variables.global_variables_initializer())
      sess.run(report)

      fd = {inp: np.ones([1, 32, 32, 4]), bias: np.ones([8])}
      sess.run(out, fd)

      rep = sess.run(report)

      num_compiles = 0
      dot_graph = None
      evts = ipu.utils.extract_all_events(rep)
      for evt in evts:
        if evt.type == IpuTraceEvent.COMPILE_BEGIN:
          dot_graph = ipu.utils.extract_xla_graph_from_compilation_event(evt)
        if evt.type == IpuTraceEvent.COMPILE_END:
          num_compiles = num_compiles + 1

      self.assertEqual(num_compiles, 1)

      # There is 1 inter-ipu copy and it copies something 'data' shaped
      n_inter_ipu_copies = 0
      for n in dot_graph.node:
        if n.op == 'HloCustomCall':
          a = n.attr.get('custom_call_target')
          s = n.attr.get('_output_shapes').list.shape[0]
          if a.s == b'inter_ipu_copy':
            n_inter_ipu_copies = n_inter_ipu_copies + 1
            self.assertEqual([int(i.size) for i in s.dim], [1, 32, 32, 8])

      self.assertEqual(n_inter_ipu_copies, 1)

if __name__ == "__main__":
    googletest.main()<|MERGE_RESOLUTION|>--- conflicted
+++ resolved
@@ -137,8 +137,6 @@
           self.assertTrue(0 in tiles)
           self.assertTrue(1216 in tiles)
 
-<<<<<<< HEAD
-=======
   # def testMultiIpuTraining(self):
   #   def my_graph(inp, lab):
   #     with ops.device("/device:IPU:0"):
@@ -216,7 +214,6 @@
 
   #     self.assertEqual(n_inter_ipu_copies, 2)
 
->>>>>>> 9c1c174c
   def testConvAndBiasAddDifferentIPUs(self):
     def my_graph(inp, bias):
       with ops.device("/device:IPU:0"):
