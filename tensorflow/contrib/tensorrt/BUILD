# Description:
#   Wrap NVIDIA TensorRT (http://developer.nvidia.com/tensorrt) with tensorflow
#   and provide TensorRT operators and converter package.
#   APIs are meant to change over time.

package(default_visibility = ["//visibility:public"])

licenses(["notice"])  # Apache 2.0

exports_files(["LICENSE"])

load(
    "//tensorflow:tensorflow.bzl",
    "tf_cc_test",
    "tf_copts",
    "tf_gpu_library",
    "tf_custom_op_library",
    "tf_custom_op_library_additional_deps",
    "tf_gen_op_libs",
    "tf_gen_op_wrapper_py",
)
<<<<<<< HEAD
load("//tensorflow:tensorflow.bzl", "tf_gpu_cc_test")
load("//tensorflow:tensorflow.bzl", "gpu_py_tests")
=======
load("//tensorflow:tensorflow.bzl", "cuda_py_test")
load("//tensorflow:tensorflow.bzl", "cuda_py_tests")
load("//tensorflow:tensorflow.bzl", "tf_cuda_cc_test")
>>>>>>> a6ee64cd
load("//tensorflow:tensorflow.bzl", "tf_custom_op_py_library")
load("//tensorflow:tensorflow.bzl", "tf_py_wrap_cc")
load(
    "@local_config_tensorrt//:build_defs.bzl",
    "if_tensorrt",
)

tf_gpu_cc_test(
    name = "tensorrt_test_cc",
    size = "small",
    srcs = ["tensorrt_test.cc"],
    tags = [
        "no_windows",
        "nomac",
    ],
    deps = [
        "//tensorflow/core:gpu_init",
        "//tensorflow/core:lib",
        "//tensorflow/core:stream_executor",
        "//tensorflow/core:test",
        "//tensorflow/core:test_main",
    ] + if_tensorrt([
        "@local_config_cuda//cuda:cuda_headers",
        "@local_config_tensorrt//:nv_infer",
    ]),
)

tf_custom_op_library(
    name = "python/ops/_trt_engine_op.so",
    srcs = [
        "ops/trt_engine_op.cc",
    ],
    deps = [
        ":trt_shape_function",
        "//tensorflow/core:lib_proto_parsing",
    ] + if_tensorrt([
        "@local_config_tensorrt//:nv_infer",
    ]),
)

tf_gpu_library(
    name = "trt_shape_function",
    srcs = ["shape_fn/trt_shfn.cc"],
    hdrs = ["shape_fn/trt_shfn.h"],
    visibility = ["//visibility:public"],
    deps = [
        ":trt_logging",
        ":trt_plugins",
    ] + if_tensorrt([
        "@local_config_tensorrt//:nv_infer",
    ]) + tf_custom_op_library_additional_deps(),
)

cc_library(
    name = "trt_engine_op_kernel",
    srcs = [
        "kernels/trt_engine_op.cc",
    ],
    hdrs = [
        "kernels/trt_engine_op.h",
    ],
    copts = tf_copts(),
    visibility = ["//visibility:public"],
    deps = [
        ":test_utils",
        ":trt_allocator",
        ":trt_conversion",
        ":trt_logging",
        ":trt_plugins",
        ":trt_resources",
        ":utils",
        "//tensorflow/core:gpu_headers_lib",
        "//tensorflow/core:lib_proto_parsing",
        "//tensorflow/core:stream_executor_headers_lib",
        "//tensorflow/core/grappler/costs:graph_properties",
    ] + if_tensorrt([
        "@local_config_tensorrt//:nv_infer",
    ]) + tf_custom_op_library_additional_deps(),
    # TODO(laigd): fix this by merging header file in cc file.
    alwayslink = 1,  # buildozer: disable=alwayslink-with-hdrs
)

tf_gen_op_libs(
    op_lib_names = [
        "trt_engine_op",
    ],
)

tf_gpu_library(
    name = "trt_logging",
    srcs = ["log/trt_logger.cc"],
    hdrs = ["log/trt_logger.h"],
    visibility = ["//visibility:public"],
    deps = [
        "//tensorflow/core:lib_proto_parsing",
    ] + if_tensorrt([
        "@local_config_tensorrt//:nv_infer",
    ]),
)

tf_gen_op_wrapper_py(
    name = "trt_engine_op",
    deps = [
        ":trt_engine_op_op_lib",
        ":trt_logging",
        ":trt_shape_function",
    ],
)

tf_custom_op_py_library(
    name = "trt_engine_op_loader",
    srcs = ["python/ops/trt_engine_op.py"],
    dso = [
        ":python/ops/_trt_engine_op.so",
    ] + if_tensorrt([
        "@local_config_tensorrt//:nv_infer",
    ]),
    kernels = [
        ":trt_engine_op_kernel",
        ":trt_engine_op_op_lib",
        ":trt_shape_function",
    ],
    srcs_version = "PY2AND3",
    deps = [
        "//tensorflow/contrib/util:util_py",
        "//tensorflow/python:framework_for_generated_wrappers",
        "//tensorflow/python:resources",
    ],
)

py_library(
    name = "init_py",
    srcs = [
        "__init__.py",
        "python/__init__.py",
    ],
    srcs_version = "PY2AND3",
    deps = [
        ":tf_trt_integration_test_base",
        ":trt_convert_py",
        ":trt_ops_py",
        "//tensorflow/python:errors",
    ],
)

py_library(
    name = "trt_ops_py",
    srcs_version = "PY2AND3",
    deps = [
        ":trt_engine_op",
        ":trt_engine_op_loader",
    ],
)

py_library(
    name = "trt_convert_py",
    srcs = ["python/trt_convert.py"],
    srcs_version = "PY2AND3",
    deps = [
        ":wrap_conversion",
        "//tensorflow/python:graph_util",
        "//tensorflow/python:session",
        "//tensorflow/python:tf_optimizer",
        "//tensorflow/python/saved_model:builder",
        "//tensorflow/python/saved_model:loader",
        "//tensorflow/python/saved_model:tag_constants",
    ],
)

# TODO(aaroey): this wrapper has been causing troubles of double linking, so
# either get rid of it, or split to make it contain minimum dependencies.
tf_py_wrap_cc(
    name = "wrap_conversion",
    srcs = ["trt_conversion.i"],
    copts = tf_copts(),
    swig_includes = [
        "//tensorflow/python:platform/base.i",
    ],
    deps = [
        ":test_utils",
        ":trt_conversion",
        ":trt_engine_op_kernel",
        "//third_party/python_runtime:headers",
    ],
)

tf_gpu_library(
    name = "trt_resources",
    srcs = [
        "resources/trt_int8_calibrator.cc",
        "resources/trt_resource_manager.cc",
    ],
    hdrs = [
        "resources/trt_int8_calibrator.h",
        "resources/trt_resource_manager.h",
        "resources/trt_resources.h",
    ],
    deps = [
        ":trt_allocator",
        ":trt_logging",
        ":utils",
        "//tensorflow/core:framework_headers_lib",
        "//tensorflow/core:framework_lite",
        "//tensorflow/core:lib_proto_parsing",
    ] + if_tensorrt([
        "@local_config_tensorrt//:nv_infer",
    ]),
)

tf_gpu_library(
    name = "trt_allocator",
    srcs = ["resources/trt_allocator.cc"],
    hdrs = ["resources/trt_allocator.h"],
    deps = [
        "//tensorflow/core:framework_headers_lib",
        "//tensorflow/core:framework_lite",
        "//tensorflow/core:lib_proto_parsing",
    ] + if_tensorrt([
        "@local_config_tensorrt//:nv_infer",
    ]),
)

tf_cc_test(
    name = "trt_allocator_test",
    size = "small",
    srcs = ["resources/trt_allocator_test.cc"],
    tags = [
        "no_windows",
        "nomac",
    ],
    deps = [
        ":trt_allocator",
        "//tensorflow/core:test",
        "//tensorflow/core:test_main",
    ],
)

# Library for the node-level conversion portion of TensorRT operation creation
tf_gpu_library(
    name = "trt_conversion",
    srcs = [
        "convert/convert_graph.cc",
        "convert/convert_nodes.cc",
        "convert/trt_optimization_pass.cc",
    ],
    hdrs = [
        "convert/convert_graph.h",
        "convert/convert_nodes.h",
        "convert/trt_optimization_pass.h",
    ],
    deps = [
        ":segment",
        ":test_utils",
        ":trt_allocator",
        ":trt_plugins",
        ":trt_logging",
        ":trt_resources",
        ":utils",
        "//tensorflow/core/grappler/clusters:cluster",
        "//tensorflow/core/grappler/optimizers:custom_graph_optimizer",
        "//tensorflow/core/grappler/optimizers:custom_graph_optimizer_registry",
        "//tensorflow/core/grappler:grappler_item",
        "//tensorflow/core/grappler:utils",
        "//tensorflow/core:framework",
        "//tensorflow/core:framework_lite",
        "//tensorflow/core:gpu_runtime",
        "//tensorflow/core:graph",
        "//tensorflow/core:lib",
        "//tensorflow/core:lib_internal",
        "//tensorflow/core:protos_all_cc",
        "//tensorflow/core/grappler:devices",
        "//tensorflow/core/grappler/clusters:virtual_cluster",
        "//tensorflow/core/grappler/costs:graph_properties",
        "//tensorflow/core/grappler/optimizers:meta_optimizer",
    ] + if_tensorrt([
        "@local_config_tensorrt//:nv_infer",
    ]) + tf_custom_op_library_additional_deps(),
)

tf_gpu_cc_test(
    name = "convert_graph_test",
    size = "medium",
    srcs = ["convert/convert_graph_test.cc"],
    tags = [
        "no_cuda_on_cpu_tap",
        "no_windows",
        "nomac",
    ],
    deps = [
        ":trt_conversion",
        "//tensorflow/core/grappler:grappler_item",
        "//tensorflow/core/grappler/clusters:cluster",
        "//tensorflow/core:core_cpu",
        "//tensorflow/core:core_cpu_base",
        "//tensorflow/core:direct_session",
        "//tensorflow/core:lib",
        "//tensorflow/core:protos_all_cc",
        "//tensorflow/core:test",
        "//tensorflow/core:test_main",
    ] + if_tensorrt([
        "@local_config_tensorrt//:nv_infer",
    ]),
)

# Library for the segmenting portion of TensorRT operation creation
cc_library(
    name = "segment",
    srcs = ["segment/segment.cc"],
    hdrs = [
        "segment/segment.h",
        "segment/union_find.h",
    ],
    deps = [
        "//tensorflow/core:graph",
        "//tensorflow/core:lib_proto_parsing",
        "//tensorflow/core:protos_all_cc",
        "@protobuf_archive//:protobuf_headers",
    ],
)

tf_cc_test(
    name = "segment_test",
    size = "small",
    srcs = ["segment/segment_test.cc"],
    tags = [
        "no_windows",
        "nomac",
    ],
    deps = [
        ":segment",
        "//tensorflow/cc:cc_ops",
        "//tensorflow/cc:scope",
        "//tensorflow/core:core_cpu",
        "//tensorflow/core:lib",
        "//tensorflow/core:ops",
        "//tensorflow/core:protos_all_cc",
        "//tensorflow/core:test",
        "//tensorflow/core:test_main",
        "//tensorflow/core:testlib",
    ],
)

# Library for the plugin factory
tf_gpu_library(
    name = "trt_plugins",
    srcs = [
        "plugin/trt_plugin.cc",
        "plugin/trt_plugin_factory.cc",
        "plugin/trt_plugin_utils.cc",
    ],
    hdrs = [
        "plugin/trt_plugin.h",
        "plugin/trt_plugin_factory.h",
        "plugin/trt_plugin_utils.h",
    ],
    deps = [
        "//tensorflow/core:framework_lite",
        "//tensorflow/core:lib_proto_parsing",
    ] + if_tensorrt([
        "@local_config_tensorrt//:nv_infer",
    ]),
)

tf_gpu_cc_test(
    name = "trt_plugin_factory_test",
    size = "small",
    srcs = ["plugin/trt_plugin_factory_test.cc"],
    tags = [
        "no_cuda_on_cpu_tap",
        "no_windows",
        "nomac",
    ],
    deps = [
        ":trt_plugins",
        "//tensorflow/core:lib",
        "//tensorflow/core:test",
        "//tensorflow/core:test_main",
    ] + if_tensorrt([
        "@local_config_cuda//cuda:cuda_headers",
        "@local_config_tensorrt//:nv_infer",
    ]),
)

py_library(
    name = "tf_trt_integration_test_base",
    srcs = ["test/tf_trt_integration_test_base.py"],
    deps = [
        ":trt_convert_py",
        ":trt_ops_py",
        "//tensorflow/python:client_testlib",
        "//tensorflow/python:framework_test_lib",
    ],
)

<<<<<<< HEAD
gpu_py_tests(
=======
cuda_py_test(
    name = "trt_convert_test",
    srcs = ["python/trt_convert_test.py"],
    additional_deps = [
        ":trt_convert_py",
        ":trt_ops_py",
        "//tensorflow/python:client_testlib",
        "//tensorflow/python:framework_test_lib",
        "//tensorflow/python:graph_util",
        "//tensorflow/python/saved_model:builder",
        "//tensorflow/python/saved_model:loader",
        "//tensorflow/python/saved_model:signature_constants",
        "//tensorflow/python/saved_model:signature_def_utils",
        "//tensorflow/python/saved_model:tag_constants",
        "//tensorflow/python/saved_model:utils",
        "//tensorflow/python/tools:freeze_graph_lib",
        "//tensorflow/python/tools:saved_model_utils",
    ],
    tags = [
        "no_cuda_on_cpu_tap",
        "no_windows",
        "nomac",
    ],
)

cuda_py_tests(
>>>>>>> a6ee64cd
    name = "tf_trt_integration_test",
    srcs = [
        "test/batch_matmul_test.py",
        "test/biasadd_matmul_test.py",
        "test/binary_tensor_weight_broadcast_test.py",
        "test/concatenation_test.py",
        "test/const_broadcast_test.py",
        "test/manual_test.py",
        "test/memory_alignment_test.py",
        "test/multi_connection_neighbor_engine_test.py",
        "test/neighboring_engine_test.py",
        "test/rank_two_test.py",
        "test/unary_test.py",
        "test/vgg_block_nchw_test.py",
        "test/vgg_block_test.py",
    ],
    additional_deps = [
        ":tf_trt_integration_test_base",
        "//tensorflow/python:client_testlib",
        "//tensorflow/python:framework_test_lib",
    ],
    tags = [
        "no_cuda_on_cpu_tap",
        "no_windows",
        "nomac",
    ],
)

cuda_py_tests(
    name = "base_test",
    srcs = [
        "test/base_test.py",
    ],
    additional_deps = [
        ":tf_trt_integration_test_base",
        "//tensorflow/python:client_testlib",
        "//tensorflow/python:framework_test_lib",
    ],
    tags = [
        "manual",
        "no_cuda_on_cpu_tap",
        "no_gpu",
        "no_windows",
        "nomac",
        "notap",
    ],
)

cc_library(
    name = "utils",
    srcs = ["convert/utils.cc"],
    hdrs = ["convert/utils.h"],
    copts = tf_copts(),
    deps = [
        "//tensorflow/core:lib",
    ],
)

cc_library(
    name = "test_utils",
    srcs = ["test/utils.cc"],
    hdrs = ["test/utils.h"],
    deps = [
        "//tensorflow/core:lib",
        "@com_googlesource_code_re2//:re2",
    ],
)<|MERGE_RESOLUTION|>--- conflicted
+++ resolved
@@ -19,14 +19,10 @@
     "tf_gen_op_libs",
     "tf_gen_op_wrapper_py",
 )
-<<<<<<< HEAD
 load("//tensorflow:tensorflow.bzl", "tf_gpu_cc_test")
 load("//tensorflow:tensorflow.bzl", "gpu_py_tests")
-=======
-load("//tensorflow:tensorflow.bzl", "cuda_py_test")
-load("//tensorflow:tensorflow.bzl", "cuda_py_tests")
-load("//tensorflow:tensorflow.bzl", "tf_cuda_cc_test")
->>>>>>> a6ee64cd
+load("//tensorflow:tensorflow.bzl", "gpu_py_tests")
+load("//tensorflow:tensorflow.bzl", "tf_gpu_cc_test")
 load("//tensorflow:tensorflow.bzl", "tf_custom_op_py_library")
 load("//tensorflow:tensorflow.bzl", "tf_py_wrap_cc")
 load(
@@ -421,10 +417,7 @@
     ],
 )
 
-<<<<<<< HEAD
 gpu_py_tests(
-=======
-cuda_py_test(
     name = "trt_convert_test",
     srcs = ["python/trt_convert_test.py"],
     additional_deps = [
@@ -449,8 +442,7 @@
     ],
 )
 
-cuda_py_tests(
->>>>>>> a6ee64cd
+gpu_py_tests(
     name = "tf_trt_integration_test",
     srcs = [
         "test/batch_matmul_test.py",
