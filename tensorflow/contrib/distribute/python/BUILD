--- conflicted
+++ resolved
@@ -474,10 +474,7 @@
     ],
 )
 
-<<<<<<< HEAD
-gpu_py_test(
-=======
-cuda_py_test(
+gpu_py_test(
     name = "keras_optimizer_v2_test",
     srcs = ["keras_optimizer_v2_test.py"],
     additional_deps = [
@@ -499,8 +496,7 @@
     ],
 )
 
-cuda_py_test(
->>>>>>> 799686e5
+gpu_py_test(
     name = "estimator_training_test",
     size = "large",
     srcs = ["estimator_training_test.py"],
@@ -629,11 +625,7 @@
     deps = [
         ":values",
         "//tensorflow/contrib/all_reduce:all_reduce_py",
-<<<<<<< HEAD
-        "//tensorflow/contrib/nccl:nccl_py",
         "//tensorflow/contrib/rccl:rccl_py",
-=======
->>>>>>> 799686e5
         "//tensorflow/python:array_ops",
         "//tensorflow/python:collective_ops",
         "//tensorflow/python:device",
