--- conflicted
+++ resolved
@@ -1067,12 +1067,8 @@
       ValueError: if cell returns a state tuple but the flag
           `state_is_tuple` is `False` or if attn_length is zero or less.
     """
-<<<<<<< HEAD
-    if not isinstance(cell, core_rnn_cell.RNNCell):
-=======
     super(AttentionCellWrapper, self).__init__(_reuse=reuse)
     if not rnn_cell_impl._like_rnncell(cell):  # pylint: disable=protected-access
->>>>>>> fca253c2
       raise TypeError("The parameter cell is not RNNCell.")
     if nest.is_sequence(cell.state_size) and not state_is_tuple:
       raise ValueError("Cell returns tuple of states, but the flag "
@@ -2078,19 +2074,22 @@
   # determine correct conv operation
   if   shape_length == 3:
     conv_op = nn_ops.conv1d
+    strides = 1
   elif shape_length == 4:
     conv_op = nn_ops.conv2d
+    strides = shape_length*[1]
   elif shape_length == 5:
     conv_op = nn_ops.conv3d
+    strides = shape_length*[1]
 
   # Now the computation.
   with vs.variable_scope(scope or "Conv_%sD" % str(shape_length-2)):
     matrix = vs.get_variable(
         "Matrix", filter_size + [total_arg_size_depth, num_features], dtype=dtype)
     if len(args) == 1:
-      res = conv_op(args[0], matrix, strides=shape_length*[1], padding='SAME')
+      res = conv_op(args[0], matrix, strides, padding='SAME')
     else:
-      res = conv_op(array_ops.concat(axis=shape_length-1, values=args), matrix, strides=shape_length*[1], padding='SAME')
+      res = conv_op(array_ops.concat(axis=shape_length-1, values=args), matrix, strides, padding='SAME')
     if not bias:
       return res
     bias_term = vs.get_variable(
