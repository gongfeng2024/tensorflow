--- conflicted
+++ resolved
@@ -540,67 +540,8 @@
 # TODO(gonnet): Remove this alias once all users have been moved to the actual target.
 alias(
     name = "allocator_registry_impl",
-<<<<<<< HEAD
     actual = "//tensorflow/core/framework:allocator_registry_impl",
     visibility = ["//visibility:public"],
-=======
-    srcs = [
-        "framework/allocator.h",
-        "framework/allocator_registry.cc",
-        "framework/allocator_registry.h",
-        "framework/cpu_allocator_impl.cc",
-        "framework/numeric_types.h",
-        "framework/tracking_allocator.h",
-        "framework/type_traits.h",
-    ],
-    deps = [
-        ":lib",
-        "//third_party/eigen3",
-        "@com_google_absl//absl/strings",
-        "@com_google_absl//absl/types:optional",
-    ],
-    alwayslink = 1,
-)
-
-cc_library(
-    name = "training_op_helpers",
-    srcs = [
-        "framework/training_op_helpers.cc",
-    ],
-    hdrs = [
-        "framework/training_op_helpers.h",
-    ],
-    deps = [
-        ":framework",
-        ":lib",
-        "//tensorflow/core/kernels:dense_update_functor",
-        "//tensorflow/core/kernels:variable_ops",
-    ],
-    visibility = ["//visibility:public"],
-    alwayslink = 1,
-)
-
-cc_library(
-    name = "stats_calculator_portable",
-    srcs = [
-        "util/stat_summarizer_options.h",
-        "util/stats_calculator.cc",
-    ],
-    hdrs = [
-        "util/stats_calculator.h",
-    ],
-    copts = tf_copts(),
-)
-
-tf_cc_test(
-    name = "stats_calculator_test",
-    srcs = ["util/stats_calculator_test.cc"],
-    deps = [
-        ":stats_calculator_portable",
-        ":test",
-        ":test_main",
-    ],
->>>>>>> 5874662c
 )
 
 alias(
@@ -836,6 +777,24 @@
         ":stream_executor",
         "//tensorflow/core/kernels:bounds_check_lib",
     ],
+    alwayslink = 1,
+)
+
+cc_library(
+    name = "training_op_helpers",
+    srcs = [
+        "framework/training_op_helpers.cc",
+    ],
+    hdrs = [
+        "framework/training_op_helpers.h",
+    ],
+    deps = [
+        ":framework",
+        ":lib",
+        "//tensorflow/core/kernels:dense_update_functor",
+        "//tensorflow/core/kernels:variable_ops",
+    ],
+    visibility = ["//visibility:public"],
     alwayslink = 1,
 )
 
@@ -1352,45 +1311,6 @@
             "**/*testutil*",
             "**/*testlib*",
             "**/*main.cc",
-<<<<<<< HEAD
-=======
-            "debug/**/*",
-            "framework/op_gen_*",
-            "framework/node_def_util.*",
-            "framework/op_kernel.*",
-            "framework/dataset.*",
-            "framework/training_op_helpers.*",
-            "lib/jpeg/**/*",
-            "lib/png/**/*",
-            "lib/gif/**/*",
-            "util/events_writer.*",
-            "util/stats_calculator.*",
-            "util/reporter.*",
-            "platform/**/cuda_libdevice_path.*",
-            "platform/**/logger.cc",
-            # Exclude env_time and logging to avoid collisions with
-            # :platform_base, a common dependency for downstream targets.
-            "platform/**/env_time.cc",
-            "platform/**/logging.cc",
-            "platform/default/test_benchmark.*",
-            "platform/cuda.h",
-            "platform/rocm.h",
-            "platform/google/**/*",
-            "platform/hadoop/**/*",
-            "platform/gif.h",
-            "platform/jpeg.h",
-            "platform/png.h",
-            "platform/stream_executor.*",
-            "platform/windows/**/*",
-            "user_ops/**/*.cu.cc",
-            "util/ctc/*.h",
-            "util/ctc/*.cc",
-            "util/tensor_bundle/*.h",
-            "util/tensor_bundle/*.cc",
-            "common_runtime/gpu/**/*",
-            "common_runtime/eager/*",
-            "common_runtime/gpu_device_factory.*",
->>>>>>> 5874662c
         ],
     ),
     visibility = ["//visibility:private"],
@@ -2343,7 +2263,6 @@
     visibility = ["//visibility:private"],
 )
 
-<<<<<<< HEAD
 filegroup(
     name = "framework_internal_public_headers",
     srcs = [
@@ -2361,60 +2280,6 @@
     ],
     visibility = ["//visibility:private"],
 )
-=======
-FRAMEWORK_INTERNAL_PRIVATE_HEADERS = [
-    "graph/edgeset.h",
-    "graph/graph.h",
-    "graph/graph_def_builder.h",
-    "graph/node_builder.h",
-    "graph/tensor_id.h",
-] + glob(
-    [
-        "example/**/*.h",
-        "framework/**/*.h",
-        "util/**/*.h",
-    ],
-    exclude = [
-        "**/*test*",
-        "**/*main.cc",
-        "example/example_parser_configuration.*",
-        "util/reporter.h",
-        "util/reporter.cc",
-        "framework/fake_input.*",
-        "framework/op_gen_lib.*",
-        "framework/reader_base.*",
-        "framework/training_op_helpers.*",
-        "util/memmapped_file_system.*",
-        "util/memmapped_file_system_writer.*",
-        "util/session_message.*",
-        "util/version_info.cc",
-    ],
-) + select({
-    "//tensorflow:windows": [],
-    "//conditions:default": [
-        "util/memmapped_file_system.h",
-        "util/memmapped_file_system_writer.h",
-    ],
-})
-
-FRAMEWORK_INTERNAL_PUBLIC_HEADERS = [
-    "framework/model.h",  # only needed for tests
-    "framework/op_segment.h",
-    "framework/rendezvous.h",  # only needed for tests
-    "framework/resource_var.h",
-    "framework/run_handler.h",
-    "framework/run_handler_util.h",
-    "framework/tensor_reference.h",
-    "framework/tracking_allocator.h",  # only needed for tests
-    "framework/unique_tensor_references.h",
-    "framework/variant.h",
-    "util/command_line_flags.h",
-    "util/equal_graph_def.h",
-    "util/presized_cuckoo_map.h",
-    "util/tensor_slice_set.h",
-    "util/tensor_slice_util.h",
-]
->>>>>>> 5874662c
 
 tf_cuda_library(
     name = "framework_internal",
@@ -2476,26 +2341,6 @@
         exclude = [
             "**/*test*",
             "**/*main.cc",
-<<<<<<< HEAD
-=======
-            "framework/allocator.cc",
-            "framework/cpu_allocator_impl.cc",
-            "framework/allocator_registry.cc",
-            "framework/tracking_allocator.cc",
-            "framework/training_op_helpers.cc",
-            "example/example_parser_configuration.*",
-            "example/feature_util.cc",
-            "util/reporter.cc",
-            "framework/fake_input.*",
-            "framework/op_gen_lib.*",
-            "framework/reader_base.*",
-            "framework/resource_handle.cc",
-            "util/memmapped_file_system.*",
-            "util/memmapped_file_system_writer.*",
-            "util/stats_calculator.*",
-            "util/version_info.cc",
-            "util/env_var.cc",
->>>>>>> 5874662c
         ],
     ),
     hdrs = [":framework_internal_public_headers"],
