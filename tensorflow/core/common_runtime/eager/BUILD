load("//tensorflow:tensorflow.default.bzl", "filegroup")
load("//tensorflow/core/platform:rules_cc.bzl", "cc_library")
load(
    "//tensorflow:tensorflow.bzl",
    "tf_cc_test",
    "tf_cc_test_mkl",
    "tf_copts",
    "tf_cuda_library",
    "tf_mkl_kernel_library",
)
load(
    "//third_party/mkl:build_defs.bzl",
    "if_mkl",
)
load(
    "//tensorflow:tensorflow.bzl",
    "if_zendnn",
)
package(
    # copybara:uncomment default_applicable_licenses = ["//tensorflow:license"],
    default_visibility = [
        "//tensorflow:internal",
        "//tensorflow_models:__subpackages__",
    ],
    licenses = ["notice"],
)

# TODO(b/152902651): Remove this file once all circular dependencies are resolved.
tf_cuda_library(
    name = "core",
    visibility = ["//tensorflow:internal"],
    deps = [
        ":core_no_xla",
        "//tensorflow/compiler/jit:xla_kernel_creator",
    ],
    alwayslink = 1,
)

tf_cuda_library(
    name = "core_no_xla",
    srcs = [
        "core.cc",
    ],
    visibility = ["//tensorflow:internal"],
    deps = [
        ":context",
        ":eager_operation",
        ":execute",
        ":placement_utils",
        ":tensor_handle",
        "//tensorflow/c:c_api_internal",
        "//tensorflow/c:tf_tensor_internal",
        "//tensorflow/c/eager:abstract_function",
        "//tensorflow/core/platform:errors",
    ],
    alwayslink = 1,
)

tf_cuda_library(
    name = "eager_executor",
    srcs = [
        "eager_executor.cc",
    ],
    hdrs = [
        "eager_executor.h",
    ],
    visibility = ["//tensorflow:internal"],
    deps = select({
        "//tensorflow:android": [
            "//tensorflow/core:portable_tensorflow_lib_lite",
        ],
        "//conditions:default": [
            "//tensorflow/core:core_cpu_lib",
            "//tensorflow/core:framework",
            "//tensorflow/core:framework_internal",
            "//tensorflow/core:lib",
            "//tensorflow/core:lib_internal",
            "//tensorflow/core:protos_all_cc",
        ],
    }),
)

tf_cuda_library(
    name = "context",
    srcs = [
        "context.cc",
    ],
    hdrs = [
        "context.h",
    ],
    visibility = ["//tensorflow:internal"],
    deps = [
        ":eager_executor",
        ":kernel_and_device",
        ":custom_device",
        "@com_google_absl//absl/container:flat_hash_map",
        "//tensorflow/c:tf_tensor_internal",
        "//tensorflow/c/eager:immediate_execution_context",
        "//tensorflow/c/eager:immediate_execution_distributed_manager",
        "//tensorflow/c/eager:immediate_execution_tensor_handle",
        "//tensorflow/c/eager:immediate_execution_operation",
        "//tensorflow/core/distributed_runtime:rendezvous_mgr_interface",
        "//tensorflow/core/distributed_runtime:worker_env",
        "//tensorflow/core/nccl:collective_communicator",
    ] + select({
        "//tensorflow:android": [
            "//tensorflow/core:portable_tensorflow_lib_lite",
        ],
        "//conditions:default": [
            "@com_google_absl//absl/types:optional",
            "//tensorflow/core:core_cpu_lib",
            "//tensorflow/core:framework",
            "//tensorflow/core:framework_internal",
            "//tensorflow/core:lib",
            "//tensorflow/core:lib_internal",
            "//tensorflow/core:protos_all_cc",
            "//tensorflow/core:session_options",
            "//tensorflow/core/distributed_runtime:collective_param_resolver_distributed",
            "//tensorflow/core/distributed_runtime:session_mgr",
            "//tensorflow/core/distributed_runtime:device_resolver_distributed",
            "//tensorflow/core/distributed_runtime:rpc_collective_executor_mgr",
            "//tensorflow/core/distributed_runtime:worker_cache",
            "//tensorflow/core/distributed_runtime:server_lib",
            "//tensorflow/core/distributed_runtime:worker_session",
            "//tensorflow/core/distributed_runtime/eager:eager_client",
        ],
    }),
)

tf_cuda_library(
    name = "custom_device",
    srcs = [
        "custom_device.cc",
        "custom_device_op_handler.cc",
    ],
    hdrs = [
        "custom_device.h",
        "custom_device_op_handler.h",
    ],
    visibility = ["//tensorflow:internal"],
    deps = select({
        "//tensorflow:android": [
            "//tensorflow/core:portable_tensorflow_lib_lite",
        ],
        "//conditions:default": [
            "//tensorflow/core:framework",
            "//tensorflow/core:lib",
            "//tensorflow/c/eager:immediate_execution_context",
            "//tensorflow/c/eager:immediate_execution_tensor_handle",
            "//tensorflow/c/eager:immediate_execution_operation",
            "//tensorflow/core/lib/core:status",
        ],
    }),
)

tf_cc_test(
    name = "custom_device_test",
    srcs = ["custom_device_test.cc"],
    deps = [
        ":context",
        ":core",
        ":custom_device",
        ":eager_operation",
        ":placement_utils",
        ":tensor_handle",
        "//tensorflow/core:core_cpu_base",
        "//tensorflow/core:framework",
        "//tensorflow/core:test",
        "//tensorflow/core:test_main",
        "//tensorflow/core/kernels:resource_variable_ops",
        "//tensorflow/core/ops:resource_variable_ops_op_lib",
    ],
)

tf_cuda_library(
    name = "context_distributed_manager",
    srcs = [
        "context_distributed_manager.cc",
    ],
    hdrs = [
        "context_distributed_manager.h",
    ],
    visibility = ["//tensorflow:internal"],
    deps = [
        ":context",
        ":eager_executor",
        "//tensorflow/c/eager:immediate_execution_context",
        "//tensorflow/c/eager:immediate_execution_distributed_manager",
        "//tensorflow/core/distributed_runtime:rendezvous_mgr_interface",
        "//tensorflow/core/distributed_runtime:master_env",
        "//tensorflow/core/distributed_runtime:worker_env",
    ] + select({
        "//tensorflow:android": [
            "//tensorflow/core:portable_tensorflow_lib_lite",
        ],
        "//conditions:default": [
            "//tensorflow/core:core_cpu_lib",
            "//tensorflow/core:framework",
            "//tensorflow/core:framework_internal",
            "//tensorflow/core:lib",
            "//tensorflow/core:lib_internal",
            "//tensorflow/core:protos_all_cc",
            "//tensorflow/core:session_options",
            "//tensorflow/core/distributed_runtime:worker_cache",
            "//tensorflow/core/distributed_runtime:worker_interface",
            "//tensorflow/core/distributed_runtime:remote_device",
            "//tensorflow/core/distributed_runtime:server_lib",
            "//tensorflow/core/distributed_runtime:session_mgr",
            "//tensorflow/core/distributed_runtime:worker_session",
            "//tensorflow/core/distributed_runtime/eager:eager_client",
            "//tensorflow/core/distributed_runtime/eager:cluster_function_library_runtime",
            "//tensorflow/core/distributed_runtime/eager:remote_mgr",
            "//tensorflow/tsl/distributed_runtime/coordination:coordination_service",
            "//tensorflow/tsl/distributed_runtime/coordination:coordination_service_agent",
            "//tensorflow/tsl/distributed_runtime/coordination:coordination_service_impl",
            "//tensorflow/tsl/distributed_runtime/preemption:preemption_notifier",
        ],
    }),
)

tf_cc_test(
    name = "context_test",
    srcs = ["context_test.cc"],
    deps = [
        ":context",
        ":core",
        ":eager_operation",
        ":execute",
        "//tensorflow/core:framework",
        "//tensorflow/core:lib",
        "//tensorflow/core:test",
        "//tensorflow/core:test_main",
        "//tensorflow/core/common_runtime/eager:context_distributed_manager",
        "//tensorflow/core/framework:tensor_testutil",
        "//tensorflow/core/kernels:cast_op",
        "//tensorflow/core/kernels:logging_ops",
        "//tensorflow/core/kernels:math",
        "@com_google_absl//absl/types:span",
    ],
)

tf_cc_test(
    name = "placement_test",
    srcs = ["placement_test.cc"],
    deps = [
        ":context",
        ":core",
        ":eager_operation",
        "//tensorflow/core:framework",
        "//tensorflow/core:lib",
        "//tensorflow/core:test",
        "//tensorflow/core:test_main",
        "//tensorflow/core:testlib",
    ],
)

tf_cuda_library(
    name = "eager_operation",
    srcs = [
        "eager_operation.cc",
    ],
    hdrs = [
        "eager_operation.h",
    ],
    visibility = ["//tensorflow:internal"],
    deps = [
        ":attr_builder",
        ":custom_device",
        ":context",
        ":eager_executor",
        ":kernel_and_device",
        ":tensor_handle",
        "@com_google_absl//absl/container:inlined_vector",
        "@com_google_absl//absl/types:optional",
        "@com_google_absl//absl/types:span",
        "@com_google_absl//absl/types:variant",
        "//tensorflow/c:tf_tensor_internal",
        "//tensorflow/c/eager:immediate_execution_operation",
        "//tensorflow/c/eager:abstract_operation",
        "//tensorflow/c/eager:immediate_execution_tensor_handle",
        "//tensorflow/c/eager:abstract_tensor_handle",
        "//tensorflow/core:framework",
        "//tensorflow/core:protos_all_cc",
        "//tensorflow/core:lib",
        "//tensorflow/core/platform:platform_port",
        "//tensorflow/core/util:managed_stack_trace",
    ] + select({
        "//tensorflow:android": [
            "//tensorflow/core:portable_tensorflow_lib_lite",
        ],
        "//conditions:default": [
            "//tensorflow/core:core_cpu_lib",
        ],
    }),
)

tf_cc_test(
    name = "eager_operation_test",
    srcs = ["eager_operation_test.cc"],
    deps = [
        ":core",
        ":eager_operation",
        "//tensorflow/core:lib",
        "//tensorflow/core:test",
        "//tensorflow/core:test_main",
    ],
)

tf_cuda_library(
    name = "tensor_handle_data",
    srcs = [
        "tensor_handle_data.cc",
    ],
    hdrs = [
        "tensor_handle_data.h",
    ],
    visibility = ["//tensorflow:internal"],
    deps = [
        ":context",
        ":eager_executor",
    ] + select({
        "//tensorflow:android": [
            "//tensorflow/core:portable_tensorflow_lib_lite",
        ],
        "//conditions:default": [
            "@com_google_absl//absl/types:variant",
            "//tensorflow/core:framework",
            "//tensorflow/core:lib",
            "//tensorflow/core/profiler/lib:traceme",
        ],
    }),
)

tf_cuda_library(
    name = "tensor_handle",
    srcs = [
        "tensor_handle.cc",
    ],
    hdrs = [
        "tensor_handle.h",
    ],
    visibility = ["//tensorflow:internal"],
    deps = [
        ":eager_executor",
        ":kernel_and_device",
        ":tensor_handle_data",
    ] + select({
        "//tensorflow:android": [
            "//tensorflow/core:portable_tensorflow_lib_lite",
        ],
        "//conditions:default": [
            "@com_google_absl//absl/strings",
            "@com_google_absl//absl/types:variant",
            "//tensorflow/c:tf_tensor_internal",
            "//tensorflow/c/eager:immediate_execution_tensor_handle",
            "//tensorflow/core:core_cpu_lib",
            "//tensorflow/core:framework",
            "//tensorflow/core:framework_internal",
            "//tensorflow/core:lib",
            "//tensorflow/core:lib_internal",
            "//tensorflow/core:protos_all_cc",
            "//tensorflow/core:session_options",
            "//tensorflow/core/distributed_runtime/eager:remote_tensor_handle_data",
            "//tensorflow/core/profiler/lib:traceme",
        ],
    }),
)

tf_cc_test(
    name = "tensor_handle_test",
    srcs = ["tensor_handle_test.cc"],
    deps = [
        ":core",
        ":eager_operation",
        ":execute",
        ":tensor_handle",
        "//tensorflow/core:core_cpu_lib",
        "//tensorflow/core:framework",
        "//tensorflow/core:lib",
        "//tensorflow/core:test",
        "//tensorflow/core:test_main",
        "@com_google_absl//absl/memory",
    ],
)

tf_cuda_library(
    name = "copy_to_device_node",
    hdrs = [
        "copy_to_device_node.h",
    ],
    visibility = ["//tensorflow:internal"],
    deps = [
        ":context",
        ":eager_executor",
        ":tensor_handle",
    ] + select({
        "//tensorflow:android": [
        ],
        "//conditions:default": [
            "//tensorflow/core:core_cpu_lib",
            "//tensorflow/core:framework",
            "//tensorflow/core:framework_internal",
            "//tensorflow/core:lib",
            "//tensorflow/core:lib_internal",
            "//tensorflow/core:protos_all_cc",
            "//tensorflow/core:session_options",
            "//tensorflow/core/profiler/lib:scoped_memory_debug_annotation",
        ],
    }),
)

cc_library(
    name = "shape_inference",
    srcs = ["shape_inference.cc"],
    hdrs = ["shape_inference.h"],
    visibility = ["//tensorflow:internal"],
    deps = [
        ":tensor_handle",
        "//tensorflow/core:framework",
        "//tensorflow/core:lib",
        "//tensorflow/core:protos_all_cc",
    ],
)

KERNEL_AND_DEVICE_DEPS = [
    "//tensorflow/core:core_cpu_lib",
    "//tensorflow/core:framework",
    "//tensorflow/core:framework_internal",
    "//tensorflow/core:lib",
    "//tensorflow/core:lib_internal",
    "//tensorflow/core:protos_all_cc",
    "//tensorflow/core/profiler/lib:annotated_traceme",
    "//tensorflow/core/profiler/lib:traceme",
    "//tensorflow/core/grappler:grappler_item",
    "//tensorflow/core/grappler/optimizers:meta_optimizer",
]

tf_cuda_library(
    name = "kernel_and_device",
    srcs = [
        "kernel_and_device.cc",
    ],
    hdrs = [
        "kernel_and_device.h",
    ],
    visibility = ["//tensorflow:internal"],
    deps = [
        ":attr_builder",
        "@com_google_absl//absl/container:flat_hash_map",
        "@com_google_absl//absl/strings",
        "@com_google_absl//absl/memory",
        "@com_google_absl//absl/types:optional",
        "@farmhash_archive//:farmhash",
    ] + select({
        "//tensorflow:android": [
            "//tensorflow/core:portable_tensorflow_lib_lite",
        ],
        "//conditions:default": KERNEL_AND_DEVICE_DEPS,
    }),
)

tf_cc_test(
    name = "kernel_and_device_test",
    srcs = ["kernel_and_device_test.cc"],
    deps = [
        ":attr_builder",
        ":kernel_and_device",
        "//tensorflow/cc:cc_ops",
        "//tensorflow/cc:client_session",
        "//tensorflow/cc:ops",
        "//tensorflow/cc:scope",
        "//tensorflow/core:array_ops_op_lib",
        "//tensorflow/core:core_cpu",
        "//tensorflow/core:core_cpu_internal",
        "//tensorflow/core:direct_session",
        "//tensorflow/core:framework",
        "//tensorflow/core:functional_ops_op_lib",
        "//tensorflow/core:lib",
        "//tensorflow/core:math_ops_op_lib",
        "//tensorflow/core:nn_ops_op_lib",
        "//tensorflow/core:no_op_op_lib",
        "//tensorflow/core:protos_all_cc",
        "//tensorflow/core:sendrecv_ops_op_lib",
        "//tensorflow/core:test",
        "//tensorflow/core:test_main",
        "//tensorflow/core/kernels:constant_op",
        "//tensorflow/core/kernels:matmul_op",
        "@com_google_absl//absl/memory",
        "@com_google_absl//absl/types:optional",
    ],
)

cc_library(
    name = "execute",
    srcs = [
        "execute.cc",
        "execute_node.cc",
    ],
    hdrs = [
        "execute.h",
        "execute_node.h",
    ],
    copts = if_mkl(["-DINTEL_MKL"]),
    deps = [
        ":context",
        ":copy_to_device_node",
        ":eager_executor",
        ":eager_op_rewrite_registry",
        ":eager_operation",
        ":kernel_and_device",
        ":tensor_handle",
        "@com_google_absl//absl/container:btree",
        "@com_google_absl//absl/container:flat_hash_map",
        "@com_google_absl//absl/container:flat_hash_set",
        "@com_google_absl//absl/container:inlined_vector",
        "@com_google_absl//absl/types:optional",
        "@com_google_absl//absl/strings",
        "@com_google_absl//absl/types:span",
        "@com_google_absl//absl/memory",
        "//tensorflow/c:tf_tensor_internal",
        "//tensorflow/compiler/jit:common",
        "//tensorflow/core/profiler/lib:traceme",
        "//tensorflow/core/profiler/lib:scoped_memory_debug_annotation",
    ] + select({
        "//tensorflow:android": [
            "//tensorflow/core:portable_tensorflow_lib_lite",
        ],
        "//conditions:default": [
            "//tensorflow/core/distributed_runtime/eager:remote_mgr",
            "//tensorflow/core:core_cpu_lib",
            "//tensorflow/core:framework",
            "//tensorflow/core:framework_internal",
            "//tensorflow/core:lib",
            "//tensorflow/core:lib_internal",
            "//tensorflow/core:protos_all_cc",
            "//tensorflow/core/distributed_runtime/eager:eager_client",
            "//tensorflow/core/distributed_runtime/eager:remote_execute_node",
            "//tensorflow/core/distributed_runtime/eager:remote_copy_node",
        ],
<<<<<<< HEAD
    }) + if_zendnn([":zen_eager_op_rewrite"]) + if_mkl([":mkl_eager_op_rewrite"]),
=======
    }) + if_mkl([
        ":mkl_eager_op_rewrite",
        "//tensorflow/core/graph:mkl_graph_util",
    ]),
>>>>>>> 1c2583dc
)

tf_cc_test(
    name = "execute_test",
    srcs = ["execute_test.cc"],
    deps = [
        ":core",
        ":execute",
        "//tensorflow/core:test",
        "//tensorflow/core:test_main",
        "//tensorflow/core/framework:tensor_testutil",
        "//tensorflow/core/kernels:math",
    ],
)

tf_cc_test(
    name = "execute_node_test",
    srcs = ["execute_node_test.cc"],
    deps = [
        ":context",
        ":core",
        ":execute",
        ":kernel_and_device",
        ":tensor_handle",
        "//tensorflow/core:core_cpu_lib",
        "//tensorflow/core:framework",
        "//tensorflow/core:lib",
        "//tensorflow/core:test",
        "//tensorflow/core:test_main",
        "@com_google_absl//absl/memory",
    ],
)

cc_library(
    name = "zen_eager_op_rewrite",
    srcs = ["zen_eager_op_rewrite.cc"],
    copts = tf_copts(),
    deps = [
        ":eager_op_rewrite_registry",
        "//tensorflow/core:all_kernels",
        "//tensorflow/core:framework",
        "//tensorflow/core:graph",
        "//tensorflow/core:lib",
    ],
    alwayslink = 1,
)

tf_mkl_kernel_library(
    name = "mkl_eager_op_rewrite",
    srcs = ["mkl_eager_op_rewrite.cc"],
    deps = [
        ":eager_op_rewrite_registry",
        "//tensorflow/core:all_kernels",
        "//tensorflow/core:framework",
        "//tensorflow/core:graph",
        "//tensorflow/core:lib",
        "//tensorflow/core/graph:mkl_graph_util",
    ],
    alwayslink = 1,
)

tf_cc_test_mkl(
    name = "mkl_eager_op_rewrite_test",
    srcs = ["mkl_eager_op_rewrite_test.cc"],
    tags = [
        "nomac",
    ],
    deps = [
        ":core",
        ":eager_op_rewrite_registry",
        ":mkl_eager_op_rewrite",
        "//tensorflow/core:framework",
        "//tensorflow/core:framework_internal",
        "//tensorflow/core:lib",
        "//tensorflow/core:test",
        "//tensorflow/core:test_main",
        "//tensorflow/core/common_runtime:device_mgr",
    ],
)

cc_library(
    name = "eager_op_rewrite_registry",
    srcs = ["eager_op_rewrite_registry.cc"],
    hdrs = ["eager_op_rewrite_registry.h"],
    deps = [":eager_operation"],
)

tf_cc_test(
    name = "eager_op_rewrite_registry_test",
    srcs = ["eager_op_rewrite_registry_test.cc"],
    deps = [
        ":eager_op_rewrite_registry",
        ":mkl_core",
        "//tensorflow/core:lib",
        "//tensorflow/core:no_op_op_lib",
        "//tensorflow/core:test",
        "//tensorflow/core:test_main",
    ],
)

# Temporary rule until the circular dependencies issue is resolved.
# TODO(mabuzain): remove this once original "core" package is fixed.
cc_library(
    name = "mkl_core",
    srcs = [
        "core.cc",
        "execute.cc",
        "execute_node.cc",
    ],
    hdrs = [
        "execute.h",
        "execute_node.h",
    ],
    copts = tf_copts(),
    deps = [
        ":context",
        ":copy_to_device_node",
        ":eager_executor",
        ":eager_op_rewrite_registry",
        ":eager_operation",
        ":kernel_and_device",
        ":placement_utils",
        ":tensor_handle",
        "@com_google_absl//absl/container:btree",
        "@com_google_absl//absl/container:flat_hash_map",
        "@com_google_absl//absl/container:flat_hash_set",
        "@com_google_absl//absl/container:inlined_vector",
        "@com_google_absl//absl/types:optional",
        "@com_google_absl//absl/strings",
        "@com_google_absl//absl/types:span",
        "@com_google_absl//absl/memory",
        "//tensorflow/c:c_api_internal",
        "//tensorflow/c:tf_tensor_internal",
        "//tensorflow/compiler/jit:common",
        "//tensorflow/core/profiler/lib:traceme",
        "//tensorflow/core/profiler/lib:scoped_memory_debug_annotation",
        "//tensorflow/c/eager:abstract_function",
        "//tensorflow/core/platform:errors",
    ] + select({
        "//tensorflow:android": [
            "//tensorflow/core:portable_tensorflow_lib_lite",
        ],
        "//conditions:default": [
            "//tensorflow/core/distributed_runtime/eager:remote_mgr",
            "//tensorflow/core:core_cpu_lib",
            "//tensorflow/core:framework",
            "//tensorflow/core:framework_internal",
            "//tensorflow/core:lib",
            "//tensorflow/core:lib_internal",
            "//tensorflow/core:protos_all_cc",
            "//tensorflow/core/distributed_runtime/eager:eager_client",
            "//tensorflow/core/distributed_runtime/eager:remote_execute_node",
            "//tensorflow/core/distributed_runtime/eager:remote_copy_node",
        ],
    }),
)

tf_cuda_library(
    name = "placement_utils",
    srcs = [
        "placement_utils.cc",
    ],
    hdrs = [
        "placement_utils.h",
    ],
    visibility = ["//tensorflow:internal"],
    deps = [
        ":context",
        ":custom_device",
        ":attr_builder",
        ":eager_operation",
        "//tensorflow/c/eager:immediate_execution_operation",
        "//tensorflow/c/eager:immediate_execution_tensor_handle",
    ] + select({
        "//tensorflow:android": [
            "//tensorflow/core:portable_tensorflow_lib_lite",
        ],
        "//conditions:default": [
            "//tensorflow/core:core_cpu_lib",
            "//tensorflow/core:framework",
            "//tensorflow/core:framework_internal",
            "//tensorflow/core:lib",
            "//tensorflow/core:lib_internal",
            "//tensorflow/core:protos_all_cc",
        ],
    }),
)

tf_cuda_library(
    name = "attr_builder",
    srcs = ["attr_builder.cc"],
    hdrs = ["attr_builder.h"],
    visibility = ["//tensorflow:internal"],
    deps = [
        # Only the TF_AttrType enum is required, so pull in just the C headers.
        # TODO(b/113535673): Break this dependency and avoid the C header completely.
        "//tensorflow/c:tf_attrtype",
        "@farmhash_archive//:farmhash",
        "//tensorflow/c/eager:abstract_op_attrs",
    ] + select({
        "//tensorflow:android": [
            "//tensorflow/core:portable_tensorflow_lib_lite",
        ],
        "//conditions:default": [
            "//tensorflow/core:core_cpu",
            "//tensorflow/core:core_cpu_internal",
            "//tensorflow/core:framework",
            "//tensorflow/core:framework_internal",
            "//tensorflow/core:lib",
            "//tensorflow/core:lib_internal",
            "//tensorflow/core:protos_all_cc",
        ],
    }),
)

tf_cc_test(
    name = "attr_builder_test",
    srcs = ["attr_builder_test.cc"],
    deps = [
        ":attr_builder",
        "//tensorflow/c:c_api",
        "//tensorflow/cc:cc_ops",
        "//tensorflow/cc:client_session",
        "//tensorflow/cc:ops",
        "//tensorflow/cc:scope",
        "//tensorflow/core:core_cpu_internal",
        "//tensorflow/core:framework",
        "//tensorflow/core:lib",
        "//tensorflow/core:tensorflow",
        "//tensorflow/core:test",
        "//tensorflow/core:test_main",
        "//tensorflow/core/framework:types_proto_cc",
    ],
)

filegroup(
    name = "pywrap_required_hdrs",
    srcs = [
        "attr_builder.h",
        "context.h",
        "custom_device.h",
        "custom_device_op_handler.h",
        "eager_executor.h",
        "eager_operation.h",
        "kernel_and_device.h",
        "tensor_handle.h",
        "tensor_handle_data.h",
    ],
    visibility = [
        "//tensorflow/core/function:__pkg__",
        "//tensorflow/python:__subpackages__",
    ],
)

filegroup(
    name = "srcs",
    srcs = glob(
        [
            "*.cc",
            "*.h",
        ],
        exclude = [
            "*_test.cc",
            "remote_*",
        ],
    ),
)<|MERGE_RESOLUTION|>--- conflicted
+++ resolved
@@ -537,14 +537,10 @@
             "//tensorflow/core/distributed_runtime/eager:remote_execute_node",
             "//tensorflow/core/distributed_runtime/eager:remote_copy_node",
         ],
-<<<<<<< HEAD
-    }) + if_zendnn([":zen_eager_op_rewrite"]) + if_mkl([":mkl_eager_op_rewrite"]),
-=======
     }) + if_mkl([
         ":mkl_eager_op_rewrite",
         "//tensorflow/core/graph:mkl_graph_util",
-    ]),
->>>>>>> 1c2583dc
+    ]) + if_zendnn([":zen_eager_op_rewrite"]),
 )
 
 tf_cc_test(
