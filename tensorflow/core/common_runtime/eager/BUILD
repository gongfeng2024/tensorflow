--- conflicted
+++ resolved
@@ -277,22 +277,14 @@
             "//tensorflow/core/distributed_runtime/eager:remote_execute_node",
             "//tensorflow/core/distributed_runtime/eager:remote_copy_node",
         ],
-<<<<<<< HEAD
-      }) + if_mkl(["mkl_eager_op_rewrite"]),
-=======
     }) + if_mkl([":mkl_eager_op_rewrite"]),
->>>>>>> be3d123c
+
 )
 
 cc_library(
     name = "mkl_eager_op_rewrite",
-<<<<<<< HEAD
-    srcs = if_mkl(["mkl_eager_op_rewrite.cc"]),
-    copts = if_mkl(["-DINTEL_MKL=1"]),
-=======
     srcs = ["mkl_eager_op_rewrite.cc"],
     copts = ["-DINTEL_MKL=1"],
->>>>>>> be3d123c
     deps = [":eager_op_rewrite_registry"],
 )
 
