load(
    "@local_xla//xla/tsl/mkl:build_defs.bzl",
    "mkl_deps",
)
load(
    "//tensorflow:tensorflow.bzl",
    "tf_cc_test_mkl",
    "tf_mkl_kernel_library",
)

package(
    # copybara:uncomment default_applicable_licenses = ["//tensorflow:license"],
    default_visibility = [
        "//tensorflow:__subpackages__",
        "//tensorflow:internal",
    ],
    licenses = ["notice"],
)

# Public support libraries ----------------------------------------------------
MKL_SHORT_DEPS = [
    "//tensorflow/core:core_cpu",
    "//tensorflow/core:framework",
    "//tensorflow/core:lib",
    "//tensorflow/core:lib_internal",
    "//tensorflow/core/framework:bounds_check",
    "//tensorflow/core/kernels:ops_util",
    "//tensorflow/core/util:onednn_env_vars",
] + mkl_deps()

MKL_DEPS = MKL_SHORT_DEPS + [
    "@eigen_archive//:eigen3",
    "//tensorflow/core:array_grad",
    "//tensorflow/core:math_grad",
    "//tensorflow/core:nn_grad",
    "//tensorflow/core:protos_all_cc",
    "//tensorflow/core/kernels:concat_lib",
    "//tensorflow/core/kernels:conv_2d",
    "@local_tsl//tsl/framework/contraction:eigen_contraction_kernel",
    "//tensorflow/core/kernels:fill_functor",
    "//tensorflow/core/kernels:gather_functor",
    "//tensorflow/core/kernels:transpose_functor",
]

MKL_TEST_DEPS = [
    "//tensorflow/cc:cc_ops",
    "//tensorflow/core:core_cpu",
    "//tensorflow/core:framework",
    "//tensorflow/core:framework_internal",
    "//tensorflow/core:lib",
    "//tensorflow/core:protos_all_cc",
    "//tensorflow/core:test",
    "//tensorflow/core:test_main",
    "//tensorflow/core:testlib",
    "//tensorflow/core/kernels:ops_testutil",
    "//tensorflow/core/kernels:ops_util",
    "//tensorflow/core/util:onednn_env_vars",
] + mkl_deps()

tf_mkl_kernel_library(
    name = "mkl_batch_matmul_op",
    srcs = ["mkl_batch_matmul_op.cc"],
    hdrs = [
        "mkl_batch_matmul_helper.h",
        "mkl_kernel_util.h",
        "mkl_matmul_ops_common.h",
    ],
    deps = [
        "//tensorflow/core:graph",
        "//tensorflow/core/kernels:batch_matmul_op",
        "//tensorflow/core/kernels:matmul_op",
    ] + MKL_DEPS,
)

tf_mkl_kernel_library(
    name = "mkl_einsum_op",
    srcs = ["mkl_einsum_op.cc"],
    hdrs = [
        "mkl_batch_matmul_helper.h",
        "mkl_kernel_util.h",
        "mkl_matmul_ops_common.h",
    ],
    deps = [
        "//tensorflow/core:graph",
        "//tensorflow/core/kernels/linalg:einsum_op",
    ] + MKL_DEPS,
)

tf_mkl_kernel_library(
    name = "mkl_matmul_op",
    srcs = [
        "mkl_matmul_op.cc",
        "mkl_matmul_op_fused.cc",
    ],
    hdrs = [
        "mkl_kernel_util.h",
        "mkl_matmul_ops_common.h",
        "mkl_quantized_conv_ops.h",
    ],
    deps = [
        "//tensorflow/core:graph",
    ] + MKL_DEPS,
)

tf_mkl_kernel_library(
    name = "mkl_sparse_matrix_matmul_op",
    srcs = [
        "mkl_sparse_matrix_matmul_op.cc",
    ],
    hdrs = [
        "mkl_kernel_util.h",
        "mkl_matmul_ops_common.h",
    ],
    deps = [
        "//tensorflow/core:graph",
        "//tensorflow/core/kernels:cwise_op",
        "//tensorflow/core/kernels:dense_update_functor",
        "//tensorflow/core/kernels/sparse:kernels",
        "//tensorflow/core/kernels/sparse:sparse_matrix",
    ] + MKL_DEPS,
)

tf_cc_test_mkl(
    name = "mkl_sparse_matrix_matmul_op_benchmark",
    size = "small",
    srcs = ["mkl_sparse_matrix_matmul_op_benchmark.cc"],
    linkstatic = 1,
    deps = [
        "//tensorflow/core/kernels/mkl:mkl_sparse_matrix_matmul_op",
    ] + MKL_TEST_DEPS,
)

tf_cc_test_mkl(
    name = "mkl_quantized_conv_ops_perchannel_test",
    size = "small",
    srcs = ["mkl_quantized_conv_ops_perchannel_test.cc"],
    linkstatic = 1,  # Fixes dyld error on MacOS.
    deps = [
        ":mkl_conv_op",
        "//tensorflow/core:array_ops_op_lib",
        "//tensorflow/core:math_ops_op_lib",
        "//tensorflow/core:nn_ops_op_lib",
        "//tensorflow/core/kernels:quantization_utils",
        "//tensorflow/core/kernels:quantized_ops",
    ] + MKL_TEST_DEPS,
)

tf_cc_test_mkl(
    name = "mkl_quantized_conv_ops_test",
    size = "small",
    srcs = ["mkl_quantized_conv_ops_test.cc"],
    linkstatic = 1,  # Fixes dyld error on MacOS.
    deps = [
        ":mkl_conv_op",
        ":mkl_kernel_util",
        "//tensorflow/core:array_ops_op_lib",
        "//tensorflow/core:direct_session",
        "//tensorflow/core:math_ops_op_lib",
        "//tensorflow/core:nn_ops_op_lib",
        "//tensorflow/core/kernels:bias_op",
        "//tensorflow/core/kernels:conv_ops",
        "//tensorflow/core/kernels:depthwise_conv_op",
        "//tensorflow/core/kernels:quantization_utils",
        "//tensorflow/core/kernels:quantized_ops",
        "//tensorflow/core/kernels:relu_op",
    ] + MKL_TEST_DEPS,
)

tf_cc_test_mkl(
    name = "mkl_qmatmul_op_test",
    size = "small",
    srcs = ["mkl_qmatmul_op_test.cc"],
    linkstatic = 1,  # Fixes dyld error on MacOS.
    deps = [
        ":mkl_matmul_op",
        ":mkl_qmatmul_op",
        "//tensorflow/core:array_ops_op_lib",
        "//tensorflow/core:math_ops_op_lib",
        "//tensorflow/core:nn_ops_op_lib",
        "//tensorflow/core/framework:fake_input",
        "//tensorflow/core/framework:tensor_testutil",
        "//tensorflow/core/kernels:quantization_utils",
        "//tensorflow/core/kernels:quantized_ops",
    ] + MKL_TEST_DEPS,
)

tf_mkl_kernel_library(
    name = "mkl_quantize_op",
    srcs = ["mkl_quantize_op.cc"],
    deps = [
        "//tensorflow/core/graph:mkl_graph_util",
        "//tensorflow/core/kernels:quantized_ops",
        "@gemmlowp",
    ] + MKL_DEPS,
)

tf_cc_test_mkl(
    name = "mkl_quantize_op_test",
    size = "small",
    srcs = ["mkl_quantize_op_test.cc"],
    linkstatic = 1,  # Fixes dyld error on MacOS.
    deps = [
        ":mkl_quantize_op",
        "//tensorflow/core:array_ops_op_lib",
        "//tensorflow/core:math_ops_op_lib",
        "//tensorflow/core:nn_ops_op_lib",
    ] + MKL_TEST_DEPS,
)

tf_cc_test_mkl(
    name = "mkl_quantized_pooling_ops_test",
    size = "small",
    srcs = ["mkl_quantized_pooling_ops_test.cc"],
    linkstatic = 1,  # Fixes dyld error on MacOS.
    deps = [
        ":mkl_kernel_util",
        ":mkl_pooling_ops",
        "//tensorflow/core:array_ops_op_lib",
        "//tensorflow/core:math_ops_op_lib",
        "//tensorflow/core:nn_ops_op_lib",
        "//tensorflow/core/kernels:quantization_utils",
        "//tensorflow/core/kernels:quantized_ops",
    ] + MKL_TEST_DEPS,
)

tf_cc_test_mkl(
    name = "mkl_quantized_concat_op_test",
    size = "small",
    srcs = ["mkl_quantized_concat_op_test.cc"],
    linkstatic = 1,  # Fixes dyld error on MacOS.
    deps = [
        ":mkl_concat_op",
        "//tensorflow/core:array_ops_op_lib",
        "//tensorflow/core:math_ops_op_lib",
        "//tensorflow/core:mkl_array_ops_op_lib",
        "//tensorflow/core:nn_ops_op_lib",
        "//tensorflow/core/kernels:quantization_utils",
        "//tensorflow/core/kernels:quantized_ops",
    ] + MKL_TEST_DEPS,
)

tf_mkl_kernel_library(
    name = "mkl_qmatmul_op",
    srcs = ["mkl_qmatmul_op.cc"],
    hdrs = [
        "mkl_kernel_util.h",
        "mkl_matmul_ops_common.h",
        "mkl_quantized_conv_ops.h",
    ],
    deps = [
        "//tensorflow/core:graph",
        "//tensorflow/core:math_ops_op_lib",
        "//tensorflow/core:mkl_nn_ops_op_lib",
        "//tensorflow/core:nn_ops_op_lib",
        "//tensorflow/core/kernels:matmul_op",
        "//tensorflow/core/kernels:no_op",
    ] + MKL_DEPS,
)

tf_mkl_kernel_library(
    name = "mkl_conv_op",
    hdrs = [
        "mkl_kernel_util.h",
        "mkl_quantized_conv_ops.h",
    ],
    prefix = "mkl_conv",
    deps = [
        "//tensorflow/core:graph",
        "//tensorflow/core/kernels:conv_grad_shape_utils",
        "//tensorflow/core/kernels:conv_ops",
        "//tensorflow/core/kernels:no_op",
        "@com_google_absl//absl/strings",
    ] + MKL_DEPS,
)

tf_cc_test_mkl(
    name = "mkl_conv_ops_test",
    size = "small",
    srcs = ["mkl_conv_ops_test.cc"],
    linkstatic = 1,  # Fixes dyld error on MacOS.
    deps = MKL_TEST_DEPS,
)

tf_cc_test_mkl(
    name = "mkl_relu_op_test",
    size = "small",
    srcs = ["mkl_relu_op_test.cc"],
    linkstatic = 1,  # Fixes dyld error on MacOS.
    deps = ["@com_google_absl//absl/strings"] + MKL_TEST_DEPS,
)

tf_cc_test_mkl(
    name = "mkl_swish_op_test",
    size = "small",
    srcs = ["mkl_swish_op_test.cc"],
    linkstatic = 1,  # Fixes dyld error on MacOS.
    deps = [
        ":mkl_eltwise_activation_base_op",
        ":mkl_swish_op",
        "//tensorflow/cc:math_ops",
        "//tensorflow/core:direct_session",
        "//tensorflow/core/kernels:cwise_op",
        "@com_google_absl//absl/strings",
    ] + MKL_TEST_DEPS,
)

tf_mkl_kernel_library(
    name = "mkl_tfconv_op",
    prefix = "mkl_tfconv",
    deps = MKL_SHORT_DEPS,
)

tf_mkl_kernel_library(
    name = "mkl_pooling_ops",
    srcs = [
        "mkl_avgpooling_op.cc",
        "mkl_maxpooling_op.cc",
        "mkl_pooling_ops_common.cc",
    ],
    hdrs = ["mkl_pooling_ops_common.h"],
    deps = MKL_SHORT_DEPS,
)

tf_mkl_kernel_library(
    name = "mkl_dequantize_op",
    srcs = ["mkl_dequantize_op.cc"],
    deps = [
        "//tensorflow/core:array_ops_op_lib",
        "//tensorflow/core:framework",
        "//tensorflow/core:lib",
        "//tensorflow/core:math_ops_op_lib",
        "//tensorflow/core:nn_ops_op_lib",
        "//tensorflow/core/graph:mkl_graph_util",
        "//tensorflow/core/kernels:concat_lib_hdrs",
        "//tensorflow/core/kernels:conv_ops",
        "//tensorflow/core/kernels:cwise_op",
        "//tensorflow/core/kernels:eigen_helpers",
        "//tensorflow/core/kernels:meta_support",
        "//tensorflow/core/kernels:pooling_ops",
        "//tensorflow/core/kernels:quantization_utils",
        "//tensorflow/core/kernels:quantized_ops",
        "//tensorflow/core/kernels:transpose_functor",
        "//tensorflow/core/util:image_resizer_state",
        "//tensorflow/core/util:onednn_env_vars",
        "@gemmlowp",
    ] + mkl_deps(),
)

tf_cc_test_mkl(
    name = "mkl_dequantize_op_test",
    size = "small",
    srcs = ["mkl_dequantize_op_test.cc"],
    linkstatic = 1,  # Fixes dyld error on MacOS.
    deps = [
        ":mkl_dequantize_op",
        ":mkl_kernel_util",
        ":mkl_tfconv_op",
        "//tensorflow/core:array_ops_op_lib",
        "//tensorflow/core:math_ops_op_lib",
        "//tensorflow/core:mkl_array_ops_op_lib",
        "//tensorflow/core:nn_ops_op_lib",
    ] + MKL_TEST_DEPS,
)

tf_mkl_kernel_library(
    name = "mkl_relu_op",
    prefix = "mkl_relu",
    deps = MKL_DEPS,
)

tf_mkl_kernel_library(
    name = "mkl_eltwise_activation_base_op",
    prefix = "mkl_eltwise_activation_base",
    deps = MKL_DEPS,
)

tf_mkl_kernel_library(
    name = "mkl_swish_op",
    hdrs = ["mkl_eltwise_activation_base_op.h"],
    prefix = "mkl_swish",
    deps = MKL_DEPS,
)

tf_mkl_kernel_library(
    name = "mkl_fused_mish_op",
    hdrs = ["mkl_eltwise_activation_base_op.h"],
    prefix = "mkl_fused_mish",
    deps = MKL_DEPS,
)

tf_mkl_kernel_library(
    name = "mkl_softmax_op",
    prefix = "mkl_softmax",
    deps = [
        "//tensorflow/core/graph:mkl_graph_util",
        "@eigen_archive//:eigen3",
    ] + MKL_SHORT_DEPS,
)

tf_mkl_kernel_library(
    name = "mkl_tmp_ops",
    prefix = "mkl_tmp_ops",
    deps = MKL_DEPS,
)

tf_mkl_kernel_library(
    name = "mkl_fused_batch_norm_op",
    srcs = ["mkl_fused_batch_norm_op.cc"],
    deps = [
        "//tensorflow/core/kernels:fused_batch_norm_op",
        "//tensorflow/core/kernels:no_op",
    ] + MKL_DEPS,
)

tf_mkl_kernel_library(
    name = "mkl_layer_norm_op",
    srcs = ["mkl_layer_norm_op.cc"],
    deps = [
        "//tensorflow/core:mkl_nn_ops_op_lib",
        "//tensorflow/core:nn_ops_op_lib",
    ] + MKL_DEPS,
)

tf_cc_test_mkl(
    name = "mkl_fused_batch_norm_op_test",
    size = "small",
    srcs = ["mkl_fused_batch_norm_op_test.cc"],
    linkstatic = 1,
    deps = [
        ":mkl_conv_op",
        ":mkl_fused_batch_norm_op",
        "//tensorflow/core:direct_session",
        "//tensorflow/core/graph:mkl_graph_util",
        "//tensorflow/core/kernels:conv_ops_gpu_hdrs",
    ] + MKL_TEST_DEPS,
)

tf_mkl_kernel_library(
    name = "mkl_fused_instance_norm_op",
    srcs = ["mkl_fused_instance_norm_op.cc"],
    deps = [
        "//tensorflow/core:mkl_nn_ops_op_lib",
        "//tensorflow/core:nn_ops_op_lib",
    ] + MKL_DEPS,
)

tf_mkl_kernel_library(
    name = "mkl_concat_op",
    prefix = "mkl_concat_op",
    deps = [
        "//tensorflow/core/kernels:no_op",
        "//tensorflow/core/kernels:quantization_utils",
    ] + MKL_DEPS,
)

tf_mkl_kernel_library(
    name = "mkl_requantize_ops",
    srcs = [
        "mkl_requantization_range_per_channel_op.cc",
        "mkl_requantize_per_channel_op.cc",
    ],
    deps = [
        "//tensorflow/core/kernels:concat_lib_hdrs",
        "//tensorflow/core/kernels:conv_ops",
        "//tensorflow/core/kernels:eigen_helpers",
        "//tensorflow/core/kernels:meta_support",
        "//tensorflow/core/kernels:no_op",
        "//tensorflow/core/kernels:pooling_ops",
        "//tensorflow/core/kernels:quantization_utils",
        "//tensorflow/core/util:image_resizer_state",
        "@gemmlowp",
    ] + MKL_DEPS,
)

tf_cc_test_mkl(
    name = "mkl_requantize_ops_test",
    size = "small",
    srcs = ["mkl_requantize_ops_test.cc"],
    linkstatic = 1,  # Fixes dyld error on MacOS.
    deps = [
        ":mkl_requantize_ops",
        "//tensorflow/core:array_ops_op_lib",
        "//tensorflow/core:math_ops_op_lib",
        "//tensorflow/core/kernels:quantization_utils",
        "//tensorflow/core/kernels:quantized_ops",
    ] + MKL_TEST_DEPS,
)

tf_cc_test_mkl(
    name = "mkl_fused_ops_test",
    size = "small",
    srcs = ["mkl_fused_ops_test.cc"],
    linkstatic = 1,
    deps = [
        ":mkl_conv_op",
        ":mkl_matmul_op",
        ":mkl_tfconv_op",
        "//tensorflow/cc:cc_ops_internal",
        "//tensorflow/core:direct_session",
        "//tensorflow/core:tensorflow",
        "//tensorflow/core/graph:mkl_graph_util",
        "//tensorflow/core/kernels:bias_op",
        "//tensorflow/core/kernels:conv_ops",
        "//tensorflow/core/kernels:depthwise_conv_op",
        "//tensorflow/core/kernels:matmul_op",
        "//tensorflow/core/kernels:pad_op",
        "//tensorflow/core/kernels:relu_op",
        "//tensorflow/core/kernels/image",
    ] + MKL_TEST_DEPS,
)

tf_mkl_kernel_library(
    name = "mkl_transpose_op",
    srcs = [
        "mkl_transpose_op.cc",
    ],
    deps = MKL_DEPS + ["//tensorflow/core/kernels:transpose_op"],
)

tf_cc_test_mkl(
    name = "mkl_matmul_op_benchmark",
    size = "small",
    srcs = ["mkl_matmul_op_benchmark.cc"],
    linkstatic = 1,
    deps = [
        "//tensorflow/core/kernels:matmul_op",
        "//tensorflow/core/kernels/mkl:mkl_batch_matmul_op",
        "//tensorflow/core/kernels/mkl:mkl_matmul_op",
    ] + MKL_TEST_DEPS,
)

tf_mkl_kernel_library(
    name = "mkl_kernel_util",
    srcs = ["mkl_kernel_util.cc"],
    hdrs = ["mkl_kernel_util.h"],
    deps = MKL_DEPS + [
        ":mkl_quantize_op",
        "//tensorflow/cc:cc_ops",
        "//tensorflow/cc:ops",
        "//tensorflow/cc:scope",
        "//tensorflow/core:core_cpu_base",
        "//tensorflow/core:direct_session",
        "//tensorflow/core:graph",
        "//tensorflow/core/kernels:quantization_utils",
    ],
)

tf_cc_test_mkl(
    name = "onednn_nn_ops_benchmark",
    size = "small",
    srcs = ["onednn_nn_ops_benchmark.cc"],
    linkstatic = 1,
    deps = [
        "//tensorflow/cc:cc_ops_internal",
        "//tensorflow/core/kernels:softmax_op",
        "//tensorflow/core/kernels/mkl:mkl_softmax_op",
    ] + MKL_TEST_DEPS,
)

tf_cc_test_mkl(
<<<<<<< HEAD
    name = "onednn_fused_batchmatmul_op_test",
    size = "medium",
    srcs = ["onednn_fused_batchmatmul_op_test.cc"],
    linkstatic = 1,
    deps = [
        ":mkl_batch_matmul_op",
        ":mkl_kernel_util",
        "//tensorflow/core:direct_session",
        "//tensorflow/core/kernels:quantization_utils",
=======
    name = "onednn_fused_matmul_ops_test",
    size = "medium",
    srcs = ["onednn_fused_matmul_ops_test.cc"],
    linkstatic = 1,  # Fixes dyld error on MacOS.
    deps = [
        ":mkl_kernel_util",
        ":mkl_matmul_op",
        "//tensorflow/cc:cc_ops_internal",
        "//tensorflow/core:direct_session",
        "//tensorflow/core/kernels:bias_op",
        "//tensorflow/core/kernels:matmul_op",
        "//tensorflow/core/kernels:quantization_utils",
        "//tensorflow/core/kernels:relu_op",
>>>>>>> ce41ee4f
        "@com_google_absl//absl/strings",
    ] + MKL_TEST_DEPS,
)<|MERGE_RESOLUTION|>--- conflicted
+++ resolved
@@ -558,7 +558,24 @@
 )
 
 tf_cc_test_mkl(
-<<<<<<< HEAD
+    name = "onednn_fused_matmul_ops_test",
+    size = "medium",
+    srcs = ["onednn_fused_matmul_ops_test.cc"],
+    linkstatic = 1,  # Fixes dyld error on MacOS.
+    deps = [
+        ":mkl_kernel_util",
+        ":mkl_matmul_op",
+        "//tensorflow/cc:cc_ops_internal",
+        "//tensorflow/core:direct_session",
+        "//tensorflow/core/kernels:bias_op",
+        "//tensorflow/core/kernels:matmul_op",
+        "//tensorflow/core/kernels:quantization_utils",
+        "//tensorflow/core/kernels:relu_op",
+        "@com_google_absl//absl/strings",
+    ] + MKL_TEST_DEPS,
+)
+
+tf_cc_test_mkl(
     name = "onednn_fused_batchmatmul_op_test",
     size = "medium",
     srcs = ["onednn_fused_batchmatmul_op_test.cc"],
@@ -568,21 +585,6 @@
         ":mkl_kernel_util",
         "//tensorflow/core:direct_session",
         "//tensorflow/core/kernels:quantization_utils",
-=======
-    name = "onednn_fused_matmul_ops_test",
-    size = "medium",
-    srcs = ["onednn_fused_matmul_ops_test.cc"],
-    linkstatic = 1,  # Fixes dyld error on MacOS.
-    deps = [
-        ":mkl_kernel_util",
-        ":mkl_matmul_op",
-        "//tensorflow/cc:cc_ops_internal",
-        "//tensorflow/core:direct_session",
-        "//tensorflow/core/kernels:bias_op",
-        "//tensorflow/core/kernels:matmul_op",
-        "//tensorflow/core/kernels:quantization_utils",
-        "//tensorflow/core/kernels:relu_op",
->>>>>>> ce41ee4f
         "@com_google_absl//absl/strings",
     ] + MKL_TEST_DEPS,
-)+)
