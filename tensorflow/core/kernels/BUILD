--- conflicted
+++ resolved
@@ -27,11 +27,8 @@
 
 load(
     "//tensorflow:tensorflow.bzl",
-<<<<<<< HEAD
+    "if_android",
     "if_cuda",
-=======
-    "if_android",
->>>>>>> bca50da6
     "tf_cc_test",
     "tf_cc_tests",
     "tf_cc_binary",
