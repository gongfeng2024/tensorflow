load("@bazel_skylib//rules:build_test.bzl", "build_test")
load(
    "//tensorflow:tensorflow.bzl",
    "cc_header_only_library",
    "if_android",
    "if_cuda_or_rocm",
    "if_mobile",
    "if_not_windows",
    "tf_cc_binary",
    "tf_cc_shared_object",
    "tf_cc_test",
    "tf_cc_test_mkl",
    "tf_cc_tests",
    "tf_copts",
    "tf_cuda_library",
    "tf_kernel_library",
    "tf_mkl_kernel_library",
    "tf_opts_nortti_if_lite_protos",
)
load("@local_config_sycl//sycl:build_defs.bzl", "if_sycl")

# buildifier: disable=same-origin-load
load("//tensorflow:tensorflow.bzl", "if_nccl")

# buildifier: disable=same-origin-load
load("//tensorflow:tensorflow.bzl", "tf_cuda_cc_test")

# buildifier: disable=same-origin-load
load("//tensorflow:tensorflow.bzl", "tf_cuda_cc_tests")

# For platform specific build config
load(
    "//tensorflow/core/platform:build_config.bzl",
    "tf_kernel_tests_linkstatic",
)
load(
    "//tensorflow/core/platform:build_config_root.bzl",
    "tf_cuda_tests_tags",
)
load(
    "//third_party/mkl:build_defs.bzl",
    "if_mkl_ml",
    "mkl_deps",
)
load("@local_config_cuda//cuda:build_defs.bzl", "if_cuda")
load(
    "@local_config_rocm//rocm:build_defs.bzl",
    "if_rocm",
)

# Description:
# Op kernel implementations for TensorFlow.
#
# Note: Any test that uses GPU support and which we would like to
# benchmark should be linked statically so that it can be executed
# from a py_binary or cuda_py_test test logger.  For such a test,
# append "_gpu" to the test name to invoke the GPU benchmarks.  Example:
#
#   # for CPU tests
#   $ bazel test --config opt //third_party/tensorflow/core/kernels:my_op_test
#   # for GPU benchmarks
#   $ bazel run --config opt --config=cuda //third_party/tensorflow/core/kernels:my_op_test_gpu -- --benchmarks=..
#
package(
    default_visibility = ["//visibility:public"],
    licenses = ["notice"],  # Apache 2.0
)

package_group(
    name = "friends",
    packages = [
        "//learning/brain/contrib/...",
        "//learning/brain/research/...",
        "//learning/faster_training/...",
        "//tensorflow/...",
        "//tensorflow_text/...",
        "//third_party/car/...",
    ],
)

package_group(
    name = "optimizer_helper_friends",
    packages = ["//learning/brain/research/lather/..."],
)

config_setting(
    # Add "--define tensorflow_xsmm=1" to your build command to use libxsmm for
    # sparse matrix multiplications. You will also need appropriate -mavx*
    # options, as required by specific op you use.
    name = "xsmm",
    values = {
        "define": "tensorflow_xsmm=1",
    },
)

config_setting(
    # Add "--define tensorflow_xsmm_convolutions=1" to your build command to
    # use libxsmm for forward convolutions. You will also need appropriate
    # -mavx* # options, as required by specific op you use.
    name = "xsmm_convolutions",
    values = {
        "define": "tensorflow_xsmm_convolutions=1",
    },
)

config_setting(
    # Add "--define tensorflow_xsmm_convolutions=1 --define
    # tensorflow_xsmm_backward_convolutions=1" to your build command to use libxsmm for
    # backward convolutions (and possibly more in the future). You will also
    # need appropriate -mavx* options, as required by specific op you use.
    name = "xsmm_backward_convolutions",
    values = {
        "define": "tensorflow_xsmm_backward_convolutions=1",
    },
)

config_setting(
    # Add "--define tensorflow_mkldnn_contraction_kernel=0" to your build command to disable mkldnn
    # sgemm in Eigen tensor contractions (matrix multiplications and convolutions). The mkldnn
    # kernels are generated at runtime and use avx/avx2/fma/avx512 based on cpu status registers
    # (https://en.wikipedia.org/wiki/CPUID). Default Eigen contraction kernel is
    # Eigen::internal::gebp_kernel (general block-panel kernel).
    name = "no_mkldnn_contraction_kernel",
    values = {
        "define": "tensorflow_mkldnn_contraction_kernel=0",
    },
)

# Public support libraries ----------------------------------------------------

cc_library(
    name = "assign_op",
    hdrs = ["assign_op.h"],
    deps = [
        "//tensorflow/core:framework",
        "//third_party/eigen3",
    ],
)

tf_kernel_library(
    name = "strided_slice_op",
    srcs = [
        "strided_slice_op.cc",
        "strided_slice_op_inst_0.cc",
        "strided_slice_op_inst_1.cc",
        "strided_slice_op_inst_2.cc",
        "strided_slice_op_inst_3.cc",
        "strided_slice_op_inst_4.cc",
        "strided_slice_op_inst_5.cc",
        "strided_slice_op_inst_6.cc",
        "strided_slice_op_inst_7.cc",
        "strided_slice_op_inst_8.cc",
    ],
    hdrs = [
        "slice_op.h",
        "strided_slice_op.h",
        "strided_slice_op_impl.h",
    ],
    gpu_srcs = [
        "slice_op.h",
        "strided_slice_op.h",
        "strided_slice_op_impl.h",
        "strided_slice_op_gpu_impl.h",
        "strided_slice_op_gpu_int.cu.cc",
        "strided_slice_op_gpu_complex.cu.cc",
        "strided_slice_op_gpu_bool.cu.cc",
        "strided_slice_op_gpu_number_types.cu.cc",
    ],
    deps = [
        ":bounds_check",
        ":dense_update_functor",
        ":inplace_ops",
        ":ops_util",
        ":variable_ops",
        "//tensorflow/core:framework",
        "//tensorflow/core:lib",
        "//tensorflow/core:lib_internal",
        "//tensorflow/core:training_op_helpers",
        "//third_party/eigen3",
    ],
)

tf_kernel_library(
    name = "clustering_ops",
    prefix = "clustering_ops",
    deps = [
        "//tensorflow/core:framework",
        "//tensorflow/core:framework_headers_lib",
        "//tensorflow/core:lib",
    ],
)

tf_cc_test(
    name = "clustering_ops_test",
    srcs = ["clustering_ops_test.cc"],
    deps = [
        ":clustering_ops",
        "//tensorflow/core:clustering_ops_op_lib",
        "//tensorflow/core:core_cpu",
        "//tensorflow/core:framework",
        "//tensorflow/core:lib",
        "//tensorflow/core:protos_all_cc",
        "//tensorflow/core:test",
        "//tensorflow/core:test_main",
        "//tensorflow/core:testlib",
    ],
)

# virtual targets since nested select statements not possible
tf_kernel_library(
    name = "virtual_nccl",
    deps = if_cuda(["@local_config_nccl//:nccl"]),
)

tf_kernel_library(
    name = "virtual_rccl",
    deps = if_rocm(["@local_config_rocm//rocm:rccl"]),
)

tf_kernel_library(
    name = "collective_ops",
    srcs = if_nccl([
        "collective_nccl.h",
        "collective_nccl.cc",
        "collective_nccl_broadcaster.h",
        "collective_nccl_broadcaster.cc",
        "collective_nccl_gatherer.h",
        "collective_nccl_gatherer.cc",
        "collective_nccl_reducer.h",
        "collective_nccl_reducer.cc",
    ]),
    prefix = "collective_ops",
    deps = [
        "//tensorflow/core:framework",
        "//tensorflow/core:lib",
        "//tensorflow/core:protos_all_cc",
        "//tensorflow/core/profiler/lib:traceme",
    ] + if_nccl([
        ":virtual_nccl",
        ":virtual_rccl",
        "//tensorflow/core/nccl:nccl_lib",
    ]),
)

tf_cuda_cc_test(
    name = "collective_nccl_test",
    size = "small",
    srcs = ["collective_nccl_test.cc"],
    tags = tf_cuda_tests_tags() + [
        "guitar",
        "manual",
        "multi_gpu",
        "no_oss",
        "notap",
    ],
    deps = [
        "//tensorflow/core:all_kernels",
        "//tensorflow/core:core_cpu",
        "//tensorflow/core:framework",
        "//tensorflow/core:lib",
        "//tensorflow/core:protos_all_cc",
        "//tensorflow/core:test",
        "//tensorflow/core:test_main",
        "//tensorflow/core:testlib",
    ],
)

tf_kernel_library(
    name = "concat_lib",
    srcs = [
        "concat_lib_cpu.cc",
        "concat_lib_gpu.cc",
    ],
    hdrs = [
        "concat_lib.h",
        "concat_lib_cpu.h",
    ],
    gpu_copts = if_not_windows([
        "-Wno-pass-failed",  # clang misses #pragma loop optimizations
    ]),
    gpu_srcs = [
        "concat_lib_gpu_impl.cu.cc",
        "concat_lib.h",
        "concat_lib_gpu.h",
        "gpu_device_array.h",
        "gpu_device_array_gpu.h",
    ],
    deps = [
        ":bounds_check",
        "//tensorflow/core:framework",
        "//tensorflow/core:framework_internal",
        "//third_party/eigen3",
    ],
    alwayslink = 0,
)

cc_library(
    name = "concat_lib_hdrs",
    hdrs = [
        "concat_lib.h",
        "concat_lib_cpu.h",
    ],
    deps = ["//third_party/eigen3"],
)

tf_kernel_library(
    name = "conv_2d",
    hdrs = ["conv_2d.h"],
    gpu_copts = if_not_windows([
        "-Wno-pass-failed",  # clang misses #pragma loop optimizations
    ]),
    gpu_srcs = [
        "conv_2d.h",
        "conv_2d_gpu.h",
        "conv_2d_gpu_double.cu.cc",
        "conv_2d_gpu_float.cu.cc",
        "conv_2d_gpu_half.cu.cc",
        "conv_2d_gpu_int.cu.cc",
        "conv_2d_gpu_int_spatial_convolution.cu.cc",
        "conv_2d_gpu_int_spatial_convolution_backward.cu.cc",
        "conv_2d_gpu_uint16.cu.cc",
        "conv_2d_gpu_uint32.cu.cc",
        "conv_2d_gpu_uint64.cu.cc",
        "conv_2d_gpu_uint8.cu.cc",
    ],
    deps = [
        ":eigen_helpers",
        ":fill_functor",
        ":image_resizer_state",
        ":ops_util",
        "//third_party/eigen3",
        "//tensorflow/core:core_cpu",
        "//tensorflow/core:framework",
        "//tensorflow/core:lib",
        "//tensorflow/core:lib_internal",
    ] + if_cuda_or_rocm([":gpu_utils"]),
    alwayslink = 1,
)

cc_library(
    name = "conv_2d_hdrs",
    hdrs = ["conv_2d.h"],
    deps = [
        ":eigen_helpers",
        "//third_party/eigen3",
    ],
)

tf_kernel_library(
    name = "extract_image_patches_op",
    prefix = "extract_image_patches_op",
    deps = [
        ":bounds_check",
        ":eigen_helpers",
        ":ops_util",
        "//tensorflow/core:framework",
        "//tensorflow/core:lib",
        "//third_party/eigen3",
    ],
)

tf_kernel_library(
    name = "extract_volume_patches_op",
    prefix = "extract_volume_patches_op",
    deps = [
        ":bounds_check",
        ":eigen_helpers",
        ":ops_util",
        "//tensorflow/core:framework",
        "//tensorflow/core:lib",
        "//third_party/eigen3",
    ],
)

cc_library(
    name = "conv_3d",
    hdrs = ["conv_3d.h"],
    deps = [
        ":eigen_helpers",
        "//tensorflow/core:framework",
    ],
)

tf_kernel_library(
    name = "fill_functor",
    prefix = "fill_functor",
    deps = [
        "//tensorflow/core:framework",
        "//third_party/eigen3",
    ],
)

cc_library(
    name = "initializable_lookup_table",
    srcs = ["initializable_lookup_table.cc"],
    hdrs = ["initializable_lookup_table.h"],
    deps = [
        "//tensorflow/core:framework",
        "//tensorflow/core:lib",
    ],
)

cc_library(
    name = "lookup_util",
    srcs = ["lookup_util.cc"],
    hdrs = ["lookup_util.h"],
    deps = [
        ":initializable_lookup_table",
        "//tensorflow/core:framework",
        "//tensorflow/core:lib",
        "//tensorflow/core:lib_internal",
    ],
)

tf_kernel_library(
    name = "nccl_kernels",
    srcs = if_cuda_or_rocm([
        "nccl_ops.cc",
    ]),
    deps = if_cuda([
        "@local_config_nccl//:nccl",
    ]) + if_rocm([
        "@local_config_rocm//rocm:rccl",
    ]) + if_cuda_or_rocm([
        "//tensorflow/core/nccl:nccl_lib",
        "//tensorflow/core:framework",
        "//tensorflow/core:gpu_headers_lib",
    ]),
)

cc_library(
    name = "sparse_utils",
    srcs = [
        "sparse_utils.cc",
    ],
    hdrs = ["sparse_utils.h"],
    deps = [
        "//tensorflow/core:framework",
        "//tensorflow/core:framework_lite",
        "//tensorflow/core:lib_internal",
    ],
)

tf_cc_test(
    name = "sparse_utils_test",
    srcs = ["sparse_utils_test.cc"],
    deps = [
        ":sparse_utils",
        "//tensorflow/core:framework",
        "//tensorflow/core:framework_lite",
        "//tensorflow/core:protos_all_cc",
        "//tensorflow/core:test",
        "//tensorflow/core:test_main",
        "@com_google_absl//absl/base:core_headers",
    ],
)

cc_library(
    name = "tensor_flag_utils",
    srcs = [
        "tensor_flag_utils.cc",
    ],
    hdrs = ["tensor_flag_utils.h"],
    deps = [
        "//tensorflow/core:framework",
        "//tensorflow/core:framework_lite",
        "@com_google_absl//absl/strings",
    ],
)

tf_cc_test(
    name = "tensor_flag_utils_test",
    srcs = ["tensor_flag_utils_test.cc"],
    deps = [
        ":tensor_flag_utils",
        "//tensorflow/core:framework",
        "//tensorflow/core:framework_lite",
        "//tensorflow/core:test",
        "//tensorflow/core:test_main",
        "@com_google_absl//absl/base:core_headers",
    ],
)

tf_cuda_library(
    name = "ops_testutil",
    testonly = 1,
    srcs = ["ops_testutil.cc"],
    hdrs = ["ops_testutil.h"],
    cuda_deps = [
        "//tensorflow/core:gpu_lib",
        "//tensorflow/core:gpu_runtime",
    ],
    deps = [
        "//tensorflow/core:core_cpu",
        "//tensorflow/core:core_cpu_internal",
        "//tensorflow/core:framework",
        "//tensorflow/core:lib",
        "//tensorflow/core:lib_internal",
        "//tensorflow/core:protos_all_cc",
        "//tensorflow/core:tensor_testutil",
        "//tensorflow/core:test",
    ],
)

cc_library(
    name = "ops_util",
    hdrs = ["ops_util.h"],
    copts = if_not_windows(["-Wno-sign-compare"]),
    deps = [
        "//tensorflow/core:framework",
    ],
)

cc_library(
    name = "ops_util_hdrs",
    hdrs = ["ops_util.h"],
    deps = ["//third_party/eigen3"],
)

cc_library(
    name = "gpu_prim_hdrs",
    hdrs = ["gpu_prim.h"],
    deps = if_cuda([
        "@cub_archive//:cub",
    ]) + if_rocm([
        "@local_config_rocm//rocm:rocprim",
    ]),
)

cc_library(
    name = "conv_ops_gpu_hdrs",
    hdrs = ["conv_ops_gpu.h"],
)

# We keep this target only because some contrib/ targets depend on it. The
# reason why the contrib/ targets can't depend on gpu_utils is that, some
# of the targets are tf_custom_op_library. tf_custom_op_library forbids the
# dependency to tensorflow/core:lib, which gpu_utils certainly depends on.
cc_library(
    name = "gpu_util_hdrs",
    hdrs = ["gpu_utils.h"],
)

tf_cuda_library(
    name = "gpu_utils",
    srcs = if_cuda_or_rocm(["gpu_utils.cc"]),
    hdrs = ["gpu_utils.h"],
    deps = [
        ":gpu_util_hdrs",
        "//tensorflow/core:autotuning_proto_cc",
        "//tensorflow/core:conv_autotuning_proto_cc",
        "//tensorflow/core:lib",
        "//tensorflow/core:stream_executor",
        "//tensorflow/core/util:env_var",
        "//tensorflow/core/util/proto:proto_utils",
        "//tensorflow/stream_executor/gpu:asm_compiler",
        "//tensorflow/stream_executor/gpu:redzone_allocator",
        "@com_google_absl//absl/algorithm:container",
        "@com_google_absl//absl/base",
        "@com_google_absl//absl/types:span",
    ],
)

tf_cc_test(
    name = "ops_util_test",
    size = "small",
    srcs = ["ops_util_test.cc"],
    deps = [
        ":ops_util",
        "//tensorflow/core:framework",
        "//tensorflow/core:test",
        "//tensorflow/core:test_main",
        "//third_party/eigen3",
    ],
)

cc_library(
    name = "reshape_util",
    srcs = ["reshape_util.cc"],
    hdrs = ["reshape_util.h"],
    deps = [
        "//tensorflow/core:framework",
        "//tensorflow/core:lib",
        "//tensorflow/core:protos_all_cc",
    ],
)

tf_cc_test(
    name = "variable_ops_test",
    size = "small",
    srcs = ["variable_ops_test.cc"],
    deps = [
        "//tensorflow/core:all_kernels",
        "//tensorflow/core:core_cpu",
        "//tensorflow/core:direct_session_internal",
        "//tensorflow/core:framework",
        "//tensorflow/core:lib",
        "//tensorflow/core:test",
        "//tensorflow/core:test_main",
    ],
)

tf_kernel_library(
    name = "stage_op",
    srcs = ["stage_op.cc"],
    deps = [
        "//tensorflow/core:framework",
        "//tensorflow/core:lib",
    ],
)

tf_kernel_library(
    name = "map_stage_op",
    srcs = ["map_stage_op.cc"],
    deps = [
        "//tensorflow/core:framework",
        "//tensorflow/core:lib",
    ],
)

cc_library(
    name = "queue_base",
    srcs = ["queue_base.cc"],
    hdrs = ["queue_base.h"],
    deps = [
        "//tensorflow/core:framework",
        "//tensorflow/core:lib",
        "//tensorflow/core:protos_all_cc",
    ],
)

cc_library(
    name = "queue_op",
    srcs = ["queue_op.cc"],
    hdrs = ["queue_op.h"],
    deps = [
        ":queue_base",
        "//tensorflow/core:framework",
        "//tensorflow/core:lib",
    ],
)

cc_library(
    name = "priority_queue",
    srcs = ["priority_queue.cc"],
    hdrs = ["priority_queue.h"],
    deps = [
        ":queue_base",
        ":typed_queue",
        "//tensorflow/core:framework",
        "//tensorflow/core:lib",
        "//tensorflow/core:protos_all_cc",
    ],
)

cc_library(
    name = "batch_kernels",
    srcs = ["batch_kernels.cc"],
    deps = [
        ":concat_lib_hdrs",
        ":ops_util_hdrs",
        ":split_lib_hdrs",
        "//tensorflow/core:framework_headers_lib",
        "//tensorflow/core:protos_all_cc",
        "//tensorflow/core/kernels/batching_util:periodic_function_dynamic",
        "//tensorflow/core/kernels/batching_util:shared_batch_scheduler_hdrs",
    ],
    alwayslink = 1,
)

tf_kernel_library(
    name = "record_input_op",
    srcs = [
        "record_input_op.cc",
        "record_yielder.cc",
        "record_yielder.h",
    ],
    deps = [
        "//tensorflow/core:framework",
        "//tensorflow/core:lib",
    ],
)

cc_library(
    name = "save_restore_tensor",
    srcs = ["save_restore_tensor.cc"],
    hdrs = ["save_restore_tensor.h"],
    copts = if_not_windows(["-Wno-sign-compare"]),
    deps = [
        ":bounds_check",
        "//tensorflow/core:framework",
        "//tensorflow/core:lib",
        "//tensorflow/core/util/tensor_bundle",
    ],
)

tf_kernel_library(
    name = "split_lib",
    srcs = ["split_lib_cpu.cc"],
    hdrs = ["split_lib.h"],
    gpu_srcs = [
        "split_lib_gpu.cu.cc",
        "split_lib.h",
        "split_lib_gpu.h",
    ],
    deps = [
        ":gpu_device_array",
        "//tensorflow/core:framework",
        "//third_party/eigen3",
    ],
    alwayslink = 0,
)

cc_library(
    name = "split_lib_hdrs",
    hdrs = ["split_lib.h"],
    deps = [
        "//tensorflow/core:framework_lite",
        "//third_party/eigen3",
    ],
)

cc_library(
    name = "typed_queue",
    hdrs = ["typed_queue.h"],
    deps = [
        ":queue_base",
        "//tensorflow/core:framework",
    ],
)

alias(
    name = "bounds_check",
    actual = "//tensorflow/core:framework_bounds_check",
    visibility = [":friends"],
)

# Private support libraries ---------------------------------------------------

cc_header_only_library(
    name = "bounds_check_lib",
    deps = [":bounds_check"],
)

cc_library(
    name = "gpu_device_array",
    hdrs = [
        "gpu_device_array.h",
        "gpu_device_array_gpu.h",
    ],
    visibility = ["//tensorflow:__subpackages__"],
    deps = [
        "//tensorflow/core:framework",
        "//tensorflow/core:gpu_headers_lib",
        "//tensorflow/core:lib",
    ],
)

# Depending on a build configuration this target provides custom kernel for Eigen
# tensor contractions (small matrix multiplication kernel used to multiple together
# blocks of the original tensors).
#
# 1) Default:
#    Use Mkldnn single threaded sgemm. The mkldnn kernels are generated at runtime and
#    use avx/avx2/fma/avx512 based on cpu status registers (https://en.wikipedia.org/wiki/CPUID).
#
# 2) Eigen: --define tensorflow_mkldnn_contraction_kernel=0 (disable mkldnn)
#    Use Eigen contraction kernel: Eigen::internal::gebp_kernel.
#
# If you use `tensor.contract(other_tensor)` in your code, you must include additional header
# to get the benefit of custom contraction kernel:
#
#   #if defined(TENSORFLOW_USE_CUSTOM_CONTRACTION_KERNEL)
#   #include "third_party/tensorflow/core/kernels/eigen_contraction_kernel.h"
#   #endif
#
# We define a two-level target because if we just add
#   ":no_mkldnn_contraction_kernel": []
# in the same select list with //third_party/tensorflow:{android,arm,ios,ppc},
# there can be more than one match, e.g., when building for android and MKL-DNN
# contraction kernel is disabled. Bazel doesn't allow multiple matches.
# See more details in
#   https://github.com/tensorflow/tensorflow/issues/24414
cc_library(
    name = "eigen_contraction_kernel",
    hdrs = ["eigen_contraction_kernel.h"],
    deps = select({
        ":no_mkldnn_contraction_kernel": [":eigen_contraction_kernel_no_mkl"],
        "//conditions:default": [":eigen_contraction_kernel_with_mkl"],
    }) + ["@com_google_absl//absl/base"],
)

cc_library(
    name = "eigen_contraction_kernel_with_mkl",
    srcs = ["eigen_contraction_kernel.cc"],
    hdrs = ["eigen_contraction_kernel.h"],
    defines = select({
        "//tensorflow:android": [],
        "//tensorflow:arm": [],
        "//tensorflow:ios": [],
        "//tensorflow:linux_aarch64": [],
        "//tensorflow:linux_ppc64le": [],
        "//conditions:default": [
            "TENSORFLOW_USE_CUSTOM_CONTRACTION_KERNEL",
            "TENSORFLOW_USE_MKLDNN_CONTRACTION_KERNEL",
        ],
    }),
    deps = [
        "@com_google_absl//absl/base",
        "//third_party/eigen3",
        "//tensorflow/core/platform:dynamic_annotations",
    ] + select({
        "//tensorflow:android": [],
        "//tensorflow:arm": [],
        "//tensorflow:ios": [],
        "//tensorflow:linux_aarch64": [],
        "//tensorflow:linux_ppc64le": [],
        "//conditions:default": ["@mkl_dnn//:mkldnn_single_threaded"],
    }),
)

cc_library(
    name = "eigen_contraction_kernel_no_mkl",
    srcs = ["eigen_contraction_kernel.cc"],
    hdrs = ["eigen_contraction_kernel.h"],
    deps = [
        "//tensorflow/core/platform:dynamic_annotations",
        "//third_party/eigen3",
        "@com_google_absl//absl/base",
    ],
)

filegroup(
    name = "xla_cpu_runtime_hdrs",
    srcs = [
        "eigen_contraction_kernel.h",
        "eigen_convolution_helpers.h",
        "eigen_spatial_convolutions.h",
        "eigen_spatial_convolutions-inl.h",
    ],
)

filegroup(
    name = "xla_cpu_runtime_srcs",
    srcs = [
        "eigen_contraction_kernel.cc",
    ],
)

cc_library(
    name = "redux_functor",
    hdrs = ["redux_functor.h"],
    deps = [
        "//tensorflow/core:framework",
        "//third_party/eigen3",
    ],
)

cc_library(
    name = "fused_eigen_output_kernels",
    srcs = ["fused_eigen_output_kernels.cc"],
    hdrs = ["fused_eigen_output_kernels.h"],
    deps = [
        "//tensorflow/core:framework",
        "//third_party/eigen3",
        "@com_google_absl//absl/strings",
    ],
)

cc_library(
    name = "eigen_helpers",
    hdrs = [
        "eigen_activations.h",
        "eigen_attention.h",
        "eigen_backward_cuboid_convolutions.h",
        "eigen_backward_spatial_convolutions.h",
        "eigen_cuboid_convolution.h",
        "eigen_pooling.h",
        "eigen_spatial_convolutions.h",
        "eigen_volume_patch.h",
    ],
    deps = [
        ":eigen_contraction_kernel",
        ":eigen_convolution_helpers",
        ":eigen_spatial_convolutions-inl",
        "//third_party/eigen3",
    ],
)

cc_library(
    name = "eigen_helpers_no_mkl",
    hdrs = [
        "eigen_activations.h",
        "eigen_attention.h",
        "eigen_backward_cuboid_convolutions.h",
        "eigen_backward_spatial_convolutions.h",
        "eigen_cuboid_convolution.h",
        "eigen_pooling.h",
        "eigen_spatial_convolutions.h",
        "eigen_volume_patch.h",
    ],
    deps = [
        ":eigen_convolution_helpers",
        ":eigen_spatial_convolutions-inl",
        "//third_party/eigen3",
    ],
)

cc_library(
    name = "eigen_spatial_convolutions-inl",
    hdrs = [
        "eigen_spatial_convolutions-inl.h",
    ],
    deps = [
        ":eigen_convolution_helpers",
    ],
)

cc_library(
    name = "eigen_convolution_helpers",
    hdrs = [
        "eigen_convolution_helpers.h",
    ],
)

cc_library(
    name = "image_resizer_state",
    hdrs = ["image_resizer_state.h"],
    visibility = ["//visibility:private"],
    deps = [
        ":bounds_check",
        "//tensorflow/core:framework",
        "//tensorflow/core:lib",
        "//third_party/eigen3",
    ],
)

cc_header_only_library(
    name = "image_resizer_state_lib",
    deps = [":image_resizer_state"],
)

cc_library(
    name = "sampling_kernels",
    srcs = ["sampling_kernels.cc"],
    hdrs = ["sampling_kernels.h"],
    visibility = ["//visibility:private"],
    deps = ["//tensorflow/core:lib"],
)

tf_cc_test(
    name = "sampling_kernels_test",
    srcs = ["sampling_kernels_test.cc"],
    deps = [
        ":sampling_kernels",
        "//tensorflow/core:test",
        "//tensorflow/core:test_main",
        "//tensorflow/core:testlib",
        "@com_google_absl//absl/strings",
    ],
)

# OpKernel libraries ----------------------------------------------------------

ARRAY_DEPS = [
    ":bounds_check",
    ":concat_lib",
    ":fill_functor",
    ":gather_functor",
    ":ops_util",
    ":transpose_functor",
    "//tensorflow/core:array_grad",
    "//tensorflow/core:core_cpu",
    "//tensorflow/core:framework",
    "//tensorflow/core:lib",
    "//tensorflow/core:lib_internal",
    "//tensorflow/core:protos_all_cc",
    "//third_party/eigen3",
] + if_sycl(["//tensorflow/core/common_runtime/sycl:sycl_runtime"])

tf_kernel_library(
    name = "immutable_constant_op",
    prefix = "immutable_constant_op",
    deps = ARRAY_DEPS,
)

tf_kernel_library(
    name = "set_kernels",
    prefix = "set_kernels",
    deps = [
        "//tensorflow/core:framework_headers_lib",
        "//tensorflow/core:lib",
        "//third_party/eigen3",
    ],
)

tf_kernel_library(
    name = "debug_ops",
    prefix = "debug_ops",
    deps = ARRAY_DEPS + [
        "//tensorflow/core:gpu_runtime",
        "//tensorflow/core/debug:debug_io_utils",
    ],
)

cc_library(
    name = "array",
    deps = [
        ":batch_space_ops",
        ":bcast_ops",
        ":broadcast_to_op",
        ":concat_op",
        ":constant_op",
        ":depth_space_ops",
        ":diag_op",
        ":edit_distance_op",
        ":extract_image_patches_op",
        ":extract_volume_patches_op",
        ":fingerprint_op",
        ":gather_nd_op",
        ":gather_op",
        ":guarantee_const_op",
        ":host_constant_op",
        ":identity_n_op",
        ":identity_op",
        ":immutable_constant_op",
        ":inplace_ops",
        ":listdiff_op",
        ":matrix_band_part_op",
        ":matrix_diag_op",
        ":matrix_set_diag_op",
        ":mirror_pad_op",
        ":one_hot_op",
        ":pack_op",
        ":pad_op",
        ":quantize_and_dequantize_op",
        ":reshape_op",
        ":reverse_op",
        ":reverse_sequence_op",
        ":searchsorted_op",
        ":shape_ops",
        ":slice_op",
        ":snapshot_op",
        ":split_op",
        ":split_v_op",
        ":strided_slice_op",
        ":tile_ops",
        ":transpose_op",
        ":unique_op",
        ":unpack_op",
        ":unravel_index_op",
        ":where_op",
    ],
)

tf_kernel_library(
    name = "bcast_ops",
    prefix = "bcast_ops",
    deps = ARRAY_DEPS,
)

tf_kernel_library(
    name = "bitcast_op",
    deprecation = "use //third_party/tensorflow/c/kernels:bitcast_op instead",
    deps = ["//tensorflow/c/kernels:bitcast_op"],
)

tf_kernel_library(
    name = "broadcast_to_op",
    prefix = "broadcast_to_op",
    deps = ARRAY_DEPS,
)

tf_kernel_library(
    name = "concat_op",
    prefix = "concat_op",
    deps = ARRAY_DEPS,
)

tf_kernel_library(
    name = "guarantee_const_op",
    prefix = "guarantee_const_op",
    deps = ARRAY_DEPS,
)

tf_kernel_library(
    name = "constant_op",
    prefix = "constant_op",
    deps = ARRAY_DEPS,
)

tf_kernel_library(
    name = "host_constant_op",
    prefix = "host_constant_op",
    deps = ARRAY_DEPS,
)

tf_kernel_library(
    name = "diag_op",
    prefix = "diag_op",
    deps = ARRAY_DEPS,
)

tf_kernel_library(
    name = "edit_distance_op",
    prefix = "edit_distance_op",
    deps = ARRAY_DEPS,
)

tf_kernel_library(
    name = "fingerprint_op",
    prefix = "fingerprint_op",
    deps = ARRAY_DEPS,
)

tf_cc_test(
    name = "fingerprint_op_test",
    size = "small",
    srcs = ["fingerprint_op_test.cc"],
    deps = [
        ":fingerprint_op",
        ":ops_testutil",
        "//tensorflow/core:framework",
        "//tensorflow/core:lib",
        "//tensorflow/core:protos_all_cc",
        "//tensorflow/core:test",
        "//tensorflow/core:test_main",
        "//tensorflow/core:testlib",
    ],
)

tf_kernel_library(
    name = "gather_nd_op",
    prefix = "gather_nd_op",
    deps = ARRAY_DEPS,
)

tf_kernel_library(
    name = "gather_op",
    prefix = "gather_op",
    deps = ARRAY_DEPS,
)

tf_kernel_library(
    name = "identity_op",
    prefix = "identity_op",
    deps = ARRAY_DEPS,
)

tf_kernel_library(
    name = "identity_n_op",
    prefix = "identity_n_op",
    deps = ARRAY_DEPS + [
        "//tensorflow/core:core_cpu_internal",
    ],
)

tf_kernel_library(
    name = "listdiff_op",
    prefix = "listdiff_op",
    deps = ARRAY_DEPS,
)

tf_kernel_library(
    name = "matrix_band_part_op",
    prefix = "matrix_band_part_op",
    deps = if_cuda([
        ":cuda_solvers",
    ]) + ARRAY_DEPS,
)

tf_kernel_library(
    name = "matrix_diag_op",
    prefix = "matrix_diag_op",
    deps = ARRAY_DEPS,
)

tf_kernel_library(
    name = "matrix_set_diag_op",
    prefix = "matrix_set_diag_op",
    deps = ARRAY_DEPS + [":matrix_diag_op"],
)

tf_kernel_library(
    name = "mirror_pad_op",
    prefix = "mirror_pad_op",
    deps = ARRAY_DEPS,
)

tf_kernel_library(
    name = "one_hot_op",
    prefix = "one_hot_op",
    deps = ARRAY_DEPS + ["//tensorflow/core:overflow"],
)

tf_kernel_library(
    name = "pack_op",
    prefix = "pack_op",
    deps = ARRAY_DEPS,
)

tf_kernel_library(
    name = "pad_op",
    prefix = "pad_op",
    deps = ARRAY_DEPS,
)

tf_kernel_library(
    name = "quantize_and_dequantize_op",
    prefix = "quantize_and_dequantize_op",
    deps = ARRAY_DEPS + [":cwise_op"],
)

tf_kernel_library(
    name = "compare_and_bitpack_op",
    srcs = ["compare_and_bitpack_op.cc"],
    hdrs = ["compare_and_bitpack_op.h"],
    gpu_srcs = [
        "compare_and_bitpack_op.h",
        "compare_and_bitpack_op_gpu.cu.cc",
    ],
    deps = ARRAY_DEPS,
)

# TODO(ebrevdo): Add benchmarks once the op is in the autogen array namespace.
# tf_cuda_cc_test(
#     name = "compare_and_bitpack_op_test",
#     srcs = ["compare_and_bitpack_op_test.cc"],
#     deps = [
#         ":array",
#         ":ops_testutil",
#         ":ops_util",
#         "//third_party/eigen3",
#         "//tensorflow/cc:cc_ops",
#         "//tensorflow/cc:cc_ops_internal",
#         "//tensorflow/core:core_cpu",
#         "//tensorflow/core:core_cpu_internal",
#         "//tensorflow/core:framework",
#         "//tensorflow/core:lib",
#         "//tensorflow/core:protos_all_cc",
#         "//tensorflow/core:test",
#         "//tensorflow/core:test_main",
#         "//tensorflow/core:testlib",
#     ],
# )

tf_kernel_library(
    name = "reshape_op",
    prefix = "reshape_op",
    deps = ARRAY_DEPS,
)

tf_kernel_library(
    name = "reverse_op",
    prefix = "reverse_op",
    deps = ARRAY_DEPS,
)

tf_kernel_library(
    name = "reverse_sequence_op",
    prefix = "reverse_sequence_op",
    deps = ARRAY_DEPS,
)

tf_kernel_library(
    name = "shape_ops",
    prefix = "shape_ops",
    deps = ARRAY_DEPS + ["//tensorflow/core/common_runtime:dma_helper"],
)

tf_kernel_library(
    name = "slice_op",
    prefix = "slice_op",
    deps = ARRAY_DEPS + [":strided_slice_op"],
)

tf_kernel_library(
    name = "snapshot_op",
    prefix = "snapshot_op",
    deps = ARRAY_DEPS,
)

tf_kernel_library(
    name = "split_op",
    gpu_srcs = ["gpu_device_array.h"],
    prefix = "split_op",
    deps = ARRAY_DEPS + [":split_lib"],
)

tf_kernel_library(
    name = "split_v_op",
    gpu_srcs = ["gpu_device_array.h"],
    prefix = "split_v_op",
    deps = ARRAY_DEPS + [":split_lib"],
)

tf_kernel_library(
    name = "searchsorted_op",
    prefix = "searchsorted_op",
    deps = ARRAY_DEPS,
)

tf_kernel_library(
    name = "inplace_ops",
    prefix = "inplace_ops",
    deps = ARRAY_DEPS,
)

tf_kernel_library(
    name = "tile_ops",
    srcs = [
        "tile_functor_cpu.h",
        "tile_functor_cpu_bfloat16.cc",
        "tile_functor_cpu_bool.cc",
        "tile_functor_cpu_complex128.cc",
        "tile_functor_cpu_complex64.cc",
        "tile_functor_cpu_double.cc",
        "tile_functor_cpu_float.cc",
        "tile_functor_cpu_half.cc",
        "tile_functor_cpu_int16.cc",
        "tile_functor_cpu_int32.cc",
        "tile_functor_cpu_int64.cc",
        "tile_functor_cpu_int8.cc",
        "tile_functor_cpu_tstring.cc",
        "tile_functor_cpu_uint8.cc",
        "tile_functor_sycl.cc",
    ],
    hdrs = ["tile_functor.h"],
    gpu_srcs = [
        "tile_functor.h",
        "tile_functor_gpu.h",
        "tile_functor_gpu_bool.cu.cc",
        "tile_functor_gpu_complex64.cu.cc",
        "tile_functor_gpu_complex128.cu.cc",
        "tile_functor_gpu_double.cu.cc",
        "tile_functor_gpu_float.cu.cc",
        "tile_functor_gpu_half.cu.cc",
        "tile_functor_gpu_int16.cu.cc",
        "tile_functor_gpu_int32.cu.cc",
        "tile_functor_gpu_int64.cu.cc",
    ],
    prefix = "tile_ops",
    deps = ARRAY_DEPS,
)

tf_kernel_library(
    name = "transpose_op",
    srcs = [
        "transpose_op.cc",
    ],
    hdrs = ["transpose_op.h"],
    deps = ARRAY_DEPS,
)

tf_kernel_library(
    name = "unique_op",
    prefix = "unique_op",
    deps = ARRAY_DEPS + [
        "@com_google_absl//absl/container:flat_hash_map",
    ],
)

tf_kernel_library(
    name = "unpack_op",
    prefix = "unpack_op",
    deps = ARRAY_DEPS + [":split_lib"],
)

tf_kernel_library(
    name = "unravel_index_op",
    prefix = "unravel_index_op",
    deps = ARRAY_DEPS,
)

tf_kernel_library(
    name = "where_op",
    srcs = ["where_op.cc"],
    hdrs = ["where_op.h"],
    gpu_srcs = [
        "where_op.h",
        "where_op_gpu.cu.h",
        "where_op_gpu_impl_1.cu.cc",
        "where_op_gpu_impl_2.cu.cc",
        "where_op_gpu_impl_3.cu.cc",
        "where_op_gpu_impl_4.cu.cc",
        "where_op_gpu_impl_5.cu.cc",
        "where_op_gpu_impl_6.cu.cc",
        "where_op_gpu_impl_7.cu.cc",
        "where_op_gpu_impl_8.cu.cc",
    ],
    deps = if_cuda_or_rocm([
               ":cuda_solvers",
           ]) + [":gpu_prim_hdrs"] +
           ARRAY_DEPS,
)

cc_library(
    name = "ragged_ops",
    deps = [
        ":ragged_cross_op",
        ":ragged_gather_op",
        ":ragged_range_op",
        ":ragged_tensor_from_variant_op",
        ":ragged_tensor_to_sparse_kernel",
        ":ragged_tensor_to_tensor_op",
        ":ragged_tensor_to_variant_op",
    ],
)

tf_kernel_library(
    name = "ragged_gather_op",
    srcs = ["ragged_gather_op.cc"],
    deps = [
        "//tensorflow/core:framework",
    ],
)

tf_cc_test(
    name = "ragged_gather_op_test",
    size = "small",
    srcs = ["ragged_gather_op_test.cc"],
    deps = [
        ":ops_testutil",
        ":ragged_gather_op",
        "//tensorflow/core:framework",
        "//tensorflow/core:test",
        "//tensorflow/core:test_main",
        "//tensorflow/core:testlib",
    ],
)

tf_kernel_library(
    name = "ragged_range_op",
    srcs = ["ragged_range_op.cc"],
    deps = [
        "//tensorflow/core:framework",
    ],
)

tf_cc_test(
    name = "ragged_range_op_test",
    srcs = ["ragged_range_op_test.cc"],
    deps = [
        ":ops_testutil",
        ":ragged_range_op",
        "//tensorflow/core:framework",
        "//tensorflow/core:test",
        "//tensorflow/core:test_main",
        "//tensorflow/core:testlib",
    ],
)

tf_kernel_library(
    name = "ragged_tensor_to_sparse_kernel",
    srcs = ["ragged_tensor_to_sparse_kernel.cc"],
    deps = [
        "//tensorflow/core:framework",
    ],
)

tf_cc_test(
    name = "ragged_tensor_to_tensor_op_test",
    size = "small",
    srcs = ["ragged_tensor_to_tensor_op_test.cc"],
    deps = [
        ":ops_testutil",
        ":ragged_tensor_to_tensor_op",
        "//tensorflow/core:framework",
        "//tensorflow/core:lib",
        "//tensorflow/core:test",
        "//tensorflow/core:test_main",
        "//tensorflow/core:testlib",
    ],
)

tf_kernel_library(
    name = "ragged_tensor_to_tensor_op",
    srcs = ["ragged_tensor_to_tensor_op.cc"],
    deps = [
        ":broadcast_to_op",
        ":list_kernels",
        "//tensorflow/core:framework",
        "//tensorflow/core:framework_lite",
        "//tensorflow/core:lib",
        "//tensorflow/core:protos_all_cc",
        "//tensorflow/core:ragged_to_dense_util",
    ],
)

tf_cc_test(
    name = "ragged_tensor_to_sparse_kernel_test",
    size = "small",
    srcs = ["ragged_tensor_to_sparse_kernel_test.cc"],
    deps = [
        ":ops_testutil",
        ":ragged_tensor_to_sparse_kernel",
        "//tensorflow/core:framework",
        "//tensorflow/core:lib",
        "//tensorflow/core:test",
        "//tensorflow/core:test_main",
        "//tensorflow/core:testlib",
    ],
)

tf_kernel_library(
    name = "ragged_tensor_to_variant_op",
    srcs = ["ragged_tensor_to_variant_op.cc"],
    deps = [
        "//tensorflow/core:framework",
        "//tensorflow/core:lib",
    ],
)

tf_kernel_library(
    name = "ragged_tensor_from_variant_op",
    srcs = ["ragged_tensor_from_variant_op.cc"],
    deps = [
        "//tensorflow/core:framework",
        "//tensorflow/core:lib",
    ],
)

tf_cc_test(
    name = "ragged_tensor_to_variant_op_test",
    size = "small",
    srcs = ["ragged_tensor_to_variant_op_test.cc"],
    deps = [
        ":ops_testutil",
        ":ragged_tensor_to_variant_op",
        "//tensorflow/core:framework",
        "//tensorflow/core:lib",
        "//tensorflow/core:test",
        "//tensorflow/core:test_main",
        "//tensorflow/core:testlib",
        "@com_google_absl//absl/strings",
    ],
)

tf_cc_test(
    name = "ragged_tensor_from_variant_op_test",
    size = "small",
    srcs = ["ragged_tensor_from_variant_op_test.cc"],
    deps = [
        ":ops_testutil",
        ":ragged_tensor_from_variant_op",
        "//tensorflow/core:framework",
        "//tensorflow/core:lib",
        "//tensorflow/core:test",
        "//tensorflow/core:test_main",
        "//tensorflow/core:testlib",
        "@com_google_absl//absl/strings",
    ],
)

tf_kernel_library(
    name = "ragged_cross_op",
    srcs = ["ragged_cross_op.cc"],
    deps = [
        "//tensorflow/core:framework",
        "//tensorflow/core:lib",
    ],
)

tf_kernel_library(
    name = "rnn_ops",
    deps = [
        "//tensorflow/core/kernels/rnn:gru_ops",
        "//tensorflow/core/kernels/rnn:lstm_ops",
    ],
)

tf_kernel_library(
    name = "cudnn_rnn_kernels",
    srcs = ["cudnn_rnn_ops.cc"],
    visibility = ["//visibility:public"],
    deps = [
        ":bounds_check_lib",
        ":gpu_utils",
        "//tensorflow/core:framework",
        "//tensorflow/core:lib",
        "//tensorflow/core:lib_internal",
        "//tensorflow/core:stream_executor",
        "//third_party/eigen3",
    ],
)

tf_cc_test(
    name = "batch_norm_op_test",
    size = "small",
    srcs = ["batch_norm_op_test.cc"],
    deps = [
        ":batch_norm_op",
        ":ops_testutil",
        ":ops_util",
        "//tensorflow/core:core_cpu",
        "//tensorflow/core:framework",
        "//tensorflow/core:lib",
        "//tensorflow/core:protos_all_cc",
        "//tensorflow/core:test",
        "//tensorflow/core:test_main",
        "//tensorflow/core:testlib",
    ],
)

tf_cc_test(
    name = "ops_testutil_test",
    size = "small",
    srcs = ["ops_testutil_test.cc"],
    deps = [
        ":identity_op",
        ":ops_testutil",
        ":ops_util",
        ":variable_ops",
        "//tensorflow/core:core_cpu",
        "//tensorflow/core:framework",
        "//tensorflow/core:lib",
        "//tensorflow/core:protos_all_cc",
        "//tensorflow/core:test",
        "//tensorflow/core:test_main",
        "//tensorflow/core:testlib",
    ],
)

tf_cc_test(
    name = "concat_op_test",
    size = "small",
    srcs = ["concat_op_test.cc"],
    deps = [
        ":concat_op",
        ":ops_testutil",
        ":ops_util",
        "//tensorflow/core:core_cpu",
        "//tensorflow/core:framework",
        "//tensorflow/core:lib",
        "//tensorflow/core:protos_all_cc",
        "//tensorflow/core:test",
        "//tensorflow/core:test_main",
        "//tensorflow/core:testlib",
    ],
)

tf_cuda_cc_test(
    name = "bincount_op_test",
    size = "small",
    srcs = ["bincount_op_test.cc"],
    deps = [
        ":bincount_op",
        ":ops_testutil",
        ":ops_util",
        "//tensorflow/core:core_cpu",
        "//tensorflow/core:framework",
        "//tensorflow/core:lib",
        "//tensorflow/core:protos_all_cc",
        "//tensorflow/core:test",
        "//tensorflow/core:test_main",
        "//tensorflow/core:testlib",
    ],
)

tf_cuda_cc_test(
    name = "broadcast_to_op_test",
    size = "small",
    srcs = ["broadcast_to_op_test.cc"],
    deps = [
        ":broadcast_to_op",
        ":ops_testutil",
        ":ops_util",
        "//tensorflow/core:core_cpu",
        "//tensorflow/core:framework",
        "//tensorflow/core:lib",
        "//tensorflow/core:protos_all_cc",
        "//tensorflow/core:test",
        "//tensorflow/core:test_main",
        "//tensorflow/core:testlib",
    ],
)

tf_cuda_cc_test(
    name = "constant_op_test",
    size = "small",
    srcs = ["constant_op_test.cc"],
    tags = ["no_cuda_on_cpu_tap"],
    deps = [
        ":constant_op",
        ":ops_testutil",
        ":ops_util",
        "//tensorflow/core:core_cpu",
        "//tensorflow/core:framework",
        "//tensorflow/core:lib",
        "//tensorflow/core:protos_all_cc",
        "//tensorflow/core:test",
        "//tensorflow/core:test_main",
        "//tensorflow/core:testlib",
    ],
)

tf_cc_test(
    name = "deep_conv2d_test",
    size = "small",
    srcs = ["deep_conv2d_test.cc"],
    deps = [
        ":conv_ops",
        "//tensorflow/core:test",
        "//tensorflow/core:test_main",
    ],
)

tf_cc_test(
    name = "xsmm_conv2d_test",
    size = "small",
    srcs = select({
        ":xsmm_convolutions": ["xsmm_conv2d_test.cc"],
        "//conditions:default": [],
    }),
    deps = [
        ":conv_ops",
        ":ops_testutil",
        ":ops_util",
        "//tensorflow/core:core_cpu",
        "//tensorflow/core:framework",
        "//tensorflow/core:lib",
        "//tensorflow/core:protos_all_cc",
        "//tensorflow/core:test",
        "//tensorflow/core:test_main",
        "//tensorflow/core:testlib",
    ] + select({
        ":xsmm_convolutions": [
            "@libxsmm_archive//:xsmm_avx",
        ],
        "//conditions:default": [],
    }),
)

tf_cuda_cc_test(
    name = "conv_ops_test",
    size = "medium",
    srcs = ["conv_ops_test.cc"],
    deps = [
        ":conv_ops",
        ":image",
        ":ops_testutil",
        ":ops_util",
        "//tensorflow/cc:cc_ops",
        "//tensorflow/core:core_cpu",
        "//tensorflow/core:framework",
        "//tensorflow/core:framework_internal",
        "//tensorflow/core:lib",
        "//tensorflow/core:protos_all_cc",
        "//tensorflow/core:tensorflow",
        "//tensorflow/core:test",
        "//tensorflow/core:test_main",
        "//tensorflow/core:testlib",
        "@com_google_absl//absl/algorithm:container",
    ],
)

tf_cuda_cc_test(
    name = "conv_ops_benchmark_test",
    size = "medium",
    srcs = ["conv_ops_benchmark_test.cc"],
    tags = [
        "nomac",  # b/132448918
        "nomsan",  # b/141643254
    ],
    deps = [
        ":bias_op",
        ":conv_ops",
        ":fused_batch_norm_op",
        ":ops_testutil",
        ":ops_util",
        ":relu_op",
        "//tensorflow/cc:cc_ops",
        "//tensorflow/core:core_cpu",
        "//tensorflow/core:framework",
        "//tensorflow/core:framework_internal",
        "//tensorflow/core:lib",
        "//tensorflow/core:protos_all_cc",
        "//tensorflow/core:test",
        "//tensorflow/core:test_main",
        "//tensorflow/core:testlib",
        "//tensorflow/stream_executor/cuda:cudnn_plugin",
    ],
)

tf_cuda_cc_test(
    name = "conv_grad_filter_ops_benchmark_test",
    size = "medium",
    srcs = ["conv_grad_filter_ops_benchmark_test.cc"],
    tags = ["nomsan"],  # b/141643254
    deps = [
        ":conv_ops",
        ":host_constant_op",
        ":ops_testutil",
        ":ops_util",
        "//tensorflow/cc:cc_ops",
        "//tensorflow/core:core_cpu",
        "//tensorflow/core:framework",
        "//tensorflow/core:framework_internal",
        "//tensorflow/core:lib",
        "//tensorflow/core:protos_all_cc",
        "//tensorflow/core:test",
        "//tensorflow/core:test_main",
        "//tensorflow/core:testlib",
        "//tensorflow/stream_executor/cuda:cudnn_plugin",
    ],
)

tf_cuda_cc_test(
    name = "conv_grad_input_ops_benchmark_test",
    size = "medium",
    srcs = ["conv_grad_input_ops_benchmark_test.cc"],
    tags = ["nomsan"],  # b/141643254
    deps = [
        ":conv_ops",
        ":host_constant_op",
        ":ops_testutil",
        ":ops_util",
        "//tensorflow/cc:cc_ops",
        "//tensorflow/core:core_cpu",
        "//tensorflow/core:framework",
        "//tensorflow/core:framework_internal",
        "//tensorflow/core:lib",
        "//tensorflow/core:protos_all_cc",
        "//tensorflow/core:test",
        "//tensorflow/core:test_main",
        "//tensorflow/core:testlib",
        "//tensorflow/stream_executor/cuda:cudnn_plugin",
    ],
)

tf_cuda_cc_test(
    name = "depthwise_conv_ops_test",
    size = "small",
    srcs = ["depthwise_conv_ops_test.cc"],
    tags = tf_cuda_tests_tags(),
    deps = [
        ":conv_ops",
        ":image",
        ":ops_testutil",
        ":ops_util",
        "//tensorflow/cc:cc_ops",
        "//tensorflow/core:core_cpu",
        "//tensorflow/core:framework",
        "//tensorflow/core:framework_internal",
        "//tensorflow/core:lib",
        "//tensorflow/core:protos_all_cc",
        "//tensorflow/core:tensorflow",
        "//tensorflow/core:test",
        "//tensorflow/core:test_main",
        "//tensorflow/core:testlib",
    ],
)

tf_cc_test(
    name = "decode_wav_op_test",
    size = "small",
    srcs = ["decode_wav_op_test.cc"],
    deps = [
        ":decode_wav_op",
        ":ops_testutil",
        ":ops_util",
        "//tensorflow/cc:cc_ops",
        "//tensorflow/cc:client_session",
        "//tensorflow/core:core_cpu",
        "//tensorflow/core:framework",
        "//tensorflow/core:framework_internal",
        "//tensorflow/core:lib",
        "//tensorflow/core:protos_all_cc",
        "//tensorflow/core:tensorflow",
        "//tensorflow/core:test",
        "//tensorflow/core:test_main",
        "//tensorflow/core:testlib",
    ],
)

tf_cc_test(
    name = "encode_jpeg_op_test",
    size = "small",
    srcs = ["encode_jpeg_op_test.cc"],
    deps = [
        ":encode_jpeg_op",
        ":ops_testutil",
        ":ops_util",
        "//tensorflow/core:core_cpu",
        "//tensorflow/core:framework",
        "//tensorflow/core:lib",
        "//tensorflow/core:protos_all_cc",
        "//tensorflow/core:test",
        "//tensorflow/core:test_main",
        "//tensorflow/core:testlib",
    ],
)

tf_cc_test(
    name = "encode_wav_op_test",
    size = "small",
    srcs = ["encode_wav_op_test.cc"],
    deps = [
        ":decode_wav_op",
        ":encode_wav_op",
        ":ops_testutil",
        ":ops_util",
        "//tensorflow/cc:cc_ops",
        "//tensorflow/cc:client_session",
        "//tensorflow/core:core_cpu",
        "//tensorflow/core:framework",
        "//tensorflow/core:framework_internal",
        "//tensorflow/core:lib",
        "//tensorflow/core:protos_all_cc",
        "//tensorflow/core:tensorflow",
        "//tensorflow/core:test",
        "//tensorflow/core:test_main",
        "//tensorflow/core:testlib",
    ],
)

tf_cc_test(
    name = "example_parsing_ops_test",
    size = "medium",
    srcs = ["example_parsing_ops_test.cc"],
    shard_count = 4,
    tags = ["optonly"],
    deps = [
        ":example_parsing_ops",
        ":ops_testutil",
        ":ops_util",
        "//tensorflow/core:core_cpu",
        "//tensorflow/core:framework",
        "//tensorflow/core:lib",
        "//tensorflow/core:protos_all_cc",
        "//tensorflow/core:test",
        "//tensorflow/core:test_main",
        "//tensorflow/core:testlib",
        "//tensorflow/core/kernels/data:single_threaded_executor",
        "@com_google_absl//absl/base",
    ],
)

tf_cc_test(
    name = "fake_quant_ops_test",
    size = "small",
    srcs = ["fake_quant_ops_test.cc"],
    deps = [
        ":fake_quant_ops",
        ":ops_testutil",
        ":ops_util",
        "//tensorflow/core:core_cpu",
        "//tensorflow/core:framework",
        "//tensorflow/core:lib",
        "//tensorflow/core:protos_all_cc",
        "//tensorflow/core:test",
        "//tensorflow/core:test_main",
        "//tensorflow/core:testlib",
    ],
)

tf_cuda_cc_test(
    name = "fused_batch_norm_op_test",
    size = "small",
    srcs = ["fused_batch_norm_op_test.cc"],
    deps = [
        ":fused_batch_norm_op",
        ":ops_testutil",
        ":ops_util",
        "//tensorflow/core:core_cpu",
        "//tensorflow/core:framework",
        "//tensorflow/core:lib",
        "//tensorflow/core:protos_all_cc",
        "//tensorflow/core:test",
        "//tensorflow/core:test_main",
        "//tensorflow/core:testlib",
        "//tensorflow/stream_executor/cuda:cudnn_plugin",
    ],
)

tf_cuda_cc_test(
    name = "fused_batch_norm_ex_op_test",
    size = "small",
    srcs = ["fused_batch_norm_ex_op_test.cc"],
    tags = [
        "no_cuda_on_cpu_tap",
        "nomsan",  # b/141643254
    ],
    deps = [
        ":cwise_op",
        ":fused_batch_norm_op",
        ":ops_testutil",
        ":ops_util",
        ":relu_op",
        "//tensorflow/cc:cc_ops",
        "//tensorflow/cc:cc_ops_internal",
        "//tensorflow/core:core_cpu",
        "//tensorflow/core:direct_session",
        "//tensorflow/core:framework",
        "//tensorflow/core:framework_internal",
        "//tensorflow/core:lib",
        "//tensorflow/core:protos_all_cc",
        "//tensorflow/core:test",
        "//tensorflow/core:test_main",
        "//tensorflow/core:testlib",
        "//tensorflow/stream_executor/cuda:cudnn_plugin",
        "@com_google_absl//absl/algorithm:container",
        "@com_google_absl//absl/strings",
    ],
)

tf_cc_test(
    name = "in_topk_op_test",
    size = "small",
    srcs = ["in_topk_op_test.cc"],
    tags = ["nomsan"],  # b/141643254
    deps = [
        ":in_topk_op",
        ":ops_testutil",
        ":ops_util",
        "//tensorflow/core:core_cpu",
        "//tensorflow/core:framework",
        "//tensorflow/core:lib",
        "//tensorflow/core:protos_all_cc",
        "//tensorflow/core:test",
        "//tensorflow/core:test_main",
        "//tensorflow/core:testlib",
        "//tensorflow/stream_executor/cuda:cudnn_plugin",
    ],
)

tf_kernel_library(
    name = "gather_functor",
    prefix = "gather_functor",
    visibility = [":friends"],
    deps = [
        ":bounds_check",
        "//tensorflow/core:framework",
        "//third_party/eigen3",
    ],
)

# Unlike gather_functor library, this does not include the CUDA code and deps.
cc_library(
    name = "gather_functor_hdr",
    hdrs = [
        "gather_functor.h",
        "gather_functor_batched.h",
    ],
)

tf_kernel_library(
    name = "dense_update_functor",
    srcs = ["dense_update_functor.cc"],
    hdrs = ["dense_update_functor.h"],
    gpu_srcs = [
        "dense_update_functor.h",
        "dense_update_functor_gpu.cu.cc",
    ],
    deps = [
        "//tensorflow/core:framework",
        "//tensorflow/core:lib",
        "//third_party/eigen3",
    ],
    alwayslink = 0,
)

tf_cuda_cc_test(
    name = "gather_op_test",
    size = "small",
    srcs = ["gather_op_test.cc"],
    deps = [
        ":gather_op",
        ":host_constant_op",
        ":ops_testutil",
        ":ops_util",
        "//tensorflow/core:core_cpu",
        "//tensorflow/core:framework",
        "//tensorflow/core:lib",
        "//tensorflow/core:protos_all_cc",
        "//tensorflow/core:test",
        "//tensorflow/core:test_main",
        "//tensorflow/core:testlib",
    ],
)

tf_cuda_cc_test(
    name = "gather_nd_op_test",
    size = "small",
    srcs = ["gather_nd_op_test.cc"],
    deps = [
        ":gather_nd_op",
        ":host_constant_op",
        ":ops_testutil",
        ":ops_util",
        "//tensorflow/core:core_cpu",
        "//tensorflow/core:framework",
        "//tensorflow/core:lib",
        "//tensorflow/core:protos_all_cc",
        "//tensorflow/core:test",
        "//tensorflow/core:test_main",
        "//tensorflow/core:testlib",
    ],
)

tf_cc_test(
    name = "guarantee_const_op_test",
    size = "small",
    srcs = ["guarantee_const_op_test.cc"],
    deps = [
        ":guarantee_const_op",
        ":ops_testutil",
        ":ops_util",
        ":variable_ops",
        "//tensorflow/core:core_cpu",
        "//tensorflow/core:framework",
        "//tensorflow/core:lib",
        "//tensorflow/core:protos_all_cc",
        "//tensorflow/core:test",
        "//tensorflow/core:test_main",
        "//tensorflow/core:testlib",
    ],
)

tf_cc_test(
    name = "identity_op_test",
    size = "small",
    srcs = ["identity_op_test.cc"],
    deps = [
        ":identity_op",
        ":ops_testutil",
        ":ops_util",
        "//tensorflow/core:core_cpu",
        "//tensorflow/core:framework",
        "//tensorflow/core:lib",
        "//tensorflow/core:protos_all_cc",
        "//tensorflow/core:test",
        "//tensorflow/core:test_main",
        "//tensorflow/core:testlib",
    ],
)

tf_cc_test(
    name = "identity_n_op_test",
    size = "small",
    srcs = ["identity_n_op_test.cc"],
    deps = [
        ":identity_n_op",
        ":ops_testutil",
        ":ops_util",
        "//tensorflow/core:core_cpu",
        "//tensorflow/core:framework",
        "//tensorflow/core:lib",
        "//tensorflow/core:protos_all_cc",
        "//tensorflow/core:test",
        "//tensorflow/core:test_main",
        "//tensorflow/core:testlib",
    ],
)

tf_cc_test(
    name = "debug_ops_test",
    size = "small",
    srcs = ["debug_ops_test.cc"],
    deps = [
        ":debug_ops",
        ":ops_testutil",
        ":ops_util",
        "//tensorflow/core:core_cpu",
        "//tensorflow/core:debug_ops_op_lib",
        "//tensorflow/core:framework",
        "//tensorflow/core:lib",
        "//tensorflow/core:protos_all_cc",
        "//tensorflow/core:test",
        "//tensorflow/core:test_main",
        "//tensorflow/core:testlib",
        "//tensorflow/core/debug:debug_io_utils",
        "//tensorflow/core/debug:debug_node_key",
    ],
)

tf_cuda_cc_test(
    name = "quantize_and_dequantize_op_test",
    size = "small",
    srcs = ["quantize_and_dequantize_op_test.cc"],
    tags = [
        "no_windows",  # test uses rand_r which does not exist on Windows
    ],
    deps = [
        ":ops_testutil",
        ":ops_util",
        ":quantize_and_dequantize_op",
        "//tensorflow/cc:cc_ops",
        "//tensorflow/core:core_cpu",
        "//tensorflow/core:framework",
        "//tensorflow/core:lib",
        "//tensorflow/core:protos_all_cc",
        "//tensorflow/core:test",
        "//tensorflow/core:test_main",
        "//tensorflow/core:testlib",
    ],
)

tf_cc_test(
    name = "dequantize_op_test",
    size = "small",
    srcs = ["dequantize_op_test.cc"],
    deps = [
        ":ops_testutil",
        ":ops_util",
        ":quantized_ops",
        "//tensorflow/cc:cc_ops",
        "//tensorflow/core:core_cpu",
        "//tensorflow/core:framework",
        "//tensorflow/core:lib",
        "//tensorflow/core:protos_all_cc",
        "//tensorflow/core:test",
        "//tensorflow/core:test_main",
        "//tensorflow/core:testlib",
    ],
)

tf_cc_test(
    name = "one_hot_op_test",
    size = "small",
    srcs = ["one_hot_op_test.cc"],
    tags = ["nomsan"],  # b/141643254
    deps = [
        ":one_hot_op",
        ":ops_testutil",
        ":ops_util",
        "//tensorflow/core:core_cpu",
        "//tensorflow/core:framework",
        "//tensorflow/core:lib",
        "//tensorflow/core:protos_all_cc",
        "//tensorflow/core:test",
        "//tensorflow/core:test_main",
        "//tensorflow/core:testlib",
        "//tensorflow/stream_executor/cuda:cudnn_plugin",
    ],
)

tf_cc_test(
    name = "reverse_op_test",
    size = "small",
    srcs = ["reverse_op_test.cc"],
    deps = [
        ":ops_testutil",
        ":ops_util",
        ":reverse_op",
        "//tensorflow/core:core_cpu",
        "//tensorflow/core:core_cpu_internal",
        "//tensorflow/core:framework",
        "//tensorflow/core:lib",
        "//tensorflow/core:protos_all_cc",
        "//tensorflow/core:test",
        "//tensorflow/core:test_main",
        "//tensorflow/core:testlib",
    ],
)

tf_kernel_library(
    name = "scatter_functor",
    prefix = "scatter_functor",
    visibility = [":friends"],
    deps = [
        ":bounds_check",
        ":dense_update_functor",
        "//tensorflow/core:framework",
        "//tensorflow/core:lib",
        "//third_party/eigen3",
    ],
)

tf_cc_test(
    name = "shape_ops_test",
    size = "small",
    srcs = ["shape_ops_test.cc"],
    deps = [
        ":ops_testutil",
        ":ops_util",
        ":shape_ops",
        "//tensorflow/core:core_cpu",
        "//tensorflow/core:framework",
        "//tensorflow/core:lib",
        "//tensorflow/core:protos_all_cc",
        "//tensorflow/core:test",
        "//tensorflow/core:test_main",
        "//tensorflow/core:testlib",
        "//tensorflow/core/kernels/data:single_threaded_executor",
    ],
)

tf_cc_test(
    name = "slice_op_test",
    size = "small",
    srcs = ["slice_op_test.cc"],
    linkopts = select({
        "//tensorflow:macos": ["-headerpad_max_install_names"],
        "//conditions:default": [],
    }),
    deps = [
        ":ops_testutil",
        ":ops_util",
        ":slice_op",
        "//tensorflow/core:core_cpu",
        "//tensorflow/core:framework",
        "//tensorflow/core:lib",
        "//tensorflow/core:protos_all_cc",
        "//tensorflow/core:test",
        "//tensorflow/core:test_main",
        "//tensorflow/core:testlib",
        "//tensorflow/core/kernels/data:single_threaded_executor",
    ],
)

tf_cc_test(
    name = "strided_slice_op_test",
    size = "small",
    srcs = ["strided_slice_op_test.cc"],
    deps = [
        ":ops_testutil",
        ":ops_util",
        ":slice_op",
        ":strided_slice_op",
        "//tensorflow/core:core_cpu",
        "//tensorflow/core:framework",
        "//tensorflow/core:lib",
        "//tensorflow/core:protos_all_cc",
        "//tensorflow/core:test",
        "//tensorflow/core:test_main",
        "//tensorflow/core:testlib",
    ],
)

tf_cc_test(
    name = "unique_op_test",
    size = "small",
    srcs = ["unique_op_test.cc"],
    deps = [
        ":ops_testutil",
        ":ops_util",
        ":unique_op",
        "//tensorflow/core:core_cpu",
        "//tensorflow/core:framework",
        "//tensorflow/core:lib",
        "//tensorflow/core:protos_all_cc",
        "//tensorflow/core:test",
        "//tensorflow/core:test_main",
        "//tensorflow/core:testlib",
        "//tensorflow/core/kernels/data:single_threaded_executor",
    ],
)

tf_kernel_library(
    name = "transpose_functor",
    srcs = ["transpose_functor_cpu.cc"],
    hdrs = ["transpose_functor.h"],
    gpu_srcs = [
        "transpose_functor_gpu.cu.cc",
        "transpose_functor.h",
    ],
    visibility = [":friends"],
    deps = [
        ":conv_2d",
        ":ops_util",
        "//tensorflow/core:framework",
        "//tensorflow/core:lib",
        "//tensorflow/core:protos_all_cc",
        "//third_party/eigen3",
    ],
    alwayslink = 1,
)

tf_cc_test(
    name = "transpose_util_test",
    size = "small",
    srcs = ["transpose_util_test.cc"],
    deps = [
        ":transpose_functor",
        "//tensorflow/core:framework",
        "//tensorflow/core:tensor_testutil",
        "//tensorflow/core:test",
        "//tensorflow/core:test_main",
    ],
)

tf_kernel_library(
    name = "candidate_sampler_ops",
    prefix = "candidate_sampler_ops",
    deps = [
        ":range_sampler",
        "//tensorflow/core:framework",
        "//tensorflow/core:lib",
    ],
)

cc_library(
    name = "range_sampler",
    srcs = ["range_sampler.cc"],
    hdrs = ["range_sampler.h"],
    visibility = ["//visibility:private"],
    deps = [
        "//tensorflow/core:lib",
        "//tensorflow/core:lib_internal",
    ],
)

tf_cc_test(
    name = "range_sampler_test",
    size = "small",
    srcs = ["range_sampler_test.cc"],
    deps = [
        ":range_sampler",
        "//tensorflow/core:framework",
        "//tensorflow/core:lib",
        "//tensorflow/core:test",
        "//tensorflow/core:test_main",
    ],
)

tf_kernel_library(
    name = "control_flow_ops",
    prefix = "control_flow_ops",
    deps = [
        "//tensorflow/core:framework",
        "//tensorflow/core:lib",
    ],
)

tf_kernel_library(
    name = "ctc_ops",
    prefix = "ctc",
    deps = [
        ":bounds_check",
        ":ops_util",
        "//tensorflow/core:framework",
        "//tensorflow/core:lib",
        "//tensorflow/core/util/ctc:ctc_beam_search_lib",
        "//tensorflow/core/util/ctc:ctc_loss_calculator_lib",
    ] + if_cuda_or_rocm([
        ":gpu_utils",
        ":conv_ops_gpu_hdrs",
    ]) + if_cuda([
        "@local_config_cuda//cuda:cudnn_header",
    ]),
)

tf_cc_test(
    name = "control_flow_ops_test",
    size = "small",
    srcs = ["control_flow_ops_test.cc"],
    deps = [
        ":control_flow_ops",
        ":ops_testutil",
        ":ops_util",
        "//tensorflow/core:framework",
        "//tensorflow/core:protos_all_cc",
        "//tensorflow/core:test",
        "//tensorflow/core:test_main",
        "//tensorflow/core:testlib",
    ],
)

cc_library(
    name = "data_flow",
    deps = [
        ":barrier_ops",
        ":conditional_accumulator_base_op",
        ":conditional_accumulator_op",
        ":dynamic_partition_op",
        ":dynamic_stitch_op",
        ":fifo_queue_op",
        ":lookup_table_init_op",
        ":lookup_table_op",
        ":map_stage_op",
        ":padding_fifo_queue_op",
        ":priority_queue_op",
        ":queue_ops",
        ":random_shuffle_queue_op",
        ":record_input_op",
        ":session_ops",
        ":sparse_conditional_accumulator_op",
        ":stack_ops",
        ":stage_op",
        ":tensor_array_ops",
    ],
)

cc_library(
    name = "lookup",
    deps = [
        ":lookup_table_init_op",
        ":lookup_table_op",
    ],
)

cc_header_only_library(
    name = "lookup_headers_lib",
    deps = [":lookup"],
)

DATA_FLOW_DEPS = [
    ":bounds_check",
    ":concat_lib",
    ":conditional_accumulator",
    ":conditional_accumulator_base",
    ":fifo_queue",
    ":initializable_lookup_table",
    ":lookup_util",
    ":padding_fifo_queue",
    ":priority_queue",
    ":queue_base",
    ":queue_op",
    ":sparse_conditional_accumulator",
    ":split_lib",
    ":tensor_array",
    ":typed_conditional_accumulator_base",
    ":typed_queue",
    "//third_party/eigen3",
    "//tensorflow/core:core_cpu",
    "//tensorflow/core:framework",
    "//tensorflow/core:lib",
    "//tensorflow/core:lib_internal",
]

tf_kernel_library(
    name = "conditional_accumulator_base_op",
    prefix = "conditional_accumulator_base_op",
    deps = DATA_FLOW_DEPS,
)

tf_kernel_library(
    name = "conditional_accumulator_op",
    prefix = "conditional_accumulator_op",
    deps = DATA_FLOW_DEPS,
)

tf_kernel_library(
    name = "barrier_ops",
    prefix = "barrier_ops",
    deps = DATA_FLOW_DEPS,
)

tf_kernel_library(
    name = "fifo_queue_op",
    prefix = "fifo_queue_op",
    deps = DATA_FLOW_DEPS,
)

tf_kernel_library(
    name = "padding_fifo_queue_op",
    prefix = "padding_fifo_queue_op",
    deps = DATA_FLOW_DEPS,
)

tf_kernel_library(
    name = "priority_queue_op",
    prefix = "priority_queue_op",
    deps = DATA_FLOW_DEPS,
)

tf_kernel_library(
    name = "queue_ops",
    prefix = "queue_ops",
    deps = DATA_FLOW_DEPS,
)

tf_kernel_library(
    name = "random_shuffle_queue_op",
    prefix = "random_shuffle_queue_op",
    deps = DATA_FLOW_DEPS + [
        "//tensorflow/core:protos_all_cc",
    ],
)

tf_kernel_library(
    name = "scoped_allocator_ops",
    prefix = "scoped_allocator_ops",
    deps = [
        "//tensorflow/core:core_cpu",
        "//tensorflow/core:core_cpu_internal",
        "//tensorflow/core:framework",
        "//tensorflow/core:lib",
        "//tensorflow/core:lib_internal",
    ],
)

tf_cuda_cc_test(
    name = "scoped_allocator_ops_test",
    srcs = ["scoped_allocator_ops_test.cc"],
    linkstatic = tf_kernel_tests_linkstatic(),  #Required for benchmarking
    deps = [
        ":cwise_op",
        ":dense_update_ops",
        ":ops_testutil",
        ":ops_util",
        ":scoped_allocator_ops",
        ":variable_ops",
        "//tensorflow/core:core_cpu",
        "//tensorflow/core:core_cpu_internal",
        "//tensorflow/core:framework",
        "//tensorflow/core:lib",
        "//tensorflow/core:protos_all_cc",
        "//tensorflow/core:test",
        "//tensorflow/core:test_main",
        "//tensorflow/core:testlib",
    ],
)

tf_kernel_library(
    name = "session_ops",
    prefix = "session_ops",
    deps = DATA_FLOW_DEPS,
)

tf_kernel_library(
    name = "sparse_conditional_accumulator_op",
    prefix = "sparse_conditional_accumulator_op",
    deps = DATA_FLOW_DEPS,
)

cc_library(
    name = "stack",
    srcs = ["stack.cc"],
    hdrs = ["stack.h"],
    deps = [
        "//tensorflow/core:core_cpu",
        "//tensorflow/core:framework",
        "//tensorflow/core:lib",
        "//tensorflow/core:lib_internal",
    ],
)

tf_kernel_library(
    name = "stack_ops",
    prefix = "stack_ops",
    deps = DATA_FLOW_DEPS + [":stack"],
)

tf_kernel_library(
    name = "tensor_array_ops",
    prefix = "tensor_array_ops",
    deps = DATA_FLOW_DEPS,
)

DYNAMIC_DEPS = [
    ":bounds_check",
    "//tensorflow/core:core_cpu",
    "//tensorflow/core:framework",
    "//tensorflow/core:lib",
    "//tensorflow/core:lib_internal",
]

tf_kernel_library(
    name = "dynamic_partition_op",
    prefix = "dynamic_partition_op",
    deps = DYNAMIC_DEPS + [
        ":fill_functor",
        ":gather_functor",
        ":gpu_prim_hdrs",
        "//tensorflow/core:framework_internal",
    ],
)

tf_kernel_library(
    name = "dynamic_stitch_op",
    gpu_srcs = [
        "gpu_device_array.h",
        "gpu_device_array_gpu.h",
    ],
    prefix = "dynamic_stitch_op",
    deps = DYNAMIC_DEPS,
)

cc_library(
    name = "tensor_cord",
    srcs = ["tensor_cord.cc"],
    hdrs = ["tensor_cord.h"],
    deps = [
        "//tensorflow/core:framework",
        "@com_google_absl//absl/strings",
        "@com_google_absl//absl/types:span",
    ],
)

tf_cc_test(
    name = "tensor_cord_test",
    srcs = ["tensor_cord_test.cc"],
    deps = [
        ":tensor_cord",
        "//tensorflow/core:framework",
        "//tensorflow/core:framework_internal",
        "//tensorflow/core:test",
        "//tensorflow/core:test_main",
        "//tensorflow/core/platform:cord",
    ],
)

LOOKUP_DEPS = [
    ":bounds_check",
    ":initializable_lookup_table",
    ":lookup_util",
    "@com_google_absl//absl/container:flat_hash_map",
    "//tensorflow/core:core_cpu",
    "//tensorflow/core:framework",
    "//tensorflow/core:lib",
    "//tensorflow/core:lib_internal",
]

tf_kernel_library(
    name = "lookup_table_init_op",
    prefix = "lookup_table_init_op",
    deps = LOOKUP_DEPS,
)

tf_kernel_library(
    name = "lookup_table_op",
    prefix = "lookup_table_op",
    deps = LOOKUP_DEPS,
)

cc_library(
    name = "checkpoint_ops",
    deps = [
        ":generate_vocab_remapping_op",
        ":load_and_remap_matrix_op",
    ],
)

tf_kernel_library(
    name = "generate_vocab_remapping_op",
    srcs = ["generate_vocab_remapping_op.cc"],
    deps = [
        ":lookup_table_init_op",
        ":lookup_table_op",
        "//tensorflow/core:framework",
        "//tensorflow/core:lib",
        "//third_party/eigen3",
    ],
)

tf_kernel_library(
    name = "load_and_remap_matrix_op",
    srcs = ["load_and_remap_matrix_op.cc"],
    deps = [
        "//tensorflow/core:framework",
        "//tensorflow/core:lib",
        "//tensorflow/core:lib_internal",
        "//tensorflow/core/util/tensor_bundle",
        "//third_party/eigen3",
    ],
)

tf_cuda_cc_tests(
    name = "dynamic_op_test",
    size = "small",
    srcs = [
        "dynamic_partition_op_test.cc",
        "dynamic_stitch_op_test.cc",
    ],
    deps = [
        ":data_flow",
        ":ops_testutil",
        ":ops_util",
        "//tensorflow/core:core_cpu",
        "//tensorflow/core:framework",
        "//tensorflow/core:lib",
        "//tensorflow/core:protos_all_cc",
        "//tensorflow/core:test",
        "//tensorflow/core:test_main",
        "//tensorflow/core:testlib",
    ],
)

tf_kernel_library(
    name = "eye_functor",
    hdrs = ["eye_functor.h"],
    gpu_srcs = [
        "eye_functor_gpu.cu.cc",
        "eye_functor.h",
    ],
    visibility = [":friends"],
    deps = [
        "//tensorflow/core:framework",
        "//third_party/eigen3",
    ],
    alwayslink = 0,
)

cc_library(
    name = "fifo_queue",
    srcs = ["fifo_queue.cc"],
    hdrs = ["fifo_queue.h"],
    visibility = [":friends"],
    deps = [
        ":queue_base",
        ":queue_op",
        ":typed_queue",
        "//tensorflow/core:framework",
        "//tensorflow/core:lib",
        "//tensorflow/core:protos_all_cc",
    ],
)

cc_library(
    name = "padding_fifo_queue",
    srcs = ["padding_fifo_queue.cc"],
    hdrs = ["padding_fifo_queue.h"],
    visibility = ["//visibility:private"],
    deps = [
        ":fifo_queue",
        ":queue_base",
        ":typed_queue",
        "//tensorflow/core:framework",
        "//tensorflow/core:lib",
        "//tensorflow/core:protos_all_cc",
    ],
)

cc_library(
    name = "conditional_accumulator_base",
    srcs = ["conditional_accumulator_base.cc"],
    hdrs = [
        "conditional_accumulator_base.h",
    ],
    deps = [
        "//tensorflow/core:framework",
        "//tensorflow/core:lib",
        "//third_party/eigen3",
    ],
)

cc_library(
    name = "typed_conditional_accumulator_base",
    hdrs = ["typed_conditional_accumulator_base.h"],
    deps = [
        ":conditional_accumulator_base",
    ],
)

cc_library(
    name = "conditional_accumulator",
    hdrs = [
        "conditional_accumulator.h",
        "conditional_accumulator_base_op.h",
    ],
    deps = [
        ":conditional_accumulator_base",
        ":fill_functor",
        ":typed_conditional_accumulator_base",
    ],
)

cc_library(
    name = "sparse_conditional_accumulator",
    hdrs = ["sparse_conditional_accumulator.h"],
    deps = [
        ":typed_conditional_accumulator_base",
    ],
)

tf_kernel_library(
    name = "tensor_array",
    srcs = ["tensor_array.cc"],
    hdrs = ["tensor_array.h"],
    visibility = ["//visibility:private"],
    deps = [
        ":aggregate_ops",
        "//tensorflow/core:framework",
        "//tensorflow/core:lib",
        "//third_party/eigen3",
    ],
)

tf_kernel_library(
    name = "resource_variable_ops",
    srcs = ["resource_variable_ops.cc"],
    hdrs = ["resource_variable_ops.h"],
    deps = [
        ":bounds_check",
        ":dense_update_functor",
        ":gather_functor",
        ":gather_nd_op",
        ":scatter_functor",
        ":variable_ops",
        "//tensorflow/core:core_cpu_lib",
        "//tensorflow/core:framework",
        "//tensorflow/core:lib",
        "//tensorflow/core:lib_internal",
        "//tensorflow/core:training_op_helpers",
        "@com_google_absl//absl/strings",
    ],
)

cc_library(
    name = "tensor_list",
    srcs = ["tensor_list.cc"],
    hdrs = ["tensor_list.h"],
    deps = [
        "//tensorflow/core:framework",
        "//tensorflow/core:lib",
        "//tensorflow/core:protos_all_cc",
        "//tensorflow/core/framework:tensor_shape_proto_cc",
        "//tensorflow/core/lib/core:refcount",
    ],
)

tf_kernel_library(
    name = "list_kernels",
    srcs = ["list_kernels.cc"],
    hdrs = ["list_kernels.h"],
    gpu_srcs = [
        "list_kernels.cu.cc",
        "list_kernels.h",
    ],
    deps = [
        ":concat_lib",
        ":fill_functor",
        ":tensor_list",
        "//tensorflow/core:framework",
        "//tensorflow/core:lib",
        "//tensorflow/core:training_op_helpers",
        "//third_party/eigen3",
    ],
)

tf_kernel_library(
    name = "fact_op",
    prefix = "fact_op",
    deps = [
        "//tensorflow/core:framework",
        "//tensorflow/core:lib",
    ],
)

tf_kernel_library(
    name = "function_ops",
    prefix = "function_ops",
    deps = [
        "//tensorflow/core:core_cpu",
        "//tensorflow/core:core_cpu_internal",
        "//tensorflow/core:framework",
        "//tensorflow/core:lib",
        "//tensorflow/core:lib_internal",
        "//tensorflow/core/profiler/lib:traceme",
    ],
)

tf_kernel_library(
    name = "functional_ops",
    prefix = "functional_ops",
    deps = [
        "//tensorflow/core:core_cpu",
        "//tensorflow/core:core_cpu_internal",
        "//tensorflow/core:framework",
        "//tensorflow/core:lib",
        "//tensorflow/core:lib_internal",
        "//tensorflow/core/profiler/lib:traceme",
        "//third_party/eigen3",
    ],
)

tf_kernel_library(
    name = "partitioned_function_ops",
    prefix = "partitioned_function_ops",
    deps = [
        "//tensorflow/core:core_cpu_internal",
        "//tensorflow/core:framework",
        "//tensorflow/core:lib",
        "//tensorflow/core:lib_internal",
        "//tensorflow/core:protos_all_cc",
        "//tensorflow/core/grappler:grappler_item",
        "//tensorflow/core/grappler/clusters:virtual_cluster",
        "//tensorflow/core/grappler/optimizers:meta_optimizer",
        "//tensorflow/core/grappler/utils:functions",
        "//tensorflow/core/profiler/lib:traceme",
        "//tensorflow/stream_executor:stream",
        "@com_google_absl//absl/strings",
    ],
)

cc_library(
    name = "image",
    deps = [
        ":adjust_contrast_op",
        ":adjust_hue_op",
        ":adjust_saturation_op",
        ":attention_ops",
        ":colorspace_op",
        ":crop_and_resize_op",
        ":decode_bmp_op",
        ":decode_image_op",
        ":draw_bounding_box_op",
        ":encode_jpeg_op",
        ":encode_png_op",
        ":extract_jpeg_shape_op",
        ":generate_box_proposals_op",
        ":image_ops",
        ":non_max_suppression_op",
        ":random_crop_op",
        ":resize_area_op",
        ":resize_bicubic_op",
        ":resize_bilinear_op",
        ":resize_nearest_neighbor_op",
        ":sample_distorted_bounding_box_op",
        ":scale_and_translate_op",
    ],
)

IMAGE_DEPS = [
    ":bounds_check",
    ":eigen_helpers",
    ":image_resizer_state",
    "//third_party/eigen3",
    "//tensorflow/core:framework",
    "//tensorflow/core:gif_internal",
    "//tensorflow/core:jpeg_internal",
    "//tensorflow/core:lib",
    "//tensorflow/core:lib_internal",
    "//tensorflow/core:png_internal",
    "//tensorflow/core:protos_all_cc",
]

tf_kernel_library(
    name = "adjust_contrast_op",
    prefix = "adjust_contrast_op",
    deps = IMAGE_DEPS,
)

cc_library(
    name = "adjust_hsv_gpu_lib",
    hdrs = ["adjust_hsv_gpu.cu.h"],
    deps = ["//tensorflow/core:framework"],
)

tf_kernel_library(
    name = "adjust_hue_op",
    prefix = "adjust_hue_op",
    deps = IMAGE_DEPS + [":adjust_hsv_gpu_lib"],
)

tf_kernel_library(
    name = "adjust_saturation_op",
    prefix = "adjust_saturation_op",
    deps = IMAGE_DEPS + [":adjust_hsv_gpu_lib"],
)

tf_kernel_library(
    name = "attention_ops",
    prefix = "attention_ops",
    deps = IMAGE_DEPS,
)

tf_kernel_library(
    name = "colorspace_op",
    prefix = "colorspace_op",
    deps = IMAGE_DEPS,
)

tf_kernel_library(
    name = "crop_and_resize_op",
    prefix = "crop_and_resize_op",
    deps = IMAGE_DEPS + ["//tensorflow/core:framework_internal"],
)

tf_kernel_library(
    name = "decode_bmp_op",
    prefix = "decode_bmp_op",
    deps = IMAGE_DEPS,
)

tf_kernel_library(
    name = "decode_image_op",
    prefix = "decode_image_op",
    deps = IMAGE_DEPS + ["@com_google_absl//absl/strings"],
)

tf_kernel_library(
    name = "draw_bounding_box_op",
    prefix = "draw_bounding_box_op",
    deps = IMAGE_DEPS,
)

tf_kernel_library(
    name = "encode_jpeg_op",
    prefix = "encode_jpeg_op",
    deps = IMAGE_DEPS,
)

tf_kernel_library(
    name = "encode_png_op",
    prefix = "encode_png_op",
    deps = IMAGE_DEPS,
)

tf_kernel_library(
    name = "extract_jpeg_shape_op",
    prefix = "extract_jpeg_shape_op",
    deps = IMAGE_DEPS,
)

tf_kernel_library(
    name = "generate_box_proposals_op",
    gpu_srcs = ["generate_box_proposals_op.cu.cc"],
    deps = [":gpu_prim_hdrs"] + if_cuda([
        ":non_max_suppression_op_gpu",
    ]),
)

tf_kernel_library(
    name = "non_max_suppression_op",
    prefix = "non_max_suppression_op",
    deps = IMAGE_DEPS + [":gpu_prim_hdrs"],
)

tf_kernel_library(
    name = "scale_and_translate_op",
    prefix = "scale_and_translate_op",
    deps = IMAGE_DEPS + [":sampling_kernels"],
)

tf_kernel_library(
    name = "random_crop_op",
    prefix = "random_crop_op",
    deps = IMAGE_DEPS,
)

tf_kernel_library(
    name = "resize_area_op",
    prefix = "resize_area_op",
    deps = IMAGE_DEPS,
)

tf_kernel_library(
    name = "resize_bicubic_op",
    prefix = "resize_bicubic_op",
    deps = IMAGE_DEPS,
)

tf_kernel_library(
    name = "resize_bilinear_op",
    prefix = "resize_bilinear_op",
    deps = IMAGE_DEPS,
)

tf_kernel_library(
    name = "resize_nearest_neighbor_op",
    prefix = "resize_nearest_neighbor_op",
    deps = IMAGE_DEPS,
)

tf_kernel_library(
    name = "sample_distorted_bounding_box_op",
    prefix = "sample_distorted_bounding_box_op",
    deps = IMAGE_DEPS,
)

tf_kernel_library(
    name = "image_ops",
    prefix = "image_ops",
    deps = IMAGE_DEPS,
)

tf_kernel_library(
    name = "encode_wav_op",
    prefix = "encode_wav_op",
    deps = [
        ":bounds_check",
        "//tensorflow/core:framework",
        "//tensorflow/core:lib",
        "//tensorflow/core:lib_internal",
        "//tensorflow/core:protos_all_cc",
    ],
)

tf_kernel_library(
    name = "decode_wav_op",
    prefix = "decode_wav_op",
    deps = [
        "//tensorflow/core:framework",
        "//tensorflow/core:lib",
        "//tensorflow/core:lib_internal",
        "//tensorflow/core:protos_all_cc",
    ],
)

tf_cc_tests(
    name = "eigen_test",
    size = "small",
    srcs = [
        "eigen_activations_test.cc",
        "eigen_attention_test.cc",
        "eigen_backward_cuboid_convolutions_test.cc",
        "eigen_backward_spatial_convolutions_test.cc",
        "eigen_pooling_test.cc",
        "eigen_spatial_convolutions_test.cc",
    ],
    deps = [
        ":eigen_helpers",
        "//tensorflow/core:test",
        "//tensorflow/core:test_main",
        "@com_google_absl//absl/strings",
    ],
)

# Conditional test target generation is not supported by the "tf_cc_tests" macro
# (can't add 'select' to the srcs field, type 'select' is not iterable).
tf_cc_test(
    name = "eigen_mkldnn_contraction_kernel_test",
    size = "small",
    srcs = select({
        "//tensorflow:android": [],
        "//tensorflow:arm": [],
        "//tensorflow:ios": [],
        "//tensorflow:linux_ppc64le": [],
        ":no_mkldnn_contraction_kernel": [],
        "//conditions:default": ["eigen_mkldnn_contraction_kernel_test.cc"],
    }),
    tags = ["mkldnn_contraction_kernel"],
    deps = [
        ":eigen_contraction_kernel",
        "//tensorflow/core:test",
        "//tensorflow/core:test_main",
        "//third_party/eigen3",
    ],
)

cc_library(
    name = "eigen_benchmark",
    testonly = 1,
    hdrs = [
        "eigen_benchmark.h",
        ":eigen_helpers",
    ],
    deps = [
        "//tensorflow/core:framework",
        "//third_party/eigen3",
    ],
)

tf_cc_test(
    name = "eigen_benchmark_cpu_test",
    srcs = ["eigen_benchmark_cpu_test.cc"],
    deps = [
        ":eigen_benchmark",
        ":eigen_helpers",
        "//tensorflow/core:test",
        "//tensorflow/core:test_main",
        "//third_party/eigen3",
    ],
)

tf_cc_tests(
    name = "basic_ops_benchmark_test",
    size = "small",
    srcs = [
        "basic_ops_benchmark_test.cc",
    ],
    deps = [
        ":math",
        ":ops_util",
        ":state",
        "//tensorflow/core:core_cpu",
        "//tensorflow/core:framework",
        "//tensorflow/core:test",
        "//tensorflow/core:test_main",
        "//tensorflow/core:testlib",
    ],
)

tf_cc_tests(
    name = "bonus_tests",
    srcs = [
        "adjust_contrast_op_test.cc",
        "colorspace_op_test.cc",
        "crop_and_resize_op_test.cc",
        "mirror_pad_op_test.cc",
        "non_max_suppression_op_test.cc",
        "resize_area_op_test.cc",
        "resize_bicubic_op_test.cc",
        "resize_nearest_neighbor_op_test.cc",
        "scale_and_translate_op_test.cc",
    ],
    linkopts = select({
        "//tensorflow:macos": ["-headerpad_max_install_names"],
        "//conditions:default": [],
    }),
    deps = [
        ":image",
        ":mirror_pad_op",
        ":ops_testutil",
        ":ops_util",
        ":sampling_kernels",
        "//tensorflow/core:core_cpu",
        "//tensorflow/core:framework",
        "//tensorflow/core:lib",
        "//tensorflow/core:lib_internal",
        "//tensorflow/core:protos_all_cc",
        "//tensorflow/core:test",
        "//tensorflow/core:test_main",
        "//tensorflow/core:testlib",
    ],
)

tf_cc_test(
    name = "non_max_suppression_op_benchmark_test",
    srcs = ["non_max_suppression_op_benchmark_test.cc"],
    deps = [
        ":image",
        ":ops_testutil",
        ":ops_util",
        "//tensorflow/core:core_cpu",
        "//tensorflow/core:framework",
        "//tensorflow/core:protos_all_cc",
        "//tensorflow/core:test",
        "//tensorflow/core:test_main",
        "//tensorflow/core:testlib",
    ],
)

tf_cuda_cc_test(
    name = "resize_bilinear_op_test",
    srcs = ["resize_bilinear_op_test.cc"],
    tags = ["no_cuda_on_cpu_tap"],
    deps = [
        ":image",
        ":ops_testutil",
        ":ops_util",
        ":sampling_kernels",
        "//tensorflow/core:core_cpu",
        "//tensorflow/core:framework",
        "//tensorflow/core:lib",
        "//tensorflow/core:lib_internal",
        "//tensorflow/core:protos_all_cc",
        "//tensorflow/core:test",
        "//tensorflow/core:test_main",
        "//tensorflow/core:testlib",
    ],
)

tf_cuda_cc_test(
    name = "adjust_contrast_op_benchmark_test",
    srcs = ["adjust_contrast_op_benchmark_test.cc"],
    deps = [
        ":image",
        ":ops_testutil",
        ":ops_util",
        "//tensorflow/core:core_cpu",
        "//tensorflow/core:framework",
        "//tensorflow/core:protos_all_cc",
        "//tensorflow/core:test",
        "//tensorflow/core:test_main",
        "//tensorflow/core:testlib",
    ],
)

tf_cuda_cc_test(
    name = "crop_and_resize_op_benchmark_test",
    srcs = ["crop_and_resize_op_benchmark_test.cc"],
    deps = [
        ":image",
        ":ops_testutil",
        ":ops_util",
        "//tensorflow/core:core_cpu",
        "//tensorflow/core:framework",
        "//tensorflow/core:protos_all_cc",
        "//tensorflow/core:test",
        "//tensorflow/core:test_main",
        "//tensorflow/core:testlib",
    ],
)

tf_cuda_cc_test(
    name = "mirror_pad_op_benchmark_test",
    srcs = ["mirror_pad_op_benchmark_test.cc"],
    deps = [
        ":mirror_pad_op",
        ":ops_testutil",
        ":ops_util",
        "//tensorflow/core:core_cpu",
        "//tensorflow/core:framework",
        "//tensorflow/core:protos_all_cc",
        "//tensorflow/core:test",
        "//tensorflow/core:test_main",
        "//tensorflow/core:testlib",
    ],
)

tf_cuda_cc_test(
    name = "non_max_suppression_op_gpu_test",
    srcs = ["non_max_suppression_op_gpu_test.cc"],
    tags = tf_cuda_tests_tags() + ["no_cuda_on_cpu_tap"],
    deps = [
        ":image",
        ":ops_testutil",
        "//tensorflow/core:core_cpu",
        "//tensorflow/core:framework",
        "//tensorflow/core:lib",
        "//tensorflow/core:protos_all_cc",
        "//tensorflow/core:test",
        "//tensorflow/core:test_main",
        "//tensorflow/core:testlib",
        "@com_google_absl//absl/strings",
    ],
)

tf_cuda_cc_test(
    name = "resize_benchmark_test",
    srcs = ["resize_op_benchmark_test.cc"],
    deps = [
        ":image",
        ":ops_testutil",
        ":ops_util",
        "//tensorflow/core:core_cpu",
        "//tensorflow/core:framework",
        "//tensorflow/core:protos_all_cc",
        "//tensorflow/core:test",
        "//tensorflow/core:test_main",
        "//tensorflow/core:testlib",
    ],
)

cc_library(
    name = "io",
    deps = [
        ":fixed_length_record_reader_op",
        ":identity_reader_op",
        ":lmdb_reader_op",
        ":matching_files_op",
        ":reader_ops",
        ":restore_op",
        ":save_op",
        ":save_restore_v2_ops",
        ":text_line_reader_op",
        ":tf_record_reader_op",
        ":whole_file_read_ops",
    ],
)

IO_DEPS = [
    ":ops_util",
    "//tensorflow/core:framework",
    "//tensorflow/core:lib",
    "//tensorflow/core:lib_internal",
    "//tensorflow/core:protos_all_cc",
    "//tensorflow/core:reader_base",
    "//tensorflow/core/util/tensor_bundle",
]

tf_kernel_library(
    name = "fixed_length_record_reader_op",
    prefix = "fixed_length_record_reader_op",
    deps = IO_DEPS,
)

tf_kernel_library(
    name = "identity_reader_op",
    prefix = "identity_reader_op",
    deps = IO_DEPS + ["@com_google_absl//absl/strings"],
)

tf_kernel_library(
    name = "lmdb_reader_op",
    prefix = "lmdb_reader_op",
    deps = IO_DEPS + [
        "@lmdb",
    ],
)

tf_kernel_library(
    name = "matching_files_op",
    prefix = "matching_files_op",
    deps = IO_DEPS,
)

tf_kernel_library(
    name = "reader_ops",
    prefix = "reader_ops",
    deps = IO_DEPS,
)

SAVE_RESTORE_DEPS = [
    ":bounds_check_lib",
    ":save_restore_tensor",
    "//tensorflow/core:framework",
    "//tensorflow/core:lib",
    "//tensorflow/core:lib_internal",
    "//tensorflow/core:protos_all_cc",
    "//tensorflow/core/util/tensor_bundle",
]

tf_kernel_library(
    name = "restore_op",
    prefix = "restore_op",
    deps = SAVE_RESTORE_DEPS,
)

tf_kernel_library(
    name = "save_op",
    prefix = "save_op",
    deps = SAVE_RESTORE_DEPS,
)

tf_kernel_library(
    name = "save_restore_v2_ops",
    prefix = "save_restore_v2_ops",
    deps = SAVE_RESTORE_DEPS,
)

tf_kernel_library(
    name = "text_line_reader_op",
    prefix = "text_line_reader_op",
    deps = IO_DEPS,
)

tf_kernel_library(
    name = "tf_record_reader_op",
    prefix = "tf_record_reader_op",
    deps = IO_DEPS,
)

tf_kernel_library(
    name = "whole_file_read_ops",
    prefix = "whole_file_read_ops",
    deps = IO_DEPS + ["@com_google_absl//absl/strings"],
)

tf_cc_tests(
    name = "bonus2_tests",
    size = "small",
    srcs = [
        "merge_v2_checkpoints_op_test.cc",
        "restore_op_test.cc",
        "restore_v2_op_test.cc",
        "save_op_test.cc",
        "save_v2_op_test.cc",
    ],
    deps = [
        ":io",
        ":ops_testutil",
        ":ops_util",
        "//tensorflow/cc:cc_ops",
        "//tensorflow/core:core_cpu",
        "//tensorflow/core:core_cpu_internal",
        "//tensorflow/core:framework",
        "//tensorflow/core:lib",
        "//tensorflow/core:protos_all_cc",
        "//tensorflow/core:test",
        "//tensorflow/core:test_main",
        "//tensorflow/core:testlib",
        "//tensorflow/core/util/tensor_bundle",
    ],
)

cc_library(
    name = "linalg",
    deps = [
        ":cholesky_grad",
        ":cholesky_op",
        ":determinant_op",
        ":eig_op",
        ":einsum_op",
        ":lu_op",
        ":matrix_exponential_op",
        ":matrix_inverse_op",
        ":matrix_logarithm_op",
        ":matrix_solve_ls_op",
        ":matrix_solve_op",
        ":matrix_square_root_op",
        ":matrix_triangular_solve_op",
        ":qr_op",
        ":self_adjoint_eig_op",
        ":self_adjoint_eig_v2_op",
        ":svd_op",
        ":tridiagonal_matmul_op",
        ":tridiagonal_solve_op",
    ],
)

tf_kernel_library(
    name = "cuda_solvers",
    srcs = ["cuda_solvers.cc"],
    hdrs = ["cuda_solvers.h"],
    # @local_config_cuda//cuda:cusolver_static, //third_party/eigen3:blas,
    # and //third_party/libf2c all contain various parts of BLAS, LAPACK,
    # and f2c helper functions in global namespace. Tell the compiler to
    # allow multiple definitions when linking this.
    linkopts = select({
        "//tensorflow:macos": [],
        "//tensorflow:windows": [],
        "//conditions:default": ["-Wl,-z,muldefs"],
    }),
    visibility = [":friends"],
    deps = [
        "//tensorflow/core:framework",
        "//tensorflow/core:lib",
        "//tensorflow/core/platform/default/build_config:cublas_plugin",
        "//tensorflow/stream_executor/cuda:cublas_lib",
        "//tensorflow/stream_executor/cuda:cusolver_lib",
    ],
)

tf_kernel_library(
    name = "rocm_solvers",
    srcs = ["rocm_solvers.cc"],
    hdrs = ["rocm_solvers.h"],
    visibility = [":friends"],
    deps = [
        "//tensorflow/core:framework",
        "//tensorflow/core:framework_internal",
        "//tensorflow/core:lib",
        "//tensorflow/stream_executor/lib",
        "//tensorflow/stream_executor/platform:dso_loader",
        "//tensorflow/stream_executor/rocm:rocblas_plugin",
        "//tensorflow/stream_executor/rocm:rocm_gpu_executor",
    ] + if_rocm([
        "@local_config_rocm//rocm:rocprim",
    ]),
)

tf_kernel_library(
    name = "cuda_sparse",
    srcs = if_cuda(["cuda_sparse.cc"]) + if_rocm(["rocm_sparse.cc"]),
    hdrs = ["cuda_sparse.h"],
    deps = [
        "//tensorflow/core:framework",
        "//tensorflow/core:lib",
        "//tensorflow/core/kernels:cuda_solvers",
    ] + if_cuda([
        "//tensorflow/stream_executor/cuda:cusparse_lib",
        "@cub_archive//:cub",
    ]) + if_rocm([
        "@local_config_rocm//rocm:hipsparse",
    ]),
)

LINALG_DEPS = [
    ":linalg_ops_common",
    "//third_party/eigen3",
    "//tensorflow/core:framework",
    "//tensorflow/core:lib",
] + if_cuda([
    ":cuda_solvers",
    ":transpose_functor",
]) + if_rocm([
    ":rocm_solvers",
])

tf_kernel_library(
    name = "cholesky_op",
    prefix = "cholesky_op",
    deps = if_cuda([
        ":matrix_band_part_op",
    ]) + LINALG_DEPS,
)

tf_kernel_library(
    name = "cholesky_grad",
    prefix = "cholesky_grad",
    deps = LINALG_DEPS,
)

tf_kernel_library(
    name = "determinant_op",
    prefix = "determinant_op",
    deps = if_cuda([
        ":fill_functor",
    ]) + LINALG_DEPS,
)

tf_kernel_library(
    name = "matrix_exponential_op",
    prefix = "matrix_exponential_op",
    deps = LINALG_DEPS,
)

tf_kernel_library(
    name = "matrix_logarithm_op",
    prefix = "matrix_logarithm_op",
    deps = LINALG_DEPS,
)

tf_kernel_library(
    name = "self_adjoint_eig_op",
    prefix = "self_adjoint_eig_op",
    deps = LINALG_DEPS + ["//tensorflow/core:lib_internal"],
)

tf_kernel_library(
    name = "self_adjoint_eig_v2_op",
    prefix = "self_adjoint_eig_v2_op",
    deps = LINALG_DEPS + ["//tensorflow/core:lib_internal"] + if_cuda([
        ":cast_op",
        ":cwise_op",
    ]),
)

tf_kernel_library(
    name = "eig_op",
    prefix = "eig_op",
    deps = LINALG_DEPS + ["//tensorflow/core:lib_internal"] + if_cuda([
        ":cast_op",
        ":cwise_op",
    ]),
)

tf_kernel_library(
    name = "matrix_inverse_op",
    prefix = "matrix_inverse_op",
    deps = LINALG_DEPS + if_cuda([":eye_functor"]),
)

tf_kernel_library(
    name = "matrix_solve_ls_op",
    prefix = "matrix_solve_ls_op",
    deps = LINALG_DEPS,
)

tf_kernel_library(
    name = "matrix_solve_op",
    prefix = "matrix_solve_op",
    deps = LINALG_DEPS,
)

tf_kernel_library(
    name = "matrix_square_root_op",
    prefix = "matrix_square_root_op",
    deps = LINALG_DEPS,
)

tf_kernel_library(
    name = "matrix_triangular_solve_op",
    hdrs = ["matrix_triangular_solve_op_impl.h"],
    prefix = "matrix_triangular_solve_op",
    deps = [
        ":linalg_ops_common",
        "//third_party/eigen3",
        "//tensorflow/core:framework",
        "//tensorflow/core:lib",
        ":fill_functor",
        "//tensorflow/core:stream_executor",
    ] + if_cuda([
        "//tensorflow/core/platform/default/build_config:cublas_plugin",
        ":cuda_solvers",
    ]) + if_rocm([
        "@local_config_rocm//rocm:rocprim",
        ":rocm_solvers",
    ]) + if_cuda_or_rocm([
        ":transpose_functor",
    ]),
)

tf_kernel_library(
    name = "tridiagonal_matmul_op",
    srcs = ["tridiagonal_matmul_op.cc"],
    gpu_srcs = ["tridiagonal_matmul_op_gpu.cu.cc"],
    deps = LINALG_DEPS + if_cuda([
        ":cuda_sparse",
    ]),
)

tf_kernel_library(
    name = "tridiagonal_solve_op",
    srcs = ["tridiagonal_solve_op.cc"],
    gpu_srcs = ["tridiagonal_solve_op_gpu.cu.cc"],
    deps = LINALG_DEPS + if_cuda([
        ":cuda_sparse",
    ]),
)

tf_kernel_library(
    name = "qr_op",
    prefix = "qr_op",
    deps = LINALG_DEPS + if_cuda([
        ":cwise_op",
        ":eye_functor",
        ":matrix_band_part_op",
    ]),
)

tf_kernel_library(
    name = "svd_op",
    prefix = "svd_op",
    deps = LINALG_DEPS,
)

tf_kernel_library(
    name = "lu_op",
    prefix = "lu_op",
    deps = if_cuda([
        ":cuda_solvers",
        ":transpose_functor",
    ]) + [
        "//third_party/eigen3",
        "//tensorflow/core:framework",
        "//tensorflow/core:lib",
    ],
)

tf_kernel_library(
    name = "einsum_op",
    prefix = "einsum_op",
    deps = [
        ":batch_matmul_op",
        ":fill_functor",
        ":reduction_ops",
        ":transpose_functor",
        "//tensorflow/core:framework",
        "//tensorflow/core:lib",
        "//third_party/eigen3",
        "@com_google_absl//absl/container:flat_hash_map",
        "@com_google_absl//absl/strings",
    ],
)

cc_library(
    name = "linalg_ops_common",
    srcs = ["linalg_ops_common.cc"],
    hdrs = ["linalg_ops_common.h"],
    visibility = ["//visibility:private"],
    deps = [
        "//tensorflow/core:framework",
        "//tensorflow/core:lib",
        "//third_party/eigen3",
    ],
)

cc_library(
    name = "logging",
    deps = [
        ":logging_ops",
        ":summary_audio_op",
        ":summary_image_op",
        ":summary_op",
        ":summary_tensor_op",
    ],
)

LOGGING_DEPS = [
    "@com_google_absl//absl/strings",
    "//tensorflow/core:framework",
    "//tensorflow/core:lib",
    "//tensorflow/core:lib_internal",
    "//tensorflow/core:protos_all_cc",
]

tf_kernel_library(
    name = "logging_ops",
    prefix = "logging_ops",
    deps = LOGGING_DEPS,
)

tf_kernel_library(
    name = "summary_audio_op",
    prefix = "summary_audio_op",
    deps = LOGGING_DEPS,
)

tf_kernel_library(
    name = "summary_image_op",
    prefix = "summary_image_op",
    deps = LOGGING_DEPS + ["//tensorflow/core:png_internal"],
)

tf_kernel_library(
    name = "summary_op",
    prefix = "summary_op",
    deps = LOGGING_DEPS,
)

tf_kernel_library(
    name = "summary_tensor_op",
    prefix = "summary_tensor_op",
    deps = LOGGING_DEPS,
)

tf_cc_tests(
    name = "bonus3_tests",
    size = "small",
    srcs = [
        "logging_ops_test.cc",
        "summary_audio_op_test.cc",
        "summary_image_op_test.cc",
        "summary_op_test.cc",
        "summary_tensor_op_test.cc",
    ],
    deps = [
        ":logging",
        ":ops_testutil",
        ":ops_util",
        "//tensorflow/core:framework",
        "//tensorflow/core:lib",
        "//tensorflow/core:protos_all_cc",
        "//tensorflow/core:test",
        "//tensorflow/core:test_main",
        "//tensorflow/core:testlib",
        "@com_google_absl//absl/strings",
    ],
)

cc_library(
    name = "manip",
    deps = [
        ":roll_op",
    ],
)

tf_kernel_library(
    name = "roll_op",
    srcs = ["roll_op.cc"],
    hdrs = ["roll_op.h"],
    gpu_srcs = [
        "roll_op_gpu.cu.cc",
        "roll_op.h",
    ],
    deps = [
        ":bounds_check",
        "//tensorflow/core:framework",
        "//tensorflow/core:lib",
        "//third_party/eigen3",
    ],
)

tf_cc_test(
    name = "roll_op_test",
    size = "small",
    srcs = ["roll_op_test.cc"],
    deps = [
        ":ops_testutil",
        ":ops_util",
        ":roll_op",
        "//tensorflow/core:core_cpu",
        "//tensorflow/core:core_cpu_internal",
        "//tensorflow/core:framework",
        "//tensorflow/core:lib",
        "//tensorflow/core:protos_all_cc",
        "//tensorflow/core:test",
        "//tensorflow/core:test_main",
        "//tensorflow/core:testlib",
    ],
)

MATH_DEPS = [
    ":bounds_check",
    ":fill_functor",
    "//tensorflow/core:core_cpu",
    "//tensorflow/core:framework",
    "//tensorflow/core:lib",
    "//tensorflow/core:lib_internal",
    "//tensorflow/core:math_grad",
    "//third_party/eigen3",
]

tf_kernel_library(
    name = "sparse_matmul_op",
    defines = select({
        ":xsmm": ["TENSORFLOW_USE_LIBXSMM"],
        "//conditions:default": [],
    }),
    prefix = "sparse_matmul_op",
    deps = MATH_DEPS + [":eigen_contraction_kernel"] + select({
        ":xsmm": [
            "@libxsmm_archive//:xsmm_avx",
        ],
        "//conditions:default": [],
    }),
)

cc_library(
    name = "math",
    deps = [
        ":aggregate_ops",
        ":argmax_op",
        ":batch_matmul_op",
        ":betainc_op",
        ":bincount_op",
        ":bucketize_op",
        ":cast_op",
        ":check_numerics_op",
        ":compare_and_bitpack_op",
        ":cross_op",
        ":cwise_op",
        ":fft_ops",
        ":histogram_op",
        ":matmul_op",
        ":nextafter_op",
        ":population_count_op",
        ":reduction_ops",
        ":scan_ops",
        ":segment_reduction_ops",
        ":sequence_ops",
        ":sparse_matmul_op",
        "//tensorflow/core/kernels/special_math:special_math_op",
    ],
)

tf_kernel_library(
    name = "aggregate_ops",
    prefix = "aggregate_ops",
    deps = MATH_DEPS,
)

cc_library(
    name = "aggregate_ops_headers",
    hdrs = [
        "aggregate_ops.h",
        "aggregate_ops_cpu.h",
    ],
    deps = select({
        "//tensorflow:android": [
            "//tensorflow/core:android_tensorflow_lib_lite",  # TODO(annarev): exclude runtime srcs
        ],
        "//conditions:default": [
            "//third_party/eigen3",
            "//tensorflow/core:framework",
        ],
    }),
)

# TODO(annarev): conv_ops_3d_headers currently depends on android target build
# from selected sources. We should switch to use granular dependencies instead.
# Then, we can just depend on "conv3d".
cc_library(
    name = "conv_3d_mobile",
    hdrs = [
        "conv_3d.h",
        "eigen_backward_cuboid_convolutions.h",
        "eigen_convolution_helpers.h",
        "eigen_cuboid_convolution.h",
        "eigen_volume_patch.h",
    ],
    deps = [
        ":eigen_spatial_convolutions-inl",
    ] + select({
        "//tensorflow:android": [
            "//tensorflow/core:android_tensorflow_lib_lite",  # TODO(annarev): exclude runtime srcs
        ],
        "//conditions:default": [
            "//tensorflow/core:framework",
        ],
    }),
)

cc_library(
    name = "conv_ops_3d_headers",
    hdrs = [
        "conv_ops_3d.h",
    ],
    deps = select({
        "//tensorflow:android": [
            ":conv_3d_mobile",
            "//tensorflow/core:android_tensorflow_lib_lite",  # TODO(annarev): exclude runtime srcs
        ],
        "//conditions:default": [
            ":conv_3d",
            "//third_party/eigen3",
            "//tensorflow/core:framework",
        ],
    }),
)

tf_kernel_library(
    name = "argmax_op",
    prefix = "argmax_op",
    deps = MATH_DEPS,
)

tf_kernel_library(
    name = "batch_matmul_op",
    # <prefix>*impl.h are excluded by default from the CPU build, add explicitly.
    hdrs = ["batch_matmul_op_impl.h"],
    prefix = "batch_matmul_op",
    deps = MATH_DEPS + [":eigen_contraction_kernel"] + if_mkl_ml([
        "//third_party/mkl:intel_binary_blob",
    ]),
)

tf_mkl_kernel_library(
    name = "mkl_batch_matmul_op",
    srcs = ["mkl_batch_matmul_op.cc"],
    hdrs = [
        "batch_matmul_op_impl.h",
        "mkl_matmul_ops_common.h",
    ],
    deps = MATH_DEPS + mkl_deps(),
)

tf_kernel_library(
    name = "betainc_op",
    prefix = "betainc_op",
    deps = MATH_DEPS,
)

tf_kernel_library(
    name = "bucketize_op",
    gpu_srcs = ["gpu_device_array.h"],
    prefix = "bucketize_op",
    deps = ARRAY_DEPS,
)

tf_kernel_library(
    name = "cast_op",
    prefix = "cast_op",
    deps = MATH_DEPS,
)

tf_kernel_library(
    name = "check_numerics_op",
    prefix = "check_numerics_op",
    deps = MATH_DEPS + ["//tensorflow/core:framework_internal"],
)

tf_kernel_library(
    name = "cross_op",
    prefix = "cross_op",
    deps = MATH_DEPS,
)

tf_kernel_library(
    name = "cwise_op",
    prefix = "cwise_op",
    deps = MATH_DEPS,
)

tf_kernel_library(
    name = "nextafter_op",
    prefix = "nextafter_op",
    deps = MATH_DEPS + [":cwise_op"],
)

tf_kernel_library(
    name = "population_count_op",
    prefix = "population_count_op",
    deps = MATH_DEPS,
)

tf_kernel_library(
    name = "fft_ops",
    prefix = "fft_ops",
    deps = MATH_DEPS + [
    ] + if_cuda([
        "//tensorflow/core/platform/default/build_config:cufft_plugin",
    ]),
)

tf_kernel_library(
    name = "matmul_op",
    srcs = [
        "matmul_op.cc",
        "matmul_op_fused.cc",
    ],
    hdrs = ["matmul_op.h"],
    defines = select({
        ":xsmm": ["TENSORFLOW_USE_LIBXSMM"],
        "//conditions:default": [],
    }),
    deps = MATH_DEPS + [
        ":eigen_contraction_kernel",
        ":fused_eigen_output_kernels",
    ] + select({
        ":xsmm": ["@libxsmm_archive//:xsmm_avx"],
        "//conditions:default": [],
    }) + mkl_deps() + if_cuda([
        "//tensorflow/core/platform/default/build_config:cublas_plugin",
    ]) + if_cuda_or_rocm([":gpu_utils"]),
)

tf_mkl_kernel_library(
    name = "mkl_matmul_op",
    srcs = [
        "mkl_matmul_op.cc",
        "mkl_matmul_op_fused.cc",
    ],
    hdrs = ["mkl_matmul_ops_common.h"],
    deps = MATH_DEPS + mkl_deps(),
)

tf_kernel_library(
    name = "reduction_ops",
    gpu_srcs = ["reduction_gpu_kernels.cu.h"],
    prefix = "reduction_ops",
    deps = MATH_DEPS + [
        ":gpu_prim_hdrs",
        ":transpose_functor",
    ],
)

tf_kernel_library(
    name = "segment_reduction_ops",
    prefix = "segment_reduction_ops",
    deps = MATH_DEPS + if_cuda_or_rocm([
        ":cuda_solvers",
    ]),
)

tf_kernel_library(
    name = "scan_ops",
    srcs = ["scan_ops.cc"],
    hdrs = ["scan_ops.h"],
    gpu_srcs = [
        "scan_ops.h",
        "scan_ops_gpu.h",
        "scan_ops_gpu_double.cu.cc",
        "scan_ops_gpu_float.cu.cc",
        "scan_ops_gpu_half.cu.cc",
        "scan_ops_gpu_int.cu.cc",
    ],
    deps = MATH_DEPS + [":gpu_prim_hdrs"],
)

tf_kernel_library(
    name = "sequence_ops",
    prefix = "sequence_ops",
    deps = MATH_DEPS,
)

tf_kernel_library(
    name = "unary_ops_composition",
    prefix = "unary_ops_composition",
    deps = MATH_DEPS + [
        ":cwise_op",
        ":relu_op",
    ],
)

tf_cc_test(
    name = "sequence_ops_test",
    size = "small",
    srcs = ["sequence_ops_test.cc"],
    deps = [
        ":ops_testutil",
        ":ops_util",
        ":sequence_ops",
        "//tensorflow/core:core_cpu",
        "//tensorflow/core:framework",
        "//tensorflow/core:lib",
        "//tensorflow/core:protos_all_cc",
        "//tensorflow/core:test",
        "//tensorflow/core:test_main",
        "//tensorflow/core:testlib",
    ],
)

tf_cuda_cc_test(
    name = "cast_op_test",
    size = "small",
    srcs = ["cast_op_test.cc"],
    deps = [
        ":cast_op",
        ":ops_testutil",
        ":ops_util",
        "//tensorflow/core:core_cpu",
        "//tensorflow/core:framework",
        "//tensorflow/core:lib",
        "//tensorflow/core:protos_all_cc",
        "//tensorflow/core:test",
        "//tensorflow/core:test_main",
        "//tensorflow/core:testlib",
    ],
)

tf_cc_test(
    name = "cross_op_test",
    size = "small",
    srcs = ["cross_op_test.cc"],
    deps = [
        ":cross_op",
        ":ops_testutil",
        ":ops_util",
        "//tensorflow/core:core_cpu",
        "//tensorflow/core:framework",
        "//tensorflow/core:lib",
        "//tensorflow/core:protos_all_cc",
        "//tensorflow/core:test",
        "//tensorflow/core:test_main",
        "//tensorflow/core:testlib",
    ],
)

tf_cc_tests(
    name = "sparse_tests",
    size = "small",
    srcs = [
        "sparse_add_op_test.cc",
        "sparse_dense_binary_op_shared_test.cc",
        "sparse_reduce_sum_op_test.cc",
    ],
    deps = [
        ":ops_testutil",
        ":ops_util",
        ":sparse_add_op",
        ":sparse_dense_binary_op_shared",
        ":sparse_reduce_op",
        "//tensorflow/core:core_cpu",
        "//tensorflow/core:framework",
        "//tensorflow/core:lib",
        "//tensorflow/core:protos_all_cc",
        "//tensorflow/core:test",
        "//tensorflow/core:test_main",
        "//tensorflow/core:testlib",
    ],
)

tf_cuda_cc_test(
    name = "cwise_ops_test",
    size = "small",
    srcs = ["cwise_ops_test.cc"],
    deps = [
        ":bounds_check",
        ":cwise_op",
        ":nn",
        ":ops_testutil",
        ":ops_util",
        "//tensorflow/core:core_cpu",
        "//tensorflow/core:framework",
        "//tensorflow/core:lib",
        "//tensorflow/core:protos_all_cc",
        "//tensorflow/core:test",
        "//tensorflow/core:test_main",
        "//tensorflow/core:testlib",
    ],
)

tf_cuda_cc_test(
    name = "unary_ops_composition_test",
    size = "small",
    srcs = ["unary_ops_composition_test.cc"],
    deps = [
        ":ops_testutil",
        ":ops_util",
        ":unary_ops_composition",
        "//tensorflow/cc:cc_ops",
        "//tensorflow/cc:client_session",
        "//tensorflow/core:core_cpu",
        "//tensorflow/core:framework",
        "//tensorflow/core:framework_internal",
        "//tensorflow/core:lib",
        "//tensorflow/core:protos_all_cc",
        "//tensorflow/core:tensorflow",
        "//tensorflow/core:test",
        "//tensorflow/core:test_main",
        "//tensorflow/core:testlib",
    ],
)

tf_cuda_cc_test(
    name = "matmul_op_test",
    size = "small",
    srcs = ["matmul_op_test.cc"],
    deps = [
        ":matmul_op",
        ":ops_testutil",
        ":ops_util",
        ":quantized_ops",
        "//tensorflow/cc:cc_ops",
        "//tensorflow/cc:client_session",
        "//tensorflow/core:core_cpu",
        "//tensorflow/core:framework",
        "//tensorflow/core:framework_internal",
        "//tensorflow/core:lib",
        "//tensorflow/core:protos_all_cc",
        "//tensorflow/core:tensorflow",
        "//tensorflow/core:test",
        "//tensorflow/core:test_main",
        "//tensorflow/core:testlib",
        "@com_google_absl//absl/algorithm:container",
    ],
)

tf_cuda_cc_test(
    name = "batch_matmul_op_test",
    size = "small",
    srcs = ["batch_matmul_op_test.cc"],
    deps = [
        ":batch_matmul_op",
        ":broadcast_to_op",
        ":ops_testutil",
        ":ops_util",
        "//tensorflow/core:core_cpu",
        "//tensorflow/core:framework",
        "//tensorflow/core:lib",
        "//tensorflow/core:protos_all_cc",
        "//tensorflow/core:test",
        "//tensorflow/core:test_main",
        "//tensorflow/core:testlib",
    ],
)

tf_cuda_cc_test(
    name = "matrix_triangular_solve_op_test",
    size = "small",
    srcs = ["matrix_triangular_solve_op_test.cc"],
    deps = [
        ":broadcast_to_op",
        ":matrix_triangular_solve_op",
        ":ops_testutil",
        ":ops_util",
        "//tensorflow/core:core_cpu",
        "//tensorflow/core:framework",
        "//tensorflow/core:lib",
        "//tensorflow/core:protos_all_cc",
        "//tensorflow/core:test",
        "//tensorflow/core:test_main",
        "//tensorflow/core:testlib",
    ],
)

tf_cuda_cc_test(
    name = "scan_ops_test",
    size = "small",
    srcs = ["scan_ops_test.cc"],
    linkopts = select({
        "//tensorflow:macos": ["-headerpad_max_install_names"],
        "//conditions:default": [],
    }),
    deps = [
        ":host_constant_op",
        ":ops_testutil",
        ":ops_util",
        ":scan_ops",
        "//tensorflow/core:core_cpu",
        "//tensorflow/core:framework",
        "//tensorflow/core:lib",
        "//tensorflow/core:protos_all_cc",
        "//tensorflow/core:test",
        "//tensorflow/core:test_main",
        "//tensorflow/core:testlib",
    ],
)

tf_cuda_cc_test(
    name = "reduction_ops_test",
    size = "small",
    srcs = ["reduction_ops_test.cc"],
    linkopts = select({
        "//tensorflow:macos": ["-headerpad_max_install_names"],
        "//conditions:default": [],
    }),
    deps = [
        ":host_constant_op",
        ":ops_testutil",
        ":ops_util",
        ":reduction_ops",
        "//tensorflow/core:core_cpu",
        "//tensorflow/core:framework",
        "//tensorflow/core:lib",
        "//tensorflow/core:protos_all_cc",
        "//tensorflow/core:test",
        "//tensorflow/core:test_main",
        "//tensorflow/core:testlib",
    ],
)

tf_cc_test(
    name = "segment_reduction_ops_test",
    size = "small",
    srcs = ["segment_reduction_ops_test.cc"],
    deps = [
        ":ops_testutil",
        ":ops_util",
        ":segment_reduction_ops",
        "//tensorflow/core:core_cpu",
        "//tensorflow/core:core_cpu_internal",
        "//tensorflow/core:framework",
        "//tensorflow/core:lib",
        "//tensorflow/core:protos_all_cc",
        "//tensorflow/core:test",
        "//tensorflow/core:test_main",
        "//tensorflow/core:testlib",
    ],
)

tf_cc_test(
    name = "immutable_constant_op_test",
    srcs = ["immutable_constant_op_test.cc"],
    deps = [
        ":array",
        ":immutable_constant_op",
        ":matmul_op",
        ":ops_testutil",
        ":ops_util",
        ":random_shuffle_op",
        "//tensorflow/cc:cc_ops",
        "//tensorflow/core:core_cpu",
        "//tensorflow/core:direct_session",
        "//tensorflow/core:framework",
        "//tensorflow/core:lib",
        "//tensorflow/core:ops",
        "//tensorflow/core:test",
        "//tensorflow/core:test_main",
        "//tensorflow/core:testlib",
    ],
)

tf_cuda_cc_test(
    name = "sparse_matmul_op_test",
    size = "small",
    srcs = ["sparse_matmul_op_test.cc"],
    deps = [
        ":ops_testutil",
        ":ops_util",
        ":sparse_matmul_op",
        "//tensorflow/core:core_cpu",
        "//tensorflow/core:framework",
        "//tensorflow/core:lib",
        "//tensorflow/core:protos_all_cc",
        "//tensorflow/core:test",
        "//tensorflow/core:test_main",
        "//tensorflow/core:testlib",
    ],
)

tf_cuda_cc_test(
    name = "split_op_test",
    size = "small",
    srcs = ["split_op_test.cc"],
    deps = [
        ":ops_testutil",
        ":ops_util",
        ":split_op",
        "//tensorflow/core:core_cpu",
        "//tensorflow/core:framework",
        "//tensorflow/core:lib",
        "//tensorflow/core:protos_all_cc",
        "//tensorflow/core:test",
        "//tensorflow/core:test_main",
        "//tensorflow/core:testlib",
    ],
)

tf_cuda_cc_test(
    name = "split_v_op_test",
    size = "small",
    srcs = ["split_v_op_test.cc"],
    tags = [
        "no_windows",  # split_v_op uses lrand48 which does not exist on Windows
    ],
    deps = [
        ":ops_testutil",
        ":ops_util",
        ":split_v_op",
        "//tensorflow/core:core_cpu",
        "//tensorflow/core:framework",
        "//tensorflow/core:lib",
        "//tensorflow/core:protos_all_cc",
        "//tensorflow/core:test",
        "//tensorflow/core:test_main",
        "//tensorflow/core:testlib",
    ],
)

tf_cuda_cc_test(
    name = "diag_op_test",
    size = "small",
    srcs = ["diag_op_test.cc"],
    deps = [
        ":diag_op",
        ":host_constant_op",
        ":ops_testutil",
        ":ops_util",
        "//tensorflow/core:core_cpu",
        "//tensorflow/core:framework",
        "//tensorflow/core:lib",
        "//tensorflow/core:protos_all_cc",
        "//tensorflow/core:test",
        "//tensorflow/core:test_main",
        "//tensorflow/core:testlib",
    ],
)

# conv_grad_ops currently has to be built with conv_ops*.
# TODO(josh11b, zhengxq): put these a separate libraries in ":nn" below once
# conv_ops_gpu.h has be separated into its own library.
tf_kernel_library(
    name = "conv_ops",
    srcs = [
        "conv_grad_filter_ops.cc",
        "conv_grad_input_ops.cc",
        "conv_grad_ops_3d.cc",
        "deep_conv2d.cc",
    ] + select({
        ":xsmm_convolutions": ["xsmm_conv2d.cc"],
        "//conditions:default": [],
    }),
    hdrs = [
        "fill_functor.h",
        "conv_grad_ops.h",
        "deep_conv2d.h",
        "gemm_functors.h",
        "winograd_transform.h",
    ] + select({
        ":xsmm_convolutions": ["xsmm_conv2d.h"],
        "//conditions:default": [],
    }),
    defines = select({
        ":xsmm_convolutions": ["TENSORFLOW_USE_LIBXSMM_CONVOLUTIONS"],
        "//conditions:default": [],
    }) + select({
        ":xsmm_backward_convolutions": ["TENSORFLOW_USE_LIBXSMM_BACKWARD_CONVOLUTIONS"],
        "//conditions:default": [],
    }),
    prefix = "conv_ops",
    deps = [
        ":conv_grad_shape_utils",
        ":conv_ops_3d_headers",
        ":bounds_check",
        ":conv_2d",
        ":conv_3d",
        ":eigen_contraction_kernel",
        ":image_resizer_state",
        ":fill_functor",
        ":fused_eigen_output_kernels",
        ":ops_util",
        "@com_google_absl//absl/base:dynamic_annotations",
        "@com_google_absl//absl/strings",
        "//third_party/eigen3",
        "//tensorflow/core:core_cpu",
        "//tensorflow/core:framework",
        "//tensorflow/core:lib",
        "//tensorflow/core:lib_internal",
        "//tensorflow/core/util/proto:proto_utils",
        "//tensorflow/stream_executor/gpu:gpu_asm_opts",
    ] + select({
        ":xsmm_convolutions": [
            "@libxsmm_archive//:xsmm_avx",
        ],
        "//conditions:default": [],
    }) + if_cuda([
        "//tensorflow/core/platform/default/build_config:cublas_plugin",
        "//tensorflow/core/platform/default/build_config:cudnn_plugin",
        "//tensorflow/stream_executor:tf_allocator_adapter",
        "//tensorflow/stream_executor:stream_executor_headers",
        "//tensorflow/core:stream_executor",
    ]) + if_cuda_or_rocm([
        ":gpu_utils",
        "//tensorflow/stream_executor/gpu:redzone_allocator",
    ]),
)

cc_library(
    name = "conv_grad_shape_utils",
    srcs = [
        "conv_grad_shape_utils.cc",
    ],
    hdrs = [
        "conv_grad_shape_utils.h",
    ],
    deps = [
        ":ops_util",
        "//tensorflow/core:framework",
        "//tensorflow/core/lib/core:errors",
        "//tensorflow/core/lib/core:stringpiece",
        "//tensorflow/core/platform:logging",
        "//tensorflow/core/platform:macros",
    ],
)

tf_kernel_library(
    name = "depthwise_conv_op",
    srcs = ["depthwise_conv_op.cc"],
    hdrs = ["depthwise_conv_op.h"],
    gpu_copts = if_not_windows([
        "-Wno-pass-failed",  # clang misses #pragma loop optimizations
    ]),
    gpu_srcs = [
        "depthwise_conv_op.h",
        "depthwise_conv_op_gpu.h",
        "depthwise_conv_op_gpu_double.cu.cc",
        "depthwise_conv_op_gpu_float.cu.cc",
        "depthwise_conv_op_gpu_half.cu.cc",
    ],
    deps = [
        ":bounds_check",
        ":conv_ops",
        ":ops_util",
        "//tensorflow/core:core_cpu",
        "//tensorflow/core:framework",
        "//tensorflow/core:lib",
    ] + if_cuda([
        "@cub_archive//:cub",
        "@local_config_cuda//cuda:cudnn_header",
    ]) + if_rocm([
        "@local_config_rocm//rocm:rocprim",
    ]),
)

tf_kernel_library(
    name = "depthwise_conv_grad_op",
    hdrs = [
        "depthwise_conv_op.h",
    ],
    prefix = "depthwise_conv_grad_op",
    deps = [
        ":bounds_check",
        ":conv_ops",
        ":ops_util",
        "//tensorflow/core:core_cpu",
        "//tensorflow/core:framework",
        "//tensorflow/core:lib",
    ] + if_cuda([
        "@local_config_cuda//cuda:cudnn_header",
    ]),
)

cc_library(
    name = "nn",
    deps = [
        ":batch_norm_op",
        ":bias_op",
        ":conv_ops",
        ":data_format_ops",
        ":depthwise_conv_grad_op",
        ":depthwise_conv_op",
        ":dilation_ops",
        ":fused_batch_norm_op",
        ":in_topk_op",
        ":l2loss_op",
        ":lrn_op",
        ":nth_element_op",
        ":relu_op",
        ":softmax_op",
        ":softplus_op",
        ":softsign_op",
        ":topk_op",
        ":xent_op",
    ],
)

# Kernels for the nodes intented to be added to the graph by the Grappler optimizers.
cc_library(
    name = "grappler",
    deps = [
        ":unary_ops_composition",
    ],
)

NN_DEPS = [
    ":bounds_check",
    ":conv_2d",
    ":eigen_contraction_kernel",
    ":ops_util",
    "//tensorflow/core:framework",
    "//tensorflow/core:lib",
    "//tensorflow/core:lib_internal",
    "//tensorflow/core:nn_grad",
    "//third_party/eigen3",
]

tf_kernel_library(
    name = "batch_norm_op",
    prefix = "batch_norm_op",
    deps = NN_DEPS,
)

tf_kernel_library(
    name = "data_format_ops",
    prefix = "data_format_ops",
    deps = NN_DEPS,
)

tf_kernel_library(
    name = "bias_op",
    prefix = "bias_op",
    deps = NN_DEPS + [
        ":redux_functor",
    ] + if_cuda_or_rocm([
        ":reduction_ops",
    ]) + if_cuda([
        "@cub_archive//:cub",
        "//tensorflow/core:stream_executor",
        "//tensorflow/stream_executor/cuda:cuda_stream",
    ]) + if_rocm([
        "@local_config_rocm//rocm:rocprim",
    ]),
)

tf_kernel_library(
    name = "fused_batch_norm_op",
    prefix = "fused_batch_norm_op",
    deps = NN_DEPS + [
        ":fill_functor",
        ":redux_functor",
        ":transpose_functor",
    ] + if_cuda([
        "//tensorflow/core:stream_executor",
    ]),
)

tf_kernel_library(
    name = "in_topk_op",
    prefix = "in_topk_op",
    deps = NN_DEPS + [":reduction_ops"],
)

tf_kernel_library(
    name = "lrn_op",
    prefix = "lrn_op",
    deps = NN_DEPS + if_rocm([":conv_ops_gpu_hdrs"]),
)

tf_kernel_library(
    name = "relu_op",
    prefix = "relu_op",
    deps = NN_DEPS,
)

tf_kernel_library(
    name = "softmax_op",
    prefix = "softmax_op",
    deps = NN_DEPS + if_cuda_or_rocm([
        ":reduction_ops",
    ]) + [":gpu_prim_hdrs"],
)

tf_kernel_library(
    name = "softplus_op",
    prefix = "softplus_op",
    deps = NN_DEPS,
)

tf_kernel_library(
    name = "softsign_op",
    prefix = "softsign_op",
    deps = NN_DEPS,
)

tf_kernel_library(
    name = "topk_op",
    srcs = ["topk_op.cc"],
    hdrs = ["topk_op.h"],
    gpu_srcs = [
        "topk_op.h",
        "topk_op_gpu.h",
        "topk_op_gpu_double.cu.cc",
        "topk_op_gpu_float.cu.cc",
        "topk_op_gpu_half.cu.cc",
        "topk_op_gpu_int64.cu.cc",
        "topk_op_gpu_int32.cu.cc",
        "topk_op_gpu_int16.cu.cc",
        "topk_op_gpu_uint16.cu.cc",
        "topk_op_gpu_int8.cu.cc",
        "topk_op_gpu_uint8.cu.cc",
    ],
    deps = NN_DEPS + [":gpu_prim_hdrs"],
)

tf_kernel_library(
    name = "nth_element_op",
    prefix = "nth_element_op",
    deps = NN_DEPS,
)

tf_kernel_library(
    name = "xent_op",
    prefix = "xent_op",
    deps = NN_DEPS,
)

tf_kernel_library(
    name = "bincount_op",
    prefix = "bincount_op",
    deps = [
        ":gpu_prim_hdrs",
        "//tensorflow/core:framework",
        "//tensorflow/core:lib",
        "//tensorflow/core:lib_internal",
        "//third_party/eigen3",
    ],
)

tf_kernel_library(
    name = "histogram_op",
    prefix = "histogram_op",
    deps = [
        ":gpu_prim_hdrs",
        "//tensorflow/core:framework",
        "//tensorflow/core:lib",
        "//tensorflow/core:lib_internal",
        "//third_party/eigen3",
    ],
)

tf_kernel_library(
    name = "l2loss_op",
    prefix = "l2loss_op",
    deps = [
        ":gpu_prim_hdrs",
        ":reduction_ops",
        "//tensorflow/core:framework",
        "//tensorflow/core:lib",
        "//tensorflow/core:lib_internal",
        "//tensorflow/core:nn_grad",
        "//third_party/eigen3",
    ],
)

tf_cuda_cc_test(
    name = "lrn_op_test",
    srcs = ["lrn_op_test.cc"],
    deps = [
        ":nn",
        ":ops_testutil",
        ":ops_util",
        ":xent_op",
        "//tensorflow/cc:cc_ops",
        "//tensorflow/core:core_cpu",
        "//tensorflow/core:core_cpu_internal",
        "//tensorflow/core:framework",
        "//tensorflow/core:lib",
        "//tensorflow/core:protos_all_cc",
        "//tensorflow/core:test",
        "//tensorflow/core:test_main",
        "//tensorflow/core:testlib",
    ],
)

tf_cuda_cc_test(
    name = "xent_op_test",
    srcs = ["xent_op_test.cc"],
    deps = [
        ":nn",
        ":ops_testutil",
        ":ops_util",
        ":xent_op",
        "//tensorflow/cc:cc_ops",
        "//tensorflow/core:core_cpu",
        "//tensorflow/core:core_cpu_internal",
        "//tensorflow/core:framework",
        "//tensorflow/core:lib",
        "//tensorflow/core:protos_all_cc",
        "//tensorflow/core:test",
        "//tensorflow/core:test_main",
        "//tensorflow/core:testlib",
    ],
)

tf_cuda_cc_test(
    name = "nn_ops_test",
    srcs = ["nn_ops_test.cc"],
    deps = [
        ":host_constant_op",
        ":nn",
        ":ops_testutil",
        ":ops_util",
        ":pooling_ops",
        "//tensorflow/cc:cc_ops",
        "//tensorflow/cc:cc_ops_internal",
        "//tensorflow/core:core_cpu",
        "//tensorflow/core:core_cpu_internal",
        "//tensorflow/core:framework",
        "//tensorflow/core:lib",
        "//tensorflow/core:protos_all_cc",
        "//tensorflow/core:test",
        "//tensorflow/core:test_main",
        "//tensorflow/core:testlib",
        "//third_party/eigen3",
    ],
)

tf_kernel_library(
    name = "pooling_ops",
    srcs = [
        "avgpooling_op.cc",
        "cudnn_pooling_gpu.cc",
        "fractional_avg_pool_op.cc",
        "fractional_max_pool_op.cc",
        "fractional_pool_common.cc",
        "maxpooling_op.cc",
        "pooling_ops_3d.cc",
        "pooling_ops_common.cc",
    ],
    hdrs = [
        "avgpooling_op.h",
        "cudnn_pooling_gpu.h",
        "fractional_pool_common.h",
        "maxpooling_op.h",
        "pooling_ops_3d.h",
        "pooling_ops_common.h",
    ] + if_sycl(["pooling_ops_3d_sycl.h"]),
    gpu_srcs = [
        "avgpooling_op.h",
        "avgpooling_op_gpu.cu.cc",
        "maxpooling_op.h",
        "maxpooling_op_gpu.cu.cc",
        "maxpooling_op_gpu.h",
        "pooling_ops_common.h",
        "pooling_ops_common_gpu.h",
        "pooling_ops_3d_gpu.h",
        "pooling_ops_3d_gpu.cu.cc",
    ],
    deps = [
        ":bounds_check",
        ":conv_2d",
        ":conv_3d",
        ":conv_ops",
        ":eigen_helpers",
        ":ops_util",
        "//tensorflow/core:core_cpu",
        "//tensorflow/core:framework",
        "//tensorflow/core:lib",
        "//tensorflow/core:lib_internal",
        "//tensorflow/core:stream_executor",
        "//third_party/eigen3",
    ],
)

tf_kernel_library(
    name = "fake_quant_ops",
    srcs = ["fake_quant_ops.cc"],
    hdrs = ["fake_quant_ops_functor.h"],
    gpu_srcs = [
        "fake_quant_ops_gpu.cu.cc",
        "fake_quant_ops_functor.h",
    ],
    deps = [
        "//tensorflow/core:framework",
        "//tensorflow/core:lib",
        "//third_party/eigen3",
    ],
    alwayslink = 1,
)

cc_library(
    name = "pooling_ops_hdrs",
    hdrs = [
        "avgpooling_op.h",
        "maxpooling_op.h",
        "pooling_ops_common.h",
    ],
    deps = [
        ":eigen_helpers",
        ":ops_util_hdrs",
        "//third_party/eigen3",
    ],
)

tf_kernel_library(
    name = "dilation_ops",
    prefix = "dilation_ops",
    deps = [
        ":ops_util",
        "//tensorflow/core:core_cpu",
        "//tensorflow/core:framework",
        "//tensorflow/core:lib",
        "//third_party/eigen3",
    ],
)

tf_kernel_library(
    name = "batch_space_ops",
    srcs = [
        "batchtospace_op.cc",
        "spacetobatch_functor.cc",
        "spacetobatch_functor.h",
        "spacetobatch_op.cc",
    ],
    gpu_srcs = [
        "spacetobatch_functor.h",
        "spacetobatch_functor_gpu.cu.cc",
    ],
    visibility = [":friends"],
    deps = [
        ":bounds_check",
        "//tensorflow/core:framework",
        "//tensorflow/core:lib",
        "//third_party/eigen3",
    ],
)

tf_cuda_cc_test(
    name = "spacetobatch_benchmark_test",
    srcs = ["spacetobatch_benchmark_test.cc"],
    deps = [
        ":batch_space_ops",
        ":host_constant_op",
        ":ops_testutil",
        ":ops_util",
        "//tensorflow/core:core_cpu",
        "//tensorflow/core:framework",
        "//tensorflow/core:protos_all_cc",
        "//tensorflow/core:test",
        "//tensorflow/core:test_main",
        "//tensorflow/core:testlib",
    ],
)

tf_kernel_library(
    name = "depth_space_ops",
    srcs = [
        "depthtospace_op.cc",
        "spacetodepth_op.cc",
    ],
    hdrs = [
        "depthtospace_op.h",
        "spacetodepth_op.h",
    ],
    gpu_srcs = [
        "depthtospace_op.h",
        "depthtospace_op_gpu.cu.cc",
        "spacetodepth_op.h",
        "spacetodepth_op_gpu.cu.cc",
    ],
    visibility = [":friends"],
    deps = [
        "//tensorflow/core:framework",
        "//tensorflow/core:lib",
        "//third_party/eigen3",
    ],
)

cc_library(
    name = "parsing",
    deps = [
        ":decode_compressed_op",
        ":decode_csv_op",
        ":decode_padded_raw_op",
        ":decode_raw_op",
        ":example_parsing_ops",
        ":parse_tensor_op",
        ":string_to_number_op",
    ],
)

PARSING_DEPS = [
    "@com_google_absl//absl/base",
    "//tensorflow/core:core_cpu_internal",
    "//tensorflow/core:framework",
    "//tensorflow/core:lib",
    "//tensorflow/core:protos_all_cc",
]

tf_kernel_library(
    name = "decode_csv_op",
    prefix = "decode_csv_op",
    deps = PARSING_DEPS,
)

tf_kernel_library(
    name = "decode_raw_op",
    prefix = "decode_raw_op",
    deps = PARSING_DEPS,
)

tf_kernel_library(
    name = "decode_padded_raw_op",
    prefix = "decode_padded_raw_op",
    deps = PARSING_DEPS,
)

tf_kernel_library(
    name = "decode_compressed_op",
    prefix = "decode_compressed_op",
    deps = [
        "//tensorflow/core:lib_internal",
    ] + PARSING_DEPS,
)

tf_kernel_library(
    name = "example_parsing_ops",
    prefix = "example_parsing_ops",
    deps = PARSING_DEPS,
)

tf_kernel_library(
    name = "parse_tensor_op",
    prefix = "parse_tensor_op",
    deps = PARSING_DEPS,
)

tf_cc_test(
    name = "parse_tensor_test",
    srcs = ["parse_tensor_test.cc"],
    deps = [
        ":ops_testutil",
        ":parse_tensor_op",
        "//tensorflow/core:core_cpu",
        "//tensorflow/core:core_cpu_internal",
        "//tensorflow/core:framework",
        "//tensorflow/core:test",
        "//tensorflow/core:test_main",
        "//tensorflow/core:testlib",
    ],
)

tf_kernel_library(
    name = "string_to_number_op",
    prefix = "string_to_number_op",
    deps = PARSING_DEPS,
)

cc_library(
    name = "random_ops",
    deps = [
        ":random_op",
        ":random_shuffle_op",
    ],
)

RANDOM_OPS_DEPS = [
    "//tensorflow/core:core_cpu",
    "//tensorflow/core:framework",
    "//tensorflow/core:lib",
    "//tensorflow/core:lib_internal",
]

tf_kernel_library(
    name = "random_op",
    prefix = "random_op",
    deps = RANDOM_OPS_DEPS,
)

tf_kernel_library(
    name = "random_shuffle_op",
    prefix = "random_shuffle_op",
    deps = RANDOM_OPS_DEPS,
)

tf_cuda_cc_test(
    name = "random_op_test",
    size = "small",
    srcs = ["random_op_test.cc"],
    deps = [
        ":host_constant_op",
        ":random_ops",
        "//tensorflow/core:core_cpu",
        "//tensorflow/core:framework",
        "//tensorflow/core:lib",
        "//tensorflow/core:test",
        "//tensorflow/core:test_main",
        "//tensorflow/core:testlib",
    ],
)

cc_library(
    name = "stateful_random_ops_header",
    hdrs = ["stateful_random_ops.h"],
    deps = [
        "//tensorflow/core:framework",
        "//tensorflow/core:lib",
    ],
)

tf_kernel_library(
    name = "stateful_random_ops",
    prefix = "stateful_random_ops",
    deps = [
        ":bounds_check",
        ":dense_update_functor",
        ":gather_functor",
        ":mutex_ops",
        ":random_op",
        ":resource_variable_ops",
        ":scatter_functor",
        ":state",
<<<<<<< HEAD
=======
        ":stateful_random_ops_header",
        ":training_op_helpers",
>>>>>>> 15f41255
        ":variable_ops",
        "//tensorflow/core:core_cpu",
        "//tensorflow/core:core_cpu_lib",
        "//tensorflow/core:framework",
        "//tensorflow/core:lib",
        "//tensorflow/core:lib_internal",
        "//tensorflow/core:training_op_helpers",
        "@com_google_absl//absl/strings",
        "@com_google_absl//absl/types:variant",
    ],
)

tf_kernel_library(
    name = "stateless_random_ops",
    prefix = "stateless_random_ops",
    deps = [
        ":bounds_check",
        ":random_op",
        ":random_poisson_op",
        "//tensorflow/core:framework",
        "//tensorflow/core:lib",
    ],
)

cc_library(
    name = "required",
    deps = [
        ":no_op",
        ":sendrecv_ops",
    ],
)

REQUIRED_DEPS = [
    "//tensorflow/core:framework",
    "//tensorflow/core:lib",
    "//tensorflow/core:protos_all_cc",
]

tf_kernel_library(
    name = "no_op",
    prefix = "no_op",
    deps = REQUIRED_DEPS,
)

tf_kernel_library(
    name = "sendrecv_ops",
    prefix = "sendrecv_ops",
    deps = REQUIRED_DEPS,
)

tf_cc_test(
    name = "sendrecv_ops_test",
    srcs = ["sendrecv_ops_test.cc"],
    linkstatic = tf_kernel_tests_linkstatic(),  # Required for benchmarking
    deps = [
        ":ops_testutil",
        ":ops_util",
        ":sendrecv_ops",
        "//tensorflow/core:framework",
        "//tensorflow/core:test",
        "//tensorflow/core:test_main",
        "//tensorflow/core:testlib",
    ],
)

cc_library(
    name = "sparse",
    deps = [
        ":deserialize_sparse_string_op",
        ":deserialize_sparse_variant_op",
        ":serialize_sparse_op",
        ":sparse_add_grad_op",
        ":sparse_add_op",
        ":sparse_concat_op",
        ":sparse_cross_op",
        ":sparse_dense_binary_op_shared",
        ":sparse_fill_empty_rows_op",
        ":sparse_reduce_op",
        ":sparse_reorder_op",
        ":sparse_reshape_op",
        ":sparse_slice_grad_op",
        ":sparse_slice_op",
        ":sparse_softmax",
        ":sparse_sparse_binary_op_shared",
        ":sparse_split_op",
        ":sparse_tensor_dense_add_op",
        ":sparse_tensor_dense_matmul_op",
        ":sparse_tensors_map_ops",
        ":sparse_to_dense_op",
        ":sparse_xent_op",
    ],
)

SPARSE_DEPS = [
    "//tensorflow/core:framework",
    "//tensorflow/core:lib",
]

tf_kernel_library(
    name = "sparse_add_grad_op",
    prefix = "sparse_add_grad_op",
    deps = SPARSE_DEPS,
)

tf_kernel_library(
    name = "sparse_add_op",
    prefix = "sparse_add_op",
    deps = SPARSE_DEPS,
)

tf_kernel_library(
    name = "sparse_concat_op",
    prefix = "sparse_concat_op",
    deps = SPARSE_DEPS,
)

tf_kernel_library(
    name = "sparse_fill_empty_rows_op",
    prefix = "sparse_fill_empty_rows_op",
    deps = SPARSE_DEPS,
)

tf_kernel_library(
    name = "sparse_cross_op",
    prefix = "sparse_cross_op",
    deps = SPARSE_DEPS + [
        "//third_party/eigen3",
    ],
)

tf_kernel_library(
    name = "sparse_reduce_op",
    prefix = "sparse_reduce_op",
    deps = SPARSE_DEPS,
)

tf_kernel_library(
    name = "sparse_dense_binary_op_shared",
    prefix = "sparse_dense_binary_op_shared",
    deps = SPARSE_DEPS + [
        ":cwise_op",
        "//third_party/eigen3",
    ],
)

tf_kernel_library(
    name = "sparse_sparse_binary_op_shared",
    prefix = "sparse_sparse_binary_op_shared",
    deps = SPARSE_DEPS + [
        ":cwise_op",
        "//third_party/eigen3",
    ],
)

tf_kernel_library(
    name = "sparse_reorder_op",
    prefix = "sparse_reorder_op",
    deps = SPARSE_DEPS,
)

tf_kernel_library(
    name = "sparse_reshape_op",
    prefix = "sparse_reshape_op",
    deps = SPARSE_DEPS + [
        ":reshape_util",
    ],
)

tf_kernel_library(
    name = "sparse_slice_grad_op",
    prefix = "sparse_slice_grad_op",
    deps = SPARSE_DEPS,
)

tf_kernel_library(
    name = "sparse_slice_op",
    prefix = "sparse_slice_op",
    deps = SPARSE_DEPS,
)

tf_kernel_library(
    name = "sparse_softmax",
    prefix = "sparse_softmax",
    deps = SPARSE_DEPS + [
        "//third_party/eigen3",
    ],
)

tf_kernel_library(
    name = "sparse_split_op",
    prefix = "sparse_split_op",
    deps = SPARSE_DEPS,
)

tf_kernel_library(
    name = "sparse_tensor_dense_add_op",
    prefix = "sparse_tensor_dense_add_op",
    deps = SPARSE_DEPS + [
        ":scatter_functor",
        "//third_party/eigen3",
    ],
)

tf_kernel_library(
    name = "sparse_tensor_dense_matmul_op",
    prefix = "sparse_tensor_dense_matmul_op",
    deps = SPARSE_DEPS + [
        ":bounds_check",
        ":fill_functor",
        "//third_party/eigen3",
    ],
)

tf_kernel_library(
    name = "sparse_to_dense_op",
    prefix = "sparse_to_dense_op",
    deps = SPARSE_DEPS + [
        "//third_party/eigen3",
    ],
)

tf_kernel_library(
    name = "sparse_xent_op",
    prefix = "sparse_xent_op",
    deps = SPARSE_DEPS + [
        ":bounds_check",
        "//third_party/eigen3",
    ] + if_cuda_or_rocm([
        ":reduction_ops",
    ]) + if_cuda([
        "@cub_archive//:cub",
    ]) + if_rocm([
        "@local_config_rocm//rocm:rocprim",
    ]),
)

tf_kernel_library(
    name = "serialize_sparse_op",
    prefix = "serialize_sparse_op",
    deps = SPARSE_DEPS + [
        ":reshape_util",
        "//tensorflow/core:core_cpu_internal",
        "//tensorflow/core:protos_all_cc",
    ],
)

tf_kernel_library(
    name = "deserialize_sparse_string_op",
    prefix = "deserialize_sparse_string_op",
    deps = SPARSE_DEPS + [
        ":reshape_util",
        "//tensorflow/core:protos_all_cc",
    ],
)

tf_kernel_library(
    name = "deserialize_sparse_variant_op",
    prefix = "deserialize_sparse_variant_op",
    deps = SPARSE_DEPS + [
        "//tensorflow/core:protos_all_cc",
    ],
)

tf_kernel_library(
    name = "sparse_tensors_map_ops",
    prefix = "sparse_tensors_map_ops",
    deps = SPARSE_DEPS,
)

tf_cuda_cc_tests(
    name = "sparse2_tests",
    size = "small",
    srcs = [
        "sparse_tensor_dense_matmul_op_test.cc",
        "sparse_to_dense_op_test.cc",
        "sparse_xent_op_test.cc",
    ],
    deps = [
        ":host_constant_op",
        ":ops_testutil",
        ":ops_util",
        ":sparse",
        ":xent_op",
        "//tensorflow/core:core_cpu",
        "//tensorflow/core:core_cpu_internal",
        "//tensorflow/core:framework",
        "//tensorflow/core:protos_all_cc",
        "//tensorflow/core:test",
        "//tensorflow/core:test_main",
        "//tensorflow/core:testlib",
    ],
)

cc_library(
    name = "loss_updaters",
    hdrs = [
        "hinge-loss.h",
        "logistic-loss.h",
        "loss.h",
        "poisson-loss.h",
        "smooth-hinge-loss.h",
        "squared-loss.h",
    ],
    deps = [
        "//tensorflow/core:framework_headers_lib",
        "//tensorflow/core:lib",
    ],
)

tf_cc_test(
    name = "loss_test",
    size = "small",
    srcs = ["loss_test.cc"],
    deps = [
        ":loss_updaters",
        "//tensorflow/core:lib",
        "//tensorflow/core:test",
        "//tensorflow/core:test_main",
    ],
)

tf_cc_test(
    name = "sdca_ops_test",
    size = "small",
    srcs = ["sdca_ops_test.cc"],
    linkstatic = tf_kernel_tests_linkstatic(),  # Required for benchmarking
    deps = [
        ":ops_util",
        "//tensorflow/core:all_kernels",
        "//tensorflow/core:core_cpu",
        "//tensorflow/core:framework",
        "//tensorflow/core:lib_internal",
        "//tensorflow/core:test",
        "//tensorflow/core:test_main",
        "//tensorflow/core:testlib",
    ],
)

tf_kernel_library(
    name = "sdca_ops",
    prefix = "sdca_ops",
    deps = [
        ":loss_updaters",
        ":sdca_internal",
        "//tensorflow/core:framework",
        "//tensorflow/core:lib",
        "//tensorflow/core:lib_internal",
        "//third_party/eigen3",
        "@com_google_absl//absl/strings:str_format",
    ],
    alwayslink = 1,
)

cc_library(
    name = "sdca_internal",
    srcs = ["sdca_internal.cc"],
    hdrs = ["sdca_internal.h"],
    deps = [
        ":eigen_contraction_kernel",
        ":loss_updaters",
        "//tensorflow/core:framework",
        "//tensorflow/core:lib",
        "//tensorflow/core:lib_internal",
        "//third_party/eigen3",
    ],
)

cc_library(
    name = "state",
    deps = [
        ":count_up_to_op",
        ":dense_update_ops",
        ":scatter_nd_op",
        ":scatter_op",
        ":variable_ops",
    ],
)

STATE_DEPS = [
    ":assign_op",
    ":bounds_check",
    ":fill_functor",
    ":scatter_functor",
    "//third_party/eigen3",
    "//tensorflow/core:framework",
    "//tensorflow/core:lib",
    "//tensorflow/core:lib_internal",
] + if_sycl(["//tensorflow/core/common_runtime/sycl:sycl_runtime"])

tf_kernel_library(
    name = "count_up_to_op",
    prefix = "count_up_to_op",
    deps = STATE_DEPS + [":variable_ops"],
)

tf_kernel_library(
    name = "dense_update_ops",
    prefix = "dense_update_ops",
    deps = STATE_DEPS + [":dense_update_functor"],
)

tf_kernel_library(
    name = "scatter_op",
    prefix = "scatter_op",
    deps = STATE_DEPS,
)

tf_kernel_library(
    name = "count_ops",
    prefix = "count_ops",
    deps = STATE_DEPS + [
        "@com_google_absl//absl/container:flat_hash_map",
        "//tensorflow/core/framework:op_requires",
    ],
)

tf_cc_test(
    name = "count_ops_test",
    size = "small",
    srcs = ["count_ops_test.cc"],
    deps = [
        ":count_ops",
        ":ops_testutil",
        ":ops_util",
        "//tensorflow/core:framework",
        "//tensorflow/core:lib",
        "//tensorflow/core:protos_all_cc",
        "//tensorflow/core:test",
        "//tensorflow/core:test_main",
        "//tensorflow/core:testlib",
    ],
)

tf_kernel_library(
    name = "scatter_nd_op",
    srcs = [
        "scatter_nd_op.cc",
        "scatter_nd_op_cpu_impl_0.cc",
        "scatter_nd_op_cpu_impl_1.cc",
        "scatter_nd_op_cpu_impl_2.cc",
        "scatter_nd_op_cpu_impl_3.cc",
        "scatter_nd_op_cpu_impl_4.cc",
        "scatter_nd_op_cpu_impl_5.cc",
        "scatter_nd_op_cpu_impl_6.cc",
        "scatter_nd_op_cpu_impl_7.cc",
    ],
    hdrs = [
        "scatter_nd_op.h",
        "scatter_nd_op_cpu_impl.h",
    ],
    gpu_copts = if_not_windows([
        "-Wno-pass-failed",  # clang misses #pragma loop optimizations
    ]),
    gpu_srcs = [
        "scatter_nd_op.h",
        "scatter_nd_op_gpu.cu.cc",
    ],
    deps = STATE_DEPS + [
        ":dense_update_functor",
        ":variable_ops",
        ":inplace_ops",
        "//tensorflow/core:training_op_helpers",
    ],
)

tf_kernel_library(
    name = "variable_ops",
    prefix = "variable_ops",
    deps = STATE_DEPS,
)

tf_kernel_library(
    name = "mutex_ops",
    prefix = "mutex_ops",
    deps = STATE_DEPS + [":ops_util"],
)

tf_cc_test(
    name = "scatter_op_test",
    size = "small",
    srcs = ["scatter_op_test.cc"],
    deps = [
        ":fill_functor",
        ":ops_testutil",
        ":ops_util",
        ":scatter_op",
        "//tensorflow/core:framework",
        "//tensorflow/core:lib",
        "//tensorflow/core:protos_all_cc",
        "//tensorflow/core:test",
        "//tensorflow/core:test_main",
        "//tensorflow/core:testlib",
    ],
)

tf_cuda_cc_test(
    name = "scatter_nd_op_test",
    size = "small",
    srcs = ["scatter_nd_op_test.cc"],
    tags = ["noasan"],  # http://b/32635055
    deps = [
        ":ops_testutil",
        ":ops_util",
        ":scatter_nd_op",
        "//tensorflow/core:core_cpu",
        "//tensorflow/core:framework",
        "//tensorflow/core:lib",
        "//tensorflow/core:protos_all_cc",
        "//tensorflow/core:test",
        "//tensorflow/core:test_main",
        "//tensorflow/core:testlib",
    ],
)

cc_library(
    name = "string",
    deps = [
        ":as_string_op",
        ":base64_ops",
        ":reduce_join_op",
        ":regex_full_match_op",
        ":regex_replace_op",
        ":string_format_op",
        ":string_join_op",
        ":string_length_op",
        ":string_lower_op",
        ":string_ngrams_op",
        ":string_split_op",
        ":string_strip_op",
        ":string_to_hash_bucket_op",
        ":string_upper_op",
        ":substr_op",
        ":unicode_ops",
        ":unicode_script_op",
        ":unsorted_segment_join_op",
    ],
)

cc_library(
    name = "string_util",
    srcs = ["string_util.cc"],
    hdrs = ["string_util.h"],
    deps = [
        "//tensorflow/core:framework",
        "//tensorflow/core:lib",
        "//tensorflow/core:protos_all_cc",
        "@icu//:common",
    ],
)

STRING_DEPS = [
    ":bounds_check",
    ":string_util",
    "//third_party/eigen3",
    "//tensorflow/core:framework",
    "//tensorflow/core:lib",
    "//tensorflow/core:lib_internal",
]

tf_kernel_library(
    name = "string_to_hash_bucket_op",
    prefix = "string_to_hash_bucket_op",
    deps = STRING_DEPS,
)

tf_kernel_library(
    name = "reduce_join_op",
    prefix = "reduce_join_op",
    deps = STRING_DEPS,
)

tf_kernel_library(
    name = "unsorted_segment_join_op",
    prefix = "unsorted_segment_join_op",
    deps = STRING_DEPS,
)

tf_kernel_library(
    name = "string_format_op",
    prefix = "string_format_op",
    deps = STRING_DEPS + ["@com_google_absl//absl/strings"],
)

tf_cc_test(
    name = "string_format_op_test",
    size = "small",
    srcs = ["string_format_op_test.cc"],
    deps = [
        ":ops_testutil",
        ":ops_util",
        ":string_format_op",
        "//tensorflow/core:core_cpu",
        "//tensorflow/core:framework",
        "//tensorflow/core:lib",
        "//tensorflow/core:protos_all_cc",
        "//tensorflow/core:test",
        "//tensorflow/core:test_main",
        "//tensorflow/core:testlib",
    ],
)

tf_kernel_library(
    name = "string_join_op",
    prefix = "string_join_op",
    deps = STRING_DEPS,
)

tf_kernel_library(
    name = "string_length_op",
    prefix = "string_length_op",
    deps = STRING_DEPS,
)

tf_kernel_library(
    name = "regex_full_match_op",
    prefix = "regex_full_match_op",
    deps = STRING_DEPS + ["@com_googlesource_code_re2//:re2"],
)

tf_kernel_library(
    name = "regex_replace_op",
    prefix = "regex_replace_op",
    deps = STRING_DEPS + ["@com_googlesource_code_re2//:re2"],
)

tf_cc_test(
    name = "regex_replace_op_test",
    size = "small",
    srcs = ["regex_replace_op_test.cc"],
    deps = [
        ":ops_testutil",
        ":ops_util",
        ":regex_replace_op",
        "//tensorflow/core:core_cpu",
        "//tensorflow/core:framework",
        "//tensorflow/core:lib",
        "//tensorflow/core:protos_all_cc",
        "//tensorflow/core:test",
        "//tensorflow/core:test_main",
        "//tensorflow/core:testlib",
    ],
)

tf_kernel_library(
    name = "string_split_op",
    prefix = "string_split_op",
    deps = STRING_DEPS,
)

tf_cc_test(
    name = "string_split_op_test",
    size = "small",
    srcs = ["string_split_op_test.cc"],
    deps = [
        ":ops_testutil",
        ":ops_util",
        ":string_split_op",
        "//tensorflow/core:core_cpu",
        "//tensorflow/core:framework",
        "//tensorflow/core:lib",
        "//tensorflow/core:protos_all_cc",
        "//tensorflow/core:test",
        "//tensorflow/core:test_main",
        "//tensorflow/core:testlib",
    ],
)

tf_kernel_library(
    name = "string_ngrams_op",
    srcs = ["string_ngrams_op.cc"],
    deps = STRING_DEPS + [
        "@com_google_absl//absl/strings",
    ],
)

tf_cc_test(
    name = "string_ngrams_op_test",
    srcs = ["string_ngrams_op_test.cc"],
    deps = [
        ":ops_testutil",
        ":ops_util",
        ":string_ngrams_op",
        "//tensorflow/core:framework",
        "//tensorflow/core:lib",
        "//tensorflow/core:protos_all_cc",
        "//tensorflow/core:test",
        "//tensorflow/core:test_main",
        "//tensorflow/core:testlib",
    ],
)

tf_kernel_library(
    name = "string_strip_op",
    prefix = "string_strip_op",
    deps = STRING_DEPS,
)

tf_kernel_library(
    name = "string_lower_op",
    prefix = "string_lower_op",
    deps = STRING_DEPS + [
        "@com_google_absl//absl/strings",
        "@icu//:common",
    ],
)

tf_kernel_library(
    name = "string_upper_op",
    prefix = "string_upper_op",
    deps = STRING_DEPS + [
        "@com_google_absl//absl/strings",
        "@icu//:common",
    ],
)

tf_kernel_library(
    name = "substr_op",
    prefix = "substr_op",
    deps = STRING_DEPS,
)

tf_cc_test(
    name = "substr_op_test",
    size = "small",
    srcs = ["substr_op_test.cc"],
    deps = [
        ":ops_testutil",
        ":ops_util",
        ":substr_op",
        "//tensorflow/core:core_cpu",
        "//tensorflow/core:framework",
        "//tensorflow/core:lib",
        "//tensorflow/core:lib_internal",
        "//tensorflow/core:protos_all_cc",
        "//tensorflow/core:test",
        "//tensorflow/core:test_main",
        "//tensorflow/core:testlib",
    ],
)

tf_kernel_library(
    name = "as_string_op",
    prefix = "as_string_op",
    deps = STRING_DEPS,
)

tf_kernel_library(
    name = "unicode_ops",
    prefix = "unicode_ops",
    deps = [
        ":bounds_check",
        ":string_util",
        "//tensorflow/core:framework",
        "//tensorflow/core:lib",
        "//tensorflow/core:lib_internal",
        "//third_party/eigen3",
        "//third_party/icu/data:conversion_data",
        "@icu//:common",
    ],
)

tf_kernel_library(
    name = "base64_ops",
    prefix = "base64_ops",
    deps = STRING_DEPS,
)

tf_kernel_library(
    name = "training_ops",
    prefix = "training_ops",
    deps = [
        ":bounds_check",
        ":variable_ops",
        "//tensorflow/core:framework",
        "//tensorflow/core:lib",
        "//tensorflow/core:training_op_helpers",
        "//third_party/eigen3",
    ],
)

tf_cc_test(
    name = "training_ops_test",
    size = "small",
    srcs = ["training_ops_test.cc"],
    deps = [
        ":dense_update_ops",
        ":ops_util",
        ":training_ops",
        "//tensorflow/core:core_cpu",
        "//tensorflow/core:framework",
        "//tensorflow/core:test",
        "//tensorflow/core:test_main",
        "//tensorflow/core:testlib",
    ],
)

tf_kernel_library(
    name = "multinomial_op",
    prefix = "multinomial_op",
    deps = [
        ":random_op",
        ":random_ops",
        ":stateless_random_ops",
        ":gpu_prim_hdrs",
        "//third_party/eigen3",
        "//tensorflow/core:framework",
        "//tensorflow/core:lib",
        "//tensorflow/core:lib_internal",
    ] + if_cuda_or_rocm([
        ":reduction_ops",
    ]),
)

tf_cuda_cc_test(
    name = "multinomial_op_test",
    size = "small",
    srcs = ["multinomial_op_test.cc"],
    deps = [
        ":host_constant_op",
        ":multinomial_op",
        ":ops_util",
        "//tensorflow/core:core_cpu",
        "//tensorflow/core:framework",
        "//tensorflow/core:test",
        "//tensorflow/core:test_main",
        "//tensorflow/core:testlib",
    ],
)

tf_kernel_library(
    name = "parameterized_truncated_normal_op",
    gpu_copts = if_not_windows([
        "-Wno-pass-failed",  # clang misses #pragma loop optimizations
    ]),
    prefix = "parameterized_truncated_normal_op",
    deps = [
        "//tensorflow/core:core_cpu",
        "//tensorflow/core:framework",
        "//tensorflow/core:lib",
        "//tensorflow/core:lib_internal",
    ],
)

tf_cuda_cc_test(
    name = "parameterized_truncated_normal_op_test",
    size = "small",
    srcs = ["parameterized_truncated_normal_op_test.cc"],
    deps = [
        ":host_constant_op",
        ":ops_util",
        ":parameterized_truncated_normal_op",
        "//tensorflow/core:core_cpu",
        "//tensorflow/core:framework",
        "//tensorflow/core:test",
        "//tensorflow/core:test_main",
        "//tensorflow/core:testlib",
    ],
)

tf_kernel_library(
    name = "random_binomial_op",
    prefix = "random_binomial_op",
    deps = [
        ":cwise_op",
        ":random_ops",
        ":resource_variable_ops",
        ":stateful_random_ops",
        ":stateless_random_ops",
        "//tensorflow/core:framework",
        "//tensorflow/core:framework_internal",
        "//tensorflow/core:lib",
        "//tensorflow/core:lib_internal",
        "//tensorflow/core:random_ops_op_lib",
        "//tensorflow/core:training_op_helpers",
    ],
)

tf_cuda_cc_test(
    name = "random_binomial_op_test",
    size = "small",
    srcs = ["random_binomial_op_test.cc"],
    deps = [
        ":ops_util",
        ":random_binomial_op",
        "//tensorflow/core:core_cpu",
        "//tensorflow/core:framework",
        "//tensorflow/core:test",
        "//tensorflow/core:test_main",
        "//tensorflow/core:testlib",
    ],
)

tf_kernel_library(
    name = "random_poisson_op",
    prefix = "random_poisson_op",
    deps = [
        ":random_ops",
        "//tensorflow/core:framework",
        "//tensorflow/core:lib",
        "//tensorflow/core:lib_internal",
    ],
)

tf_cuda_cc_test(
    name = "random_poisson_op_test",
    size = "small",
    srcs = ["random_poisson_op_test.cc"],
    deps = [
        ":ops_util",
        ":random_poisson_op",
        "//tensorflow/core:core_cpu",
        "//tensorflow/core:framework",
        "//tensorflow/core:test",
        "//tensorflow/core:test_main",
        "//tensorflow/core:testlib",
    ],
)

tf_kernel_library(
    name = "word2vec_kernels",
    prefix = "word2vec_kernels",
    deps = [
        "//tensorflow/core:framework",
        "//tensorflow/core:lib",
        "//tensorflow/core:lib_internal",
        "//tensorflow/core:word2vec_ops",
    ],
)

filegroup(
    name = "spectrogram_test_data",
    srcs = [
        "spectrogram_test_data/short_test_segment.wav",
        "spectrogram_test_data/short_test_segment_spectrogram.csv.bin",
        "spectrogram_test_data/short_test_segment_spectrogram_400_200.csv.bin",
    ],
    visibility = ["//visibility:public"],
)

cc_library(
    name = "spectrogram",
    srcs = ["spectrogram.cc"],
    hdrs = ["spectrogram.h"],
    copts = tf_copts(),
    deps = [
        "//tensorflow/core:framework",
        "//tensorflow/core:lib",
        "//third_party/fft2d:fft2d_headers",
        "@fft2d",
    ],
)

cc_library(
    name = "spectrogram_test_utils",
    testonly = 1,
    srcs = ["spectrogram_test_utils.cc"],
    hdrs = ["spectrogram_test_utils.h"],
    copts = tf_copts(),
    deps = [
        "//tensorflow/core:framework",
        "//tensorflow/core:lib",
        "//tensorflow/core:lib_internal",
        "//tensorflow/core:protos_all_cc",
        "//tensorflow/core:test",
    ],
)

tf_cc_binary(
    name = "spectrogram_convert_test_data",
    testonly = 1,
    srcs = ["spectrogram_convert_test_data.cc"],
    deps = [
        ":spectrogram_test_utils",
        "//tensorflow/core:lib",
        "//tensorflow/core:lib_internal",
    ],
)

tf_cc_test(
    name = "spectrogram_test",
    size = "medium",
    srcs = ["spectrogram_test.cc"],
    data = [":spectrogram_test_data"],
    deps = [
        ":spectrogram",
        ":spectrogram_test_utils",
        "//tensorflow/core:lib",
        "//tensorflow/core:lib_internal",
        "//tensorflow/core:lib_test_internal",
        "//tensorflow/core:protos_all_cc",
        "//tensorflow/core:test",
        "//tensorflow/core:test_main",
        "//tensorflow/core/platform:resource_loader",
        "//third_party/eigen3",
    ],
)

tf_kernel_library(
    name = "spectrogram_op",
    prefix = "spectrogram_op",
    deps = [
        ":spectrogram",
        "//tensorflow/core:core_cpu",
        "//tensorflow/core:framework",
        "//tensorflow/core:lib",
        "//tensorflow/core:lib_internal",
    ],
    alwayslink = 1,
)

tf_cuda_cc_test(
    name = "spectrogram_op_test",
    size = "small",
    srcs = ["spectrogram_op_test.cc"],
    deps = [
        ":ops_util",
        ":spectrogram_op",
        "//tensorflow/cc:cc_ops",
        "//tensorflow/cc:client_session",
        "//tensorflow/core:core_cpu",
        "//tensorflow/core:framework",
        "//tensorflow/core:framework_internal",
        "//tensorflow/core:lib",
        "//tensorflow/core:protos_all_cc",
        "//tensorflow/core:tensorflow",
        "//tensorflow/core:test",
        "//tensorflow/core:test_main",
        "//tensorflow/core:testlib",
    ],
)

cc_library(
    name = "mfcc_dct",
    srcs = ["mfcc_dct.cc"],
    hdrs = ["mfcc_dct.h"],
    copts = tf_copts(),
    deps = [
        "//tensorflow/core:framework",
        "//tensorflow/core:lib",
    ],
)

tf_cc_test(
    name = "mfcc_dct_test",
    size = "small",
    srcs = ["mfcc_dct_test.cc"],
    deps = [
        ":mfcc_dct",
        "//tensorflow/core:lib",
        "//tensorflow/core:lib_internal",
        "//tensorflow/core:lib_test_internal",
        "//tensorflow/core:protos_all_cc",
        "//tensorflow/core:test",
        "//tensorflow/core:test_main",
        "//third_party/eigen3",
    ],
)

cc_library(
    name = "mfcc_mel_filterbank",
    srcs = ["mfcc_mel_filterbank.cc"],
    hdrs = ["mfcc_mel_filterbank.h"],
    copts = tf_copts(),
    deps = [
        "//tensorflow/core:framework",
        "//tensorflow/core:lib",
    ],
)

tf_cc_test(
    name = "mfcc_mel_filterbank_test",
    size = "small",
    srcs = ["mfcc_mel_filterbank_test.cc"],
    deps = [
        ":mfcc_mel_filterbank",
        "//tensorflow/core:lib",
        "//tensorflow/core:lib_internal",
        "//tensorflow/core:lib_test_internal",
        "//tensorflow/core:protos_all_cc",
        "//tensorflow/core:test",
        "//tensorflow/core:test_main",
        "//third_party/eigen3",
    ],
)

cc_library(
    name = "mfcc",
    srcs = ["mfcc.cc"],
    hdrs = ["mfcc.h"],
    copts = tf_copts(),
    deps = [
        ":mfcc_dct",
        ":mfcc_mel_filterbank",
        "//tensorflow/core:framework",
        "//tensorflow/core:lib",
    ],
)

tf_cc_test(
    name = "mfcc_test",
    size = "small",
    srcs = ["mfcc_test.cc"],
    deps = [
        ":mfcc",
        "//tensorflow/core:lib",
        "//tensorflow/core:lib_internal",
        "//tensorflow/core:lib_test_internal",
        "//tensorflow/core:protos_all_cc",
        "//tensorflow/core:test",
        "//tensorflow/core:test_main",
        "//third_party/eigen3",
    ],
)

tf_kernel_library(
    name = "mfcc_op",
    prefix = "mfcc_op",
    deps = [
        ":mfcc",
        "//tensorflow/core:core_cpu",
        "//tensorflow/core:framework",
        "//tensorflow/core:lib",
        "//tensorflow/core:lib_internal",
    ],
    alwayslink = 1,
)

tf_cuda_cc_test(
    name = "mfcc_op_test",
    size = "small",
    srcs = ["mfcc_op_test.cc"],
    deps = [
        ":mfcc_op",
        ":ops_util",
        "//tensorflow/cc:cc_ops",
        "//tensorflow/cc:client_session",
        "//tensorflow/core:core_cpu",
        "//tensorflow/core:framework",
        "//tensorflow/core:framework_internal",
        "//tensorflow/core:lib",
        "//tensorflow/core:protos_all_cc",
        "//tensorflow/core:tensorflow",
        "//tensorflow/core:test",
        "//tensorflow/core:test_main",
        "//tensorflow/core:testlib",
    ],
)

cc_library(
    name = "audio",
    deps = [
        ":decode_wav_op",
        ":encode_wav_op",
        ":mfcc_op",
        ":spectrogram_op",
    ],
)

# Android libraries -----------------------------------------------------------

# Changes to the Android srcs here should be replicated in
# tensorflow/contrib/makefile/tf_op_files.txt
# LINT.IfChange
filegroup(
    name = "mobile_srcs",
    srcs = [
        "avgpooling_op.h",
        "batch_util.h",
        "cwise_ops.h",
        "cwise_ops_common.h",
        "cwise_ops_gradients.h",
        "eigen_activations.h",
        "eigen_attention.h",
        "eigen_backward_cuboid_convolutions.h",
        "eigen_backward_spatial_convolutions.h",
        "eigen_convolution_helpers.h",
        "eigen_cuboid_convolution.h",
        "eigen_pooling.h",
        "eigen_spatial_convolutions.h",
        "eigen_spatial_convolutions-inl.h",
        "eigen_volume_patch.h",
        "fifo_queue.h",
        "maxpooling_op.h",
        "ops_util.h",
        "padding_fifo_queue.h",
        "pooling_ops_common.cc",
        "pooling_ops_common.h",
        "queue_base.h",
        "queue_op.h",
        "typed_queue.h",
    ],
)

alias(
    name = "android_srcs",
    actual = ":mobile_srcs",
)

# Core kernels we want on Android. Only a subset of kernels to keep
# base library small.
filegroup(
    name = "android_core_ops",
    srcs = [
        "aggregate_ops.cc",
        "aggregate_ops.h",
        "aggregate_ops_cpu.h",
        "assign_op.h",
        "bias_op.cc",
        "bias_op.h",
        "cast_op.cc",
        "cast_op.h",
        "cast_op_impl.h",
        "cast_op_impl_bfloat.cc",
        "cast_op_impl_bool.cc",
        "cast_op_impl_complex128.cc",
        "cast_op_impl_complex64.cc",
        "cast_op_impl_double.cc",
        "cast_op_impl_float.cc",
        "cast_op_impl_half.cc",
        "cast_op_impl_int16.cc",
        "cast_op_impl_int32.cc",
        "cast_op_impl_int64.cc",
        "cast_op_impl_int8.cc",
        "cast_op_impl_uint16.cc",
        "cast_op_impl_uint32.cc",
        "cast_op_impl_uint64.cc",
        "cast_op_impl_uint8.cc",
        "concat_lib.h",
        "concat_lib_cpu.cc",
        "concat_lib_cpu.h",
        "concat_op.cc",
        "constant_op.cc",
        "constant_op.h",
        "cwise_ops.h",
        "cwise_ops_common.cc",
        "cwise_ops_common.h",
        "cwise_ops_gradients.h",
        "dense_update_functor.cc",
        "dense_update_functor.h",
        "dense_update_ops.cc",
        "example_parsing_ops.cc",
        "fill_functor.cc",
        "fill_functor.h",
        "function_ops.cc",
        "function_ops.h",
        "gather_functor.h",
        "gather_functor_batched.h",
        "gather_nd_op.cc",
        "gather_nd_op.h",
        "gather_nd_op_cpu_impl.h",
        "gather_nd_op_cpu_impl_0.cc",
        "gather_nd_op_cpu_impl_1.cc",
        "gather_nd_op_cpu_impl_2.cc",
        "gather_nd_op_cpu_impl_3.cc",
        "gather_nd_op_cpu_impl_4.cc",
        "gather_nd_op_cpu_impl_5.cc",
        "gather_nd_op_cpu_impl_6.cc",
        "gather_nd_op_cpu_impl_7.cc",
        "gather_op.cc",
        "identity_n_op.cc",
        "identity_n_op.h",
        "identity_op.cc",
        "identity_op.h",
        "immutable_constant_op.cc",
        "immutable_constant_op.h",
        "matmul_op.cc",
        "matmul_op.h",
        "no_op.cc",
        "no_op.h",
        "non_max_suppression_op.cc",
        "non_max_suppression_op.h",
        "one_hot_op.cc",
        "one_hot_op.h",
        "ops_util.h",
        "pack_op.cc",
        "pooling_ops_common.h",
        "redux_functor.h",
        "reshape_op.cc",
        "reshape_op.h",
        "reverse_sequence_op.cc",
        "reverse_sequence_op.h",
        "sendrecv_ops.cc",
        "sendrecv_ops.h",
        "sequence_ops.cc",
        "shape_ops.cc",
        "shape_ops.h",
        "slice_op.cc",
        "slice_op.h",
        "slice_op_cpu_impl.h",
        "slice_op_cpu_impl_1.cc",
        "slice_op_cpu_impl_2.cc",
        "slice_op_cpu_impl_3.cc",
        "slice_op_cpu_impl_4.cc",
        "slice_op_cpu_impl_5.cc",
        "slice_op_cpu_impl_6.cc",
        "slice_op_cpu_impl_7.cc",
        "slice_op_cpu_impl_8.cc",
        "softmax_op.cc",
        "softmax_op_functor.h",
        "split_lib.h",
        "split_lib_cpu.cc",
        "split_op.cc",
        "split_v_op.cc",
        "strided_slice_op.cc",
        "strided_slice_op.h",
        "strided_slice_op_impl.h",
        "strided_slice_op_inst_0.cc",
        "strided_slice_op_inst_1.cc",
        "strided_slice_op_inst_2.cc",
        "strided_slice_op_inst_3.cc",
        "strided_slice_op_inst_4.cc",
        "strided_slice_op_inst_5.cc",
        "strided_slice_op_inst_6.cc",
        "strided_slice_op_inst_7.cc",
        "strided_slice_op_inst_8.cc",
        "unpack_op.cc",
        "variable_ops.cc",
        "variable_ops.h",
        "//tensorflow/c/kernels:android_all_op_kernels",
    ],
)

# Other kernels we may want on Android.
#
# The kernels can be consumed as a whole or in two groups for
# supporting separate compilation. Note that the split into groups
# is entirely for improving compilation time, and not for
# organizational reasons; you should not depend on any
# of those groups independently.
filegroup(
    name = "android_extended_ops",
    srcs = [
        ":android_extended_ops_group1",
        ":android_extended_ops_group2",
        ":android_quantized_ops",
    ],
    visibility = ["//visibility:public"],
)

filegroup(
    name = "android_extended_ops_headers",
    srcs = [
        "argmax_op.h",
        "avgpooling_op.h",
        "batch_matmul_op_impl.h",
        "batch_norm_op.h",
        "control_flow_ops.h",
        "conv_2d.h",
        "conv_3d.h",
        "conv_ops.h",
        "conv_ops_3d.h",
        "conv_ops_gpu.h",
        "data_format_ops.h",
        "depthtospace_op.h",
        "depthwise_conv_op.h",
        "extract_image_patches_op.h",
        "fake_quant_ops_functor.h",
        "fused_batch_norm_op.h",
        "gemm_functors.h",
        "image_resizer_state.h",
        "initializable_lookup_table.h",
        "inplace_ops.cc",
        "inplace_ops_functor.h",
        "lookup_table_init_op.h",
        "lookup_table_op.h",
        "lookup_util.h",
        "matrix_diag_op.h",
        "matrix_set_diag_op.h",
        "maxpooling_op.h",
        "mfcc.h",
        "mfcc_dct.h",
        "mfcc_mel_filterbank.h",
        "mirror_pad_op.h",
        "mirror_pad_op_cpu_impl.h",
        "multinomial_op.h",
        "pad_op.h",
        "pooling_ops_3d.h",
        "random_op.h",
        "random_poisson_op.h",
        "reduction_ops.h",
        "reduction_ops_common.h",
        "relu_op.h",
        "relu_op_functor.h",
        "reshape_util.h",
        "resize_bilinear_op.h",
        "resize_nearest_neighbor_op.h",
        "reverse_op.h",
        "save_restore_tensor.h",
        "scatter_nd_op.h",
        "scatter_nd_op_cpu_impl.h",
        "segment_reduction_ops.h",
        "segment_reduction_ops_impl.h",
        "softplus_op.h",
        "softsign_op.h",
        "spacetobatch_functor.h",
        "spacetodepth_op.h",
        "spectrogram.h",
        "stateless_random_ops.h",
        "string_util.h",
        "tensor_array.h",
        "tile_functor.h",
        "tile_ops_cpu_impl.h",
        "tile_ops_impl.h",
        "topk_op.h",
        "training_ops.h",
        "transpose_functor.h",
        "transpose_op.h",
        "where_op.h",
        "xent_op.h",
    ],
)

filegroup(
    name = "android_extended_ops_group1",
    srcs = [
        "argmax_op.cc",
        "avgpooling_op.cc",
        "batch_matmul_op_real.cc",
        "batch_norm_op.cc",
        "bcast_ops.cc",
        "check_numerics_op.cc",
        "control_flow_ops.cc",
        "conv_2d.h",
        "conv_grad_filter_ops.cc",
        "conv_grad_input_ops.cc",
        "conv_grad_ops.h",
        "conv_grad_shape_utils.h",
        "conv_grad_shape_utils.cc",
        "conv_ops.cc",
        "conv_ops_3d.cc",
        "conv_ops_fused_double.cc",
        "conv_ops_fused_float.cc",
        "conv_ops_fused_half.cc",
        "conv_ops_fused_impl.h",
        "conv_ops_using_gemm.cc",
        "crop_and_resize_op.cc",
        "crop_and_resize_op.h",
        "cwise_op_abs.cc",
        "cwise_op_add_1.cc",
        "cwise_op_add_2.cc",
        "cwise_op_bitwise_and.cc",
        "cwise_op_bitwise_or.cc",
        "cwise_op_bitwise_xor.cc",
        "cwise_op_conj.cc",
        "cwise_op_cos.cc",
        "cwise_op_cosh.cc",
        "cwise_op_div.cc",
        "cwise_op_equal_to_1.cc",
        "cwise_op_equal_to_2.cc",
        "cwise_op_not_equal_to_1.cc",
        "cwise_op_not_equal_to_2.cc",
        "cwise_op_erf.cc",
        "cwise_op_exp.cc",
        "cwise_op_floor.cc",
        "cwise_op_floor_div.cc",
        "cwise_op_floor_mod.cc",
        "cwise_op_greater.cc",
        "cwise_op_greater_equal.cc",
        "cwise_op_invert.cc",
        "cwise_op_isfinite.cc",
        "cwise_op_isnan.cc",
        "cwise_op_left_shift.cc",
        "cwise_op_less.cc",
        "cwise_op_less_equal.cc",
        "cwise_op_log.cc",
        "cwise_op_logical_and.cc",
        "cwise_op_logical_not.cc",
        "cwise_op_logical_or.cc",
        "cwise_op_maximum.cc",
        "cwise_op_minimum.cc",
        "cwise_op_mul_1.cc",
        "cwise_op_mul_2.cc",
        "cwise_op_neg.cc",
        "cwise_op_pow.cc",
        "cwise_op_reciprocal.cc",
        "cwise_op_right_shift.cc",
        "cwise_op_round.cc",
        "cwise_op_rsqrt.cc",
        "cwise_op_select.cc",
        "cwise_op_sigmoid.cc",
        "cwise_op_sign.cc",
        "cwise_op_sin.cc",
        "cwise_op_sinh.cc",
        "cwise_op_sqrt.cc",
        "cwise_op_square.cc",
        "cwise_op_squared_difference.cc",
        "cwise_op_sub.cc",
        "cwise_op_tan.cc",
        "cwise_op_tanh.cc",
        "cwise_op_xlogy.cc",
        "cwise_op_xlog1py.cc",
        "cwise_op_xdivy.cc",
        "data_format_ops.cc",
        "decode_wav_op.cc",
        "deep_conv2d.cc",
        "deep_conv2d.h",
        "depthwise_conv_op.cc",
        "dynamic_partition_op.cc",
        "encode_wav_op.cc",
        "eigen_contraction_kernel.cc",
        "eigen_contraction_kernel.h",
        "einsum_op_impl_half.cc",
        "einsum_op_impl_bfloat16.cc",
        "einsum_op_impl_int32.cc",
        "einsum_op_impl_int64.cc",
        "einsum_op_impl_float.cc",
        "einsum_op_impl_double.cc",
        "einsum_op_impl_complex64.cc",
        "einsum_op_impl_complex128.cc",
        "einsum_op_impl.h",
        "einsum_op.h",
        "fake_quant_ops.cc",
        "fifo_queue.cc",
        "fifo_queue_op.cc",
        "fused_batch_norm_op.cc",
        "fused_eigen_output_kernels.cc",
        "fused_eigen_output_kernels.h",
        "listdiff_op.cc",
        "population_count_op.cc",
        "population_count_op.h",
        "winograd_transform.h",
        ":android_extended_ops_headers",
    ] + select({
        ":xsmm_convolutions": [
            "xsmm_conv2d.h",
            "xsmm_conv2d.cc",
        ],
        "//conditions:default": [],
    }),
)

filegroup(
    name = "android_extended_ops_group2",
    srcs = [
        "batchtospace_op.cc",
        "ctc_decoder_ops.cc",
        "decode_bmp_op.cc",
        "depthtospace_op.cc",
        "dynamic_stitch_op.cc",
        "extract_image_patches_op.cc",
        "fft_ops.cc",
        "in_topk_op.cc",
        "in_topk_op.h",
        "initializable_lookup_table.cc",
        "logging_ops.cc",
        "logging_ops.h",
        "lookup_table_init_op.cc",
        "lookup_table_op.cc",
        "lookup_util.cc",
        "lrn_op.cc",
        "matrix_diag_op.cc",
        "matrix_set_diag_op.cc",
        "maxpooling_op.cc",
        "mfcc.cc",
        "mfcc_dct.cc",
        "mfcc_mel_filterbank.cc",
        "mfcc_op.cc",
        "mirror_pad_op.cc",
        "mirror_pad_op_cpu_impl_1.cc",
        "mirror_pad_op_cpu_impl_2.cc",
        "mirror_pad_op_cpu_impl_3.cc",
        "mirror_pad_op_cpu_impl_4.cc",
        "mirror_pad_op_cpu_impl_5.cc",
        "multinomial_op.cc",
        "pad_op.cc",
        "padding_fifo_queue.cc",
        "padding_fifo_queue_op.cc",
        "pooling_ops_3d.cc",
        "queue_base.cc",
        "queue_op.cc",
        "queue_ops.cc",
        "random_op.cc",
        "random_op_cpu.h",
        "random_poisson_op.cc",
        "reduction_ops_all.cc",
        "reduction_ops_any.cc",
        "reduction_ops_common.cc",
        "reduction_ops_max.cc",
        "reduction_ops_mean.cc",
        "reduction_ops_min.cc",
        "reduction_ops_prod.cc",
        "reduction_ops_sum.cc",
        "relu_op.cc",
        "reshape_util.cc",
        "resize_bilinear_op.cc",
        "resize_nearest_neighbor_op.cc",
        "restore_op.cc",
        "reverse_op.cc",
        "save_op.cc",
        "save_restore_tensor.cc",
        "save_restore_v2_ops.cc",
        "scatter_nd_op.cc",
        "scatter_nd_op_cpu_impl_0.cc",
        "scatter_nd_op_cpu_impl_1.cc",
        "scatter_nd_op_cpu_impl_2.cc",
        "scatter_nd_op_cpu_impl_3.cc",
        "scatter_nd_op_cpu_impl_4.cc",
        "scatter_nd_op_cpu_impl_5.cc",
        "scatter_nd_op_cpu_impl_6.cc",
        "scatter_nd_op_cpu_impl_7.cc",
        "segment_reduction_ops_impl_1.cc",
        "segment_reduction_ops_impl_2.cc",
        "segment_reduction_ops_impl_3.cc",
        "segment_reduction_ops_impl_4.cc",
        "segment_reduction_ops_impl_5.cc",
        "session_ops.cc",
        "softplus_op.cc",
        "softsign_op.cc",
        "spacetobatch_functor.cc",
        "spacetobatch_op.cc",
        "spacetodepth_op.cc",
        "sparse_fill_empty_rows_op.cc",
        "sparse_reshape_op.cc",
        "sparse_to_dense_op.cc",
        "spectrogram.cc",
        "spectrogram_op.cc",
        "stack.cc",
        "stack.h",
        "stack_ops.cc",
        "stateless_random_ops.cc",
        "string_join_op.cc",
        "string_util.cc",
        "summary_op.cc",
        "tensor_array.cc",
        "tensor_array_ops.cc",
        "tile_functor_cpu.h",
        "tile_functor_cpu_bfloat16.cc",
        "tile_functor_cpu_bool.cc",
        "tile_functor_cpu_complex128.cc",
        "tile_functor_cpu_complex64.cc",
        "tile_functor_cpu_double.cc",
        "tile_functor_cpu_float.cc",
        "tile_functor_cpu_half.cc",
        "tile_functor_cpu_int16.cc",
        "tile_functor_cpu_int32.cc",
        "tile_functor_cpu_int64.cc",
        "tile_functor_cpu_int8.cc",
        "tile_functor_cpu_tstring.cc",
        "tile_functor_cpu_uint8.cc",
        "tile_ops.cc",
        "tile_ops_cpu_impl_1.cc",
        "tile_ops_cpu_impl_2.cc",
        "tile_ops_cpu_impl_3.cc",
        "tile_ops_cpu_impl_4.cc",
        "tile_ops_cpu_impl_5.cc",
        "tile_ops_cpu_impl_6.cc",
        "tile_ops_cpu_impl_7.cc",
        "topk_op.cc",
        "training_ops.cc",
        "transpose_functor_cpu.cc",
        "transpose_op.cc",
        "unique_op.cc",
        "where_op.cc",
        "xent_op.cc",
        ":android_extended_ops_headers",
    ],
)

filegroup(
    name = "android_quantized_ops",
    srcs = [
        "dequantize_op.cc",
        "meta_support.cc",
        "meta_support.h",
        "quantization_utils.cc",
        "quantization_utils.h",
        "quantize_down_and_shrink_range.cc",
        "quantize_op.cc",
        "quantized_activation_ops.cc",
        "quantized_add_op.cc",
        "quantized_batch_norm_op.cc",
        "quantized_bias_add_op.cc",
        "quantized_concat_op.cc",
        "quantized_conv_ops.cc",
        "quantized_instance_norm.cc",
        "quantized_matmul_op.cc",
        "quantized_mul_op.cc",
        "quantized_pooling_ops.cc",
        "quantized_reshape_op.cc",
        "quantized_resize_bilinear_op.cc",
        "reference_gemm.h",
        "requantization_range_op.cc",
        "requantize.cc",
        "reshape_op.h",
    ],
    visibility = ["//visibility:public"],
)

ANDROID_TEXTUAL_HDRS = [
    "eigen_convolution_helpers.h",
    "eigen_spatial_convolutions-inl.h",
    "gather_nd_op_cpu_impl.h",
    "gemm_functors.h",
    "mirror_pad_op_cpu_impl.h",
    "scatter_nd_op_cpu_impl.h",
    "slice_op_cpu_impl.h",
    "strided_slice_op_impl.h",
    "tile_ops_cpu_impl.h",
]

# A file group which contains nearly all available operators which
# may work on Android. This is intended to be used with selective
# registration.
filegroup(
    name = "android_all_ops",
    srcs = [
        "//tensorflow/c/kernels:android_all_op_kernels",
        "//tensorflow/core/kernels/data:android_all_op_kernels",
    ] + glob(
        [
            "*.cc",
            "*.h",
        ],
        exclude = [
            "*test.cc",
            "*test_util*",
            "*testutil*",
            "*testlib*",
            "*main.cc",
            "*_gpu*",
            "*_3d*",
            "*.cu.*",
            # Helper files for tests
            "eigen_benchmark.h",
            # Ops already in android_srcs
            "pooling_ops_common.cc",
            # Ops which we are currently excluding because they are likely
            # not used on Android. Those ops also do not compile if included,
            # unless we add the additional deps they need.
            "tf_record_reader_op.*",
            "cudnn_rnn_ops.*",
            "lmdb_reader_op.*",
            "string_to_hash_bucket_op.*",
            "sdca_ops.*",
            "sdca_internal.*",
            "sparse_cross_op.*",
            "text_line_reader_op.*",
            "summary_image_op.*",
            "decode_image_op.*",
            "encode_png_op.*",
            "encode_jpeg_op.*",
            "extract_jpeg_shape_op.*",
            "decode_jpeg_op.*",
            "decode_and_crop_jpeg_op.*",
            "decode_gif_op.*",
            "identity_reader_op.*",
            "remote_fused_graph_execute_op.*",
            "remote_fused_graph_rewriter_transform.*",
            "fixed_length_record_reader_op.*",
            "whole_file_read_ops.*",
            "sample_distorted_bounding_box_op.*",
            "ctc_loss_op.*",
            "summary_interface.*",
            "summary_kernels.*",
            "spectrogram_convert_test_data.cc",
            "decode_proto_op.cc",
            "encode_proto_op.cc",
            "rpc_op.cc",
            "sobol_op.cc",
            # Excluded due to experimental status:
            "debug_ops.*",
            "mutex_ops.*",
            "batch_kernels.*",
            "regex_replace_op.cc",
            "string_lower_op.cc",  # Requires ICU for unicode.
            "string_upper_op.cc",  # Requires ICU for unicode.
            "unicode_ops.cc",
            "unicode_script_op.cc",
            # Ops that are inherently incompatible with Android (e.g. tied to x86 platform).
            "mkl_*",
            "xsmm_*",
            "cwise_ops_sycl_common.h",
            "nextafter_op.cc",
        ] + ANDROID_TEXTUAL_HDRS,
    ) + [
        # Referenced by stateful_random_ops.cc but excluded with the *gpu*
        # rule above. Seems to have only have worked before because of
        # hdrs_check loose.
        "stateful_random_ops_cpu_gpu.h",
        # Allows conv_3d ops for android but excluded from *_3d* rule above.
        "conv_3d.h",
        "conv_ops_3d.h",
        "conv_ops_3d.cc",
        "conv_ops_gpu.h",
    ],
    visibility = ["//visibility:public"],
)

filegroup(
    name = "android_all_ops_textual_hdrs",
    srcs = ANDROID_TEXTUAL_HDRS,
    visibility = ["//visibility:public"],
)
# LINT.ThenChange(//tensorflow/contrib/makefile/tf_op_files.txt)

alias(
    name = "android_tensorflow_kernels",
    actual = ":portable_tensorflow_kernels",
    visibility = ["//visibility:public"],
)

cc_library(
    name = "portable_tensorflow_kernels",
    srcs = if_mobile([
        "//tensorflow/core/kernels:android_core_ops",
        "//tensorflow/core/kernels:android_extended_ops",
    ]),
    copts = tf_copts() + tf_opts_nortti_if_lite_protos(),
    linkopts = if_android(["-ldl"]),
    tags = [
        "manual",
        "notap",
    ],
    visibility = ["//visibility:public"],
    deps = [
        "//tensorflow/core:portable_tensorflow_lib_lite",
        "//tensorflow/core:protos_all_cc_impl",
        "//third_party/eigen3",
        "//third_party/fft2d:fft2d_headers",
        "@com_google_absl//absl/base",
        "@com_google_protobuf//:protobuf",
        "@fft2d",
        "@gemmlowp",
    ],
    alwayslink = 1,
)

build_test(
    name = "android_tensorflow_kernels_build_test",
    targets = [":android_tensorflow_kernels"],
)

cc_library(
    name = "android_tensorflow_image_op",
    srcs = if_android(["decode_image_op.cc"]),
    copts = tf_copts(),
    linkopts = ["-ldl"],
    visibility = ["//visibility:public"],
    deps = [
        "//tensorflow/core:android_gif_internal",
        "//tensorflow/core:android_jpeg_internal",
        "//tensorflow/core:android_png_internal",
        "//tensorflow/core:android_tensorflow_lib_lite",
    ],
    alwayslink = 1,
)

build_test(
    name = "android_tensorflow_image_op_build_test",
    targets = [":android_tensorflow_image_op"],
)

cc_library(
    name = "android_whole_file_read_ops",
    srcs = if_android(["whole_file_read_ops.cc"]),
    copts = tf_copts(),
    linkopts = ["-ldl"],
    visibility = ["//visibility:public"],
    deps = [
        "//tensorflow/core:android_tensorflow_lib_lite",
    ],
    alwayslink = 1,
)

#   Quantization-specific OpKernels

tf_kernel_library(
    name = "quantized_ops",
    srcs = [
        "dequantize_op.cc",
        "meta_support.cc",
        "quantize_down_and_shrink_range.cc",
        "quantize_op.cc",
        "quantized_activation_ops.cc",
        "quantized_add_op.cc",
        "quantized_batch_norm_op.cc",
        "quantized_bias_add_op.cc",
        "quantized_concat_op.cc",
        "quantized_conv_ops.cc",
        "quantized_instance_norm.cc",
        "quantized_matmul_op.cc",
        "quantized_mul_op.cc",
        "quantized_pooling_ops.cc",
        "quantized_reshape_op.cc",
        "quantized_resize_bilinear_op.cc",
        "requantization_range_op.cc",
        "requantize.cc",
        "reshape_op.h",
    ],
    hdrs = [
        "meta_support.h",
        "reference_gemm.h",
    ],
    deps = [
        ":concat_lib_hdrs",
        ":conv_ops",
        ":cwise_op",
        ":eigen_helpers",
        ":image_resizer_state",
        ":ops_util",
        ":pooling_ops",
        ":quantization_utils",
        "//tensorflow/core:core_cpu",
        "//tensorflow/core:framework",
        "//tensorflow/core:lib",
        "//third_party/eigen3",
        "@gemmlowp",
    ],
)

tf_cc_test(
    name = "requantization_range_op_test",
    size = "small",
    srcs = ["requantization_range_op_test.cc"],
    deps = [
        ":ops_testutil",
        ":ops_util",
        ":quantized_ops",
        "//tensorflow/core:framework",
        "//tensorflow/core:protos_all_cc",
        "//tensorflow/core:test",
        "//tensorflow/core:test_main",
        "//tensorflow/core:testlib",
    ],
)

tf_cc_test(
    name = "quantize_down_and_shrink_range_op_test",
    size = "small",
    srcs = ["quantize_down_and_shrink_range_op_test.cc"],
    deps = [
        ":ops_testutil",
        ":ops_util",
        ":quantized_ops",
        "//tensorflow/core:framework",
        "//tensorflow/core:protos_all_cc",
        "//tensorflow/core:test",
        "//tensorflow/core:test_main",
        "//tensorflow/core:testlib",
    ],
)

tf_cc_test(
    name = "requantize_op_test",
    size = "small",
    srcs = ["requantize_op_test.cc"],
    deps = [
        ":ops_testutil",
        ":ops_util",
        ":quantized_ops",
        "//tensorflow/core:framework",
        "//tensorflow/core:protos_all_cc",
        "//tensorflow/core:test",
        "//tensorflow/core:test_main",
        "//tensorflow/core:testlib",
    ],
)

tf_cc_test(
    name = "quantization_utils_test",
    srcs = ["quantization_utils_test.cc"],
    deps = [
        ":quantization_utils",
        ":quantized_ops",
        "//tensorflow/core:array_ops_op_lib",
        "//tensorflow/core:core_cpu",
        "//tensorflow/core:core_cpu_internal",
        "//tensorflow/core:framework",
        "//tensorflow/core:lib",
        "//tensorflow/core:math_ops_op_lib",
        "//tensorflow/core:nn_ops_op_lib",
        "//tensorflow/core:protos_all_cc",
        "//tensorflow/core:test",
        "//tensorflow/core:testlib",
        "//third_party/eigen3",
    ],
)

# Android-only test for quantization utilities.
tf_cc_binary(
    name = "quantization_utils_test_android_only",
    testonly = 1,
    srcs = ["quantization_utils_test.cc"],
    copts = tf_copts(),
    linkopts = select({
        "//tensorflow:android": [
            "-lm",
            "-llog",
            "-pie",
        ],
        "//conditions:default": [],
    }),
    linkstatic = 1,
    tags = [
        "manual",
        "notap",
    ],
    deps = [
    ] + select({
        "//tensorflow:android": [
            ":android_tensorflow_kernels",
            "//tensorflow/core:android_tensorflow_lib",
            "//tensorflow/core:android_tensorflow_test_lib",
        ],
        "//conditions:default": [
            ":quantized_ops",
            "//third_party/eigen3",
            "//tensorflow/core:core_cpu_internal",
            "//tensorflow/core:lib",
            "//tensorflow/core:test",
            "//tensorflow/cc:cc_ops",
            "//tensorflow/cc:client_session",
            "//tensorflow/core:framework",
            "//tensorflow/core:tensor_testutil",
        ],
    }),
)

tf_cc_test(
    name = "quantized_activation_ops_test",
    srcs = ["quantized_activation_ops_test.cc"],
    deps = [
        ":ops_testutil",
        ":ops_util",
        ":quantization_utils",
        ":quantized_ops",
        "//tensorflow/core:array_ops_op_lib",
        "//tensorflow/core:framework",
        "//tensorflow/core:math_ops_op_lib",
        "//tensorflow/core:nn_ops_op_lib",
        "//tensorflow/core:protos_all_cc",
        "//tensorflow/core:test",
        "//tensorflow/core:test_main",
        "//tensorflow/core:testlib",
    ],
)

# Android-only test for quantized addition.
cc_binary(
    name = "quantized_add_op_test_android_only",
    testonly = 1,
    srcs = ["quantized_add_op_test.cc"],
    copts = tf_copts(),
    linkopts = select({
        "//tensorflow:android": [
            "-lm",
            "-llog",
            "-pie",
        ],
        "//conditions:default": [],
    }),
    linkstatic = 1,
    tags = [
        "manual",
        "notap",
    ],
    deps = [
        "//tensorflow/cc:cc_ops",
        "//tensorflow/cc:client_session",
    ] + select({
        "//tensorflow:android": [
            ":android_tensorflow_kernels",
            "//tensorflow/core:android_tensorflow_lib",
            "//tensorflow/core:android_tensorflow_test_lib",
        ],
        "//conditions:default": [
            ":ops_util",
            ":quantized_ops",
            "//tensorflow/core:framework",
            "//tensorflow/core:protos_all_cc",
            "//tensorflow/core:tensor_testutil",
            "//tensorflow/core:tensorflow",
            "//tensorflow/core:test",
        ],
    }),
)

tf_cc_test(
    name = "quantized_add_op_test",
    size = "small",
    srcs = ["quantized_add_op_test.cc"],
    deps = [
        ":math",
        ":ops_testutil",
        ":ops_util",
        ":quantization_utils",
        ":quantized_ops",
        "//tensorflow/cc:cc_ops",
        "//tensorflow/cc:client_session",
        "//tensorflow/core:array_ops_op_lib",
        "//tensorflow/core:core_cpu",
        "//tensorflow/core:direct_session",
        "//tensorflow/core:framework",
        "//tensorflow/core:math_ops_op_lib",
        "//tensorflow/core:nn_ops_op_lib",
        "//tensorflow/core:protos_all_cc",
        "//tensorflow/core:test",
        "//tensorflow/core:testlib",
    ],
)

tf_cc_test(
    name = "quantized_resize_bilinear_op_test",
    size = "small",
    srcs = ["quantized_resize_bilinear_op_test.cc"],
    deps = [
        ":ops_testutil",
        ":ops_util",
        ":quantization_utils",
        ":quantized_ops",
        "//tensorflow/cc:cc_ops",
        "//tensorflow/cc:client_session",
        "//tensorflow/core:core_cpu",
        "//tensorflow/core:direct_session",
        "//tensorflow/core:framework",
        "//tensorflow/core:image_ops_op_lib",
        "//tensorflow/core:protos_all_cc",
        "//tensorflow/core:test",
        "//tensorflow/core:testlib",
    ],
)

# Android-only test for quantized resize bilinear.
cc_binary(
    name = "quantized_resize_bilinear_op_test_android_only",
    testonly = 1,
    srcs = ["quantized_resize_bilinear_op_test.cc"],
    copts = tf_copts(),
    linkopts = select({
        "//tensorflow:android": [
            "-lm",
            "-llog",
            "-pie",
        ],
        "//conditions:default": [],
    }),
    linkstatic = 1,
    tags = [
        "manual",
        "notap",
    ],
    deps = [
        "//tensorflow/cc:cc_ops",
        "//tensorflow/cc:client_session",
    ] + select({
        "//tensorflow:android": [
            ":android_tensorflow_kernels",
            "//tensorflow/core:android_tensorflow_lib",
            "//tensorflow/core:android_tensorflow_test_lib",
        ],
        "//conditions:default": [
            ":ops_testutil",
            ":ops_util",
            ":quantized_ops",
            "//tensorflow/core:core_cpu",
            "//tensorflow/core:direct_session",
            "//tensorflow/core:framework",
            "//tensorflow/core:image_ops_op_lib",
            "//tensorflow/core:protos_all_cc",
            "//tensorflow/core:test",
            "//tensorflow/core:testlib",
        ],
    }),
)

tf_cc_test(
    name = "quantized_bias_add_op_test",
    size = "small",
    srcs = ["quantized_bias_add_op_test.cc"],
    deps = [
        ":ops_testutil",
        ":ops_util",
        ":quantization_utils",
        ":quantized_ops",
        "//tensorflow/core:array_ops_op_lib",
        "//tensorflow/core:framework",
        "//tensorflow/core:math_ops_op_lib",
        "//tensorflow/core:nn_ops_op_lib",
        "//tensorflow/core:protos_all_cc",
        "//tensorflow/core:test",
        "//tensorflow/core:test_main",
        "//tensorflow/core:testlib",
    ],
)

tf_cc_test(
    name = "quantized_conv_ops_test",
    size = "small",
    srcs = ["quantized_conv_ops_test.cc"],
    tags = ["nomsan"],  # http://b/32242946
    deps = [
        ":ops_testutil",
        ":ops_util",
        ":quantization_utils",
        ":quantized_ops",
        "//tensorflow/core:array_ops_op_lib",
        "//tensorflow/core:framework",
        "//tensorflow/core:math_ops_op_lib",
        "//tensorflow/core:nn_ops_op_lib",
        "//tensorflow/core:protos_all_cc",
        "//tensorflow/core:test",
        "//tensorflow/core:test_main",
        "//tensorflow/core:testlib",
    ],
)

tf_cc_test_mkl(
    name = "mkl_quantized_conv_ops_perchannel_test",
    size = "small",
    srcs = ["mkl_quantized_conv_ops_perchannel_test.cc"],
    deps = [
        ":mkl_conv_op",
        ":mkl_input_conversion_op",
        ":ops_testutil",
        ":ops_util",
        ":quantization_utils",
        ":quantized_ops",
        "//tensorflow/core:array_ops_op_lib",
        "//tensorflow/core:framework",
        "//tensorflow/core:math_ops_op_lib",
        "//tensorflow/core:nn_ops_op_lib",
        "//tensorflow/core:protos_all_cc",
        "//tensorflow/core:test",
        "//tensorflow/core:test_main",
        "//tensorflow/core:testlib",
    ],
)

tf_cc_test_mkl(
    name = "mkl_quantized_conv_ops_test",
    size = "small",
    srcs = ["mkl_quantized_conv_ops_test.cc"],
    deps = [
        ":mkl_conv_op",
        ":mkl_input_conversion_op",
        ":ops_testutil",
        ":ops_util",
        ":quantization_utils",
        ":quantized_ops",
        "//tensorflow/core:array_ops_op_lib",
        "//tensorflow/core:framework",
        "//tensorflow/core:math_ops_op_lib",
        "//tensorflow/core:nn_ops_op_lib",
        "//tensorflow/core:protos_all_cc",
        "//tensorflow/core:test",
        "//tensorflow/core:test_main",
        "//tensorflow/core:testlib",
    ],
)

tf_cc_test(
    name = "quantize_op_test",
    size = "small",
    srcs = ["quantize_op_test.cc"],
    deps = [
        ":ops_testutil",
        ":ops_util",
        ":quantized_ops",
        "//tensorflow/core:array_ops_op_lib",
        "//tensorflow/core:framework",
        "//tensorflow/core:math_ops_op_lib",
        "//tensorflow/core:nn_ops_op_lib",
        "//tensorflow/core:protos_all_cc",
        "//tensorflow/core:test",
        "//tensorflow/core:test_main",
        "//tensorflow/core:testlib",
    ],
)

tf_cc_test(
    name = "quantized_matmul_op_test",
    size = "small",
    srcs = ["quantized_matmul_op_test.cc"],
    tags = ["nomsan"],  # http://b/32242946
    deps = [
        ":ops_testutil",
        ":ops_util",
        ":quantization_utils",
        ":quantized_ops",
        "//tensorflow/core:array_ops_op_lib",
        "//tensorflow/core:framework",
        "//tensorflow/core:math_ops_op_lib",
        "//tensorflow/core:nn_ops_op_lib",
        "//tensorflow/core:protos_all_cc",
        "//tensorflow/core:test",
        "//tensorflow/core:test_main",
        "//tensorflow/core:testlib",
    ],
)

tf_cc_test_mkl(
    name = "mkl_qmatmul_op_test",
    size = "small",
    srcs = ["mkl_qmatmul_op_test.cc"],
    deps = [
        ":mkl_input_conversion_op",
        ":mkl_qmatmul_op",
        ":ops_testutil",
        ":ops_util",
        ":quantization_utils",
        ":quantized_ops",
        "//tensorflow/core:array_ops_op_lib",
        "//tensorflow/core:framework",
        "//tensorflow/core:math_ops_op_lib",
        "//tensorflow/core:nn_ops_op_lib",
        "//tensorflow/core:protos_all_cc",
        "//tensorflow/core:test",
        "//tensorflow/core:test_main",
        "//tensorflow/core:testlib",
    ],
)

# Android-only test for quantized multiply.
cc_binary(
    name = "quantized_mul_op_test_android_only",
    testonly = 1,
    srcs = ["quantized_mul_op_test.cc"],
    linkopts = select({
        "//tensorflow:android": [
            "-pie",
        ],
        "//conditions:default": [],
    }),
    linkstatic = 1,
    tags = [
        "manual",
        "notap",
    ],
    deps = [
        "//tensorflow/cc:cc_ops",
        "//tensorflow/cc:client_session",
    ] + select({
        "//tensorflow:android": [
            ":android_tensorflow_kernels",
            "//tensorflow/core:android_tensorflow_lib",
            "//tensorflow/core:android_tensorflow_test_lib",
        ],
        "//conditions:default": [
            ":ops_util",
            ":quantized_ops",
            "//tensorflow/core:framework",
            "//tensorflow/core:tensor_testutil",
            "//tensorflow/core:protos_all_cc",
            "//tensorflow/core:test",
        ],
    }),
)

tf_cc_test(
    name = "quantized_mul_op_test",
    size = "small",
    srcs = ["quantized_mul_op_test.cc"],
    deps = [
        ":math",
        ":ops_testutil",
        ":ops_util",
        ":quantization_utils",
        ":quantized_ops",
        "//tensorflow/cc:cc_ops",
        "//tensorflow/cc:client_session",
        "//tensorflow/core:array_ops_op_lib",
        "//tensorflow/core:core_cpu",
        "//tensorflow/core:direct_session",
        "//tensorflow/core:framework",
        "//tensorflow/core:math_ops_op_lib",
        "//tensorflow/core:nn_ops_op_lib",
        "//tensorflow/core:protos_all_cc",
        "//tensorflow/core:test",
        "//tensorflow/core:testlib",
    ],
)

tf_cc_test(
    name = "quantized_pooling_ops_test",
    size = "small",
    srcs = ["quantized_pooling_ops_test.cc"],
    deps = [
        ":ops_testutil",
        ":ops_util",
        ":quantization_utils",
        ":quantized_ops",
        "//tensorflow/core:array_ops_op_lib",
        "//tensorflow/core:framework",
        "//tensorflow/core:math_ops_op_lib",
        "//tensorflow/core:nn_ops_op_lib",
        "//tensorflow/core:protos_all_cc",
        "//tensorflow/core:test",
        "//tensorflow/core:test_main",
        "//tensorflow/core:testlib",
    ],
)

tf_mkl_kernel_library(
    name = "mkl_quantize_op",
    srcs = ["mkl_quantize_op.cc"],
    hdrs = [
        "meta_support.h",
        "reference_gemm.h",
    ],
    deps = [
        ":bounds_check",
        ":ops_util",
        "//tensorflow/core:core_cpu",
        "//tensorflow/core:framework",
        "//tensorflow/core:lib",
        "//tensorflow/core:lib_internal",
        "//tensorflow/core:mkl_graph_util",
        "@gemmlowp",
    ] + mkl_deps(),
)

tf_cc_test_mkl(
    name = "mkl_quantize_op_test",
    size = "small",
    srcs = ["mkl_quantize_op_test.cc"],
    deps = [
        ":mkl_quantize_op",
        ":ops_testutil",
        ":ops_util",
        "//tensorflow/core:array_ops_op_lib",
        "//tensorflow/core:framework",
        "//tensorflow/core:math_ops_op_lib",
        "//tensorflow/core:nn_ops_op_lib",
        "//tensorflow/core:protos_all_cc",
        "//tensorflow/core:test",
        "//tensorflow/core:test_main",
        "//tensorflow/core:testlib",
    ],
)

tf_cc_test_mkl(
    name = "mkl_quantized_pooling_ops_test",
    size = "small",
    srcs = ["mkl_quantized_pooling_ops_test.cc"],
    deps = [
        ":mkl_input_conversion_op",
        ":mkl_pooling_ops",
        ":ops_testutil",
        ":ops_util",
        ":quantization_utils",
        ":quantized_ops",
        "//tensorflow/core:array_ops_op_lib",
        "//tensorflow/core:framework",
        "//tensorflow/core:math_ops_op_lib",
        "//tensorflow/core:nn_ops_op_lib",
        "//tensorflow/core:protos_all_cc",
        "//tensorflow/core:test",
        "//tensorflow/core:test_main",
        "//tensorflow/core:testlib",
    ],
)

tf_cc_test(
    name = "quantized_reshape_op_test",
    size = "small",
    srcs = ["quantized_reshape_op_test.cc"],
    deps = [
        ":ops_testutil",
        ":ops_util",
        ":quantized_ops",
        "//tensorflow/core:framework",
        "//tensorflow/core:lib",
        "//tensorflow/core:protos_all_cc",
        "//tensorflow/core:test",
        "//tensorflow/core:test_main",
        "//tensorflow/core:testlib",
    ],
)

tf_cc_test(
    name = "quantized_concat_op_test",
    size = "small",
    srcs = ["quantized_concat_op_test.cc"],
    deps = [
        ":ops_testutil",
        ":ops_util",
        ":quantization_utils",
        ":quantized_ops",
        "//tensorflow/core:array_ops_op_lib",
        "//tensorflow/core:core_cpu",
        "//tensorflow/core:framework",
        "//tensorflow/core:lib",
        "//tensorflow/core:math_ops_op_lib",
        "//tensorflow/core:nn_ops_op_lib",
        "//tensorflow/core:protos_all_cc",
        "//tensorflow/core:test",
        "//tensorflow/core:test_main",
        "//tensorflow/core:testlib",
    ],
)

tf_cc_test_mkl(
    name = "mkl_quantized_concat_op_test",
    size = "small",
    srcs = ["mkl_quantized_concat_op_test.cc"],
    deps = [
        ":mkl_concat_op",
        ":ops_testutil",
        ":ops_util",
        ":quantization_utils",
        ":quantized_ops",
        "//tensorflow/core:array_ops_op_lib",
        "//tensorflow/core:core_cpu",
        "//tensorflow/core:framework",
        "//tensorflow/core:lib",
        "//tensorflow/core:math_ops_op_lib",
        "//tensorflow/core:mkl_array_ops_op_lib",
        "//tensorflow/core:nn_ops_op_lib",
        "//tensorflow/core:protos_all_cc",
        "//tensorflow/core:test",
        "//tensorflow/core:test_main",
        "//tensorflow/core:testlib",
    ],
)

tf_cc_test(
    name = "quantized_batch_norm_op_test",
    size = "small",
    srcs = ["quantized_batch_norm_op_test.cc"],
    deps = [
        ":batch_norm_op",
        ":ops_testutil",
        ":quantization_utils",
        ":quantized_ops",
        "//tensorflow/core:array_ops_op_lib",
        "//tensorflow/core:core_cpu_internal",
        "//tensorflow/core:framework",
        "//tensorflow/core:lib",
        "//tensorflow/core:math_ops_op_lib",
        "//tensorflow/core:nn_ops_op_lib",
        "//tensorflow/core:protos_all_cc",
        "//tensorflow/core:test",
        "//tensorflow/core:test_main",
        "//tensorflow/core:testlib",
        "//third_party/eigen3",
    ],
)

# Android-only test for quantized instance norm.
cc_binary(
    name = "quantized_instance_norm_test_android_only",
    testonly = 1,
    srcs = ["quantized_instance_norm_test.cc"],
    linkopts = select({
        "//tensorflow:android": [
            "-pie",
        ],
        "//conditions:default": [],
    }),
    linkstatic = 1,
    tags = [
        "manual",
        "notap",
    ],
    deps = [
        "//tensorflow/cc:cc_ops",
        "//tensorflow/cc:client_session",
    ] + select({
        "//tensorflow:android": [
            ":android_tensorflow_kernels",
            "//tensorflow/core:android_tensorflow_lib",
            "//tensorflow/core:android_tensorflow_test_lib",
        ],
        "//conditions:default": [
            "//tensorflow/core:framework",
            "//tensorflow/core:tensor_testutil",
        ],
    }),
)

tf_cc_test(
    name = "quantized_instance_norm_test",
    size = "small",
    srcs = ["quantized_instance_norm_test.cc"],
    deps = [
        ":ops_testutil",
        ":ops_util",
        ":quantized_ops",
        "//tensorflow/cc:cc_ops",
        "//tensorflow/cc:client_session",
        "//tensorflow/core:core_cpu",
        "//tensorflow/core:direct_session",
        "//tensorflow/core:framework",
        "//tensorflow/core:lib",
        "//tensorflow/core:protos_all_cc",
        "//tensorflow/core:test",
        "//tensorflow/core:testlib",
    ],
)

tf_kernel_library(
    name = "remote_fused_graph_ops",
    prefix = "remote_fused_graph_execute_op",
    deps = [
        ":remote_fused_graph_execute_utils",
        "//tensorflow/core:framework",
        "//tensorflow/core:lib",
        "//tensorflow/core:lib_internal",
        "//tensorflow/core:protos_all_cc",
    ],
)

cc_library(
    name = "quantization_utils",
    srcs = ["quantization_utils.cc"],
    hdrs = ["quantization_utils.h"],
    deps = [
        "//tensorflow/core:framework",
        "@gemmlowp",
    ],
)

cc_library(
    name = "remote_fused_graph_execute_utils",
    srcs = [
        "i_remote_fused_graph_ops_definitions.cc",
        "remote_fused_graph_execute_utils.cc",
    ],
    hdrs = [
        "i_remote_fused_graph_executor.h",
        "i_remote_fused_graph_ops_definitions.h",
        "remote_fused_graph_execute_utils.h",
    ],
    deps = [
        "//tensorflow/core:core_cpu",
        "//tensorflow/core:framework",
        "//tensorflow/core:lib",
        "//tensorflow/core:lib_internal",
        "//tensorflow/core:protos_all_cc",
    ],
)

cc_library(
    name = "remote_fused_graph_execute_op_test_utils",
    testonly = 1,
    srcs = ["remote_fused_graph_execute_op_test_utils.cc"],
    hdrs = ["remote_fused_graph_execute_op_test_utils.h"],
    deps = [
        ":cwise_op",
        ":remote_fused_graph_execute_utils",
        "//tensorflow/cc:cc_ops",
        "//tensorflow/cc:ops",
        "//tensorflow/cc:scope",
        "//tensorflow/core:framework",
        "//tensorflow/core:lib",
        "//tensorflow/core:testlib",
    ],
)

tf_cc_test(
    name = "remote_fused_graph_execute_utils_test",
    size = "small",
    srcs = [
        "remote_fused_graph_execute_utils_test.cc",
    ],
    deps = [
        ":cwise_op",
        ":remote_fused_graph_execute_op_test_utils",
        ":remote_fused_graph_execute_utils",
        "//tensorflow/cc:cc_ops",
        "//tensorflow/cc:scope",
        "//tensorflow/core:core_cpu",
        "//tensorflow/core:direct_session",
        "//tensorflow/core:framework",
        "//tensorflow/core:lib",
        "//tensorflow/core:lib_internal",
        "//tensorflow/core:ops",
        "//tensorflow/core:protos_all_cc",
        "//tensorflow/core:remote_fused_graph_ops_op_lib",
        "//tensorflow/core:test",
        "//tensorflow/core:test_main",
        "//tensorflow/core:testlib",
    ],
)

tf_cc_test(
    name = "remote_fused_graph_ops_test",
    size = "small",
    srcs = [
        "remote_fused_graph_execute_op_test.cc",
    ],
    deps = [
        ":ops_testutil",
        ":ops_util",
        ":remote_fused_graph_execute_op_test_utils",
        ":remote_fused_graph_execute_utils",
        ":remote_fused_graph_ops",
        "//tensorflow/cc:cc_ops",
        "//tensorflow/cc:ops",
        "//tensorflow/cc:scope",
        "//tensorflow/core:core_cpu",
        "//tensorflow/core:direct_session",
        "//tensorflow/core:framework",
        "//tensorflow/core:lib",
        "//tensorflow/core:protos_all_cc",
        "//tensorflow/core:remote_fused_graph_ops_op_lib",
        "//tensorflow/core:test",
        "//tensorflow/core:test_main",
        "//tensorflow/core:testlib",
    ],
)

cc_library(
    name = "remote_fused_graph_rewriter_transform",
    srcs = [
        "remote_fused_graph_rewriter_transform.cc",
    ],
    deps = [
        ":remote_fused_graph_execute_utils",
        "//tensorflow/cc:cc_ops",
        "//tensorflow/cc:remote_fused_graph_ops",
        "//tensorflow/tools/graph_transforms:transform_utils",
    ],
    alwayslink = 1,
)

tf_cc_test(
    name = "remote_fused_graph_rewriter_transform_test",
    size = "small",
    srcs = ["remote_fused_graph_rewriter_transform_test.cc"],
    deps = [
        ":remote_fused_graph_execute_op_test_utils",
        ":remote_fused_graph_execute_utils",
        ":remote_fused_graph_rewriter_transform",
        "//tensorflow/cc:cc_ops",
        "//tensorflow/core:core_cpu",
        "//tensorflow/core:core_cpu_internal",
        "//tensorflow/core:framework",
        "//tensorflow/core:lib",
        "//tensorflow/core:protos_all_cc",
        "//tensorflow/core:tensorflow",
        "//tensorflow/core:test",
        "//tensorflow/core:test_main",
        "//tensorflow/core:testlib",
        "//tensorflow/tools/graph_transforms:transform_utils",
    ],
)

tf_mkl_kernel_library(
    name = "mkl_qmatmul_op",
    srcs = ["mkl_qmatmul_op.cc"],
    hdrs = [
        "mkl_matmul_ops_common.h",
        "mkl_quantized_conv_ops.h",
        "no_op.h",
    ],
    deps = [
        ":bounds_check",
        ":fill_functor",
        ":matmul_op",
        ":ops_util",
        "//third_party/eigen3",
        "//tensorflow/core:core_cpu",
        "//tensorflow/core:framework",
        "//tensorflow/core:lib",
        "//tensorflow/core:lib_internal",
        "//tensorflow/core:math_ops_op_lib",
        "//tensorflow/core:mkl_nn_ops_op_lib",
        "//tensorflow/core:nn_ops_op_lib",
    ] + mkl_deps(),
)

tf_mkl_kernel_library(
    name = "mkl_conv_op",
    hdrs = [
        "mkl_quantized_conv_ops.h",
        "no_op.h",
    ],
    prefix = "mkl_conv",
    deps = [
        ":bounds_check",
        ":conv_ops",
        ":ops_util",
        "@com_google_absl//absl/strings",
        "//third_party/eigen3",
        "//tensorflow/core:core_cpu",
        "//tensorflow/core:framework",
        "//tensorflow/core:lib",
        "//tensorflow/core:lib_internal",
    ] + mkl_deps(),
)

tf_cc_test(
    name = "bias_op_test",
    size = "small",
    srcs = ["bias_op_test.cc"],
    deps = [
        ":bias_op",
        "//tensorflow/core:framework",
        "//tensorflow/core:lib",
        "//tensorflow/core:test",
        "//tensorflow/core:test_main",
        "//tensorflow/core:testlib",
    ],
)

tf_cc_test_mkl(
    name = "mkl_conv_ops_test",
    size = "small",
    srcs = ["mkl_conv_ops_test.cc"],
    linkstatic = 1,  # Fixes dyld error on MacOS.
    deps = [
        ":ops_testutil",
        ":ops_util",
        "//tensorflow/cc:cc_ops",
        "//tensorflow/core:core_cpu",
        "//tensorflow/core:framework",
        "//tensorflow/core:framework_internal",
        "//tensorflow/core:lib",
        "//tensorflow/core:protos_all_cc",
        "//tensorflow/core:tensorflow",
        "//tensorflow/core:test",
        "//tensorflow/core:test_main",
        "//tensorflow/core:testlib",
    ],
)

tf_mkl_kernel_library(
    name = "mkl_tfconv_op",
    prefix = "mkl_tfconv",
    deps = [
        ":bounds_check",
        ":ops_util",
        "//tensorflow/core:core_cpu",
        "//tensorflow/core:framework",
        "//tensorflow/core:lib",
        "//tensorflow/core:lib_internal",
    ] + mkl_deps(),
)

tf_mkl_kernel_library(
    name = "mkl_input_conversion_op",
    hdrs = ["mkl_tfconv_op.h"],
    prefix = "mkl_input_conversion",
    deps = [
        ":bounds_check",
        ":ops_util",
        "//tensorflow/core:core_cpu",
        "//tensorflow/core:framework",
        "//tensorflow/core:lib",
        "//tensorflow/core:lib_internal",
    ] + mkl_deps(),
)

tf_mkl_kernel_library(
    name = "mkl_pooling_ops",
    srcs = [
        "mkl_avgpooling_op.cc",
        "mkl_maxpooling_op.cc",
        "mkl_pooling_ops_common.cc",
    ],
    hdrs = ["mkl_pooling_ops_common.h"],
    deps = [
        ":bounds_check",
        ":ops_util",
        "//tensorflow/core:core_cpu",
        "//tensorflow/core:framework",
        "//tensorflow/core:lib",
        "//tensorflow/core:lib_internal",
    ] + mkl_deps(),
)

tf_mkl_kernel_library(
    name = "mkl_dequantize_op",
    srcs = ["mkl_dequantize_op.cc"],
    hdrs = [
        "meta_support.h",
        "reference_gemm.h",
    ],
    deps = [
        ":concat_lib_hdrs",
        ":conv_ops",
        ":cwise_op",
        ":eigen_helpers",
        ":image_resizer_state",
        ":ops_util",
        ":pooling_ops",
        ":quantization_utils",
        ":quantized_ops",
        ":transpose_functor",
        "//tensorflow/core:array_ops_op_lib",
        "//tensorflow/core:core_cpu",
        "//tensorflow/core:framework",
        "//tensorflow/core:lib",
        "//tensorflow/core:math_ops_op_lib",
        "//tensorflow/core:mkl_graph_util",
        "//tensorflow/core:nn_ops_op_lib",
        "//third_party/eigen3",
        "@gemmlowp",
    ] + mkl_deps(),
)

tf_cc_test_mkl(
    name = "mkl_dequantize_op_test",
    size = "small",
    srcs = ["mkl_dequantize_op_test.cc"],
    # TODO(b/149940073): Re-enable.
    tags = [
        "no_oss",
        "notap",
    ],
    deps = [
        ":mkl_dequantize_op",
        ":mkl_tfconv_op",
        ":ops_testutil",
        ":ops_util",
        "//tensorflow/core:array_ops_op_lib",
        "//tensorflow/core:framework",
        "//tensorflow/core:math_ops_op_lib",
        "//tensorflow/core:mkl_array_ops_op_lib",
        "//tensorflow/core:nn_ops_op_lib",
        "//tensorflow/core:protos_all_cc",
        "//tensorflow/core:tensorflow",
        "//tensorflow/core:test",
        "//tensorflow/core:test_main",
        "//tensorflow/core:testlib",
    ],
)

tf_mkl_kernel_library(
    name = "mkl_relu_op",
    prefix = "mkl_relu",
    deps = [
        ":bounds_check",
        ":ops_util",
        "//tensorflow/core:core_cpu",
        "//tensorflow/core:framework",
        "//tensorflow/core:lib",
        "//tensorflow/core:lib_internal",
        "//third_party/eigen3",
    ] + mkl_deps(),
)

tf_mkl_kernel_library(
    name = "mkl_softmax_op",
    prefix = "mkl_softmax",
    deps = [
        ":bounds_check",
        ":ops_util",
        "//tensorflow/core:core_cpu",
        "//tensorflow/core:framework",
        "//tensorflow/core:lib",
        "//tensorflow/core:lib_internal",
        "//third_party/eigen3",
    ] + mkl_deps(),
)

tf_mkl_kernel_library(
    name = "mkl_tmp_bf16_ops",
    prefix = "mkl_tmp_bf16_ops",
    deps = [
        ":no_op",
    ] + mkl_deps(),
)

tf_mkl_kernel_library(
    name = "mkl_fused_batch_norm_op",
    srcs = ["mkl_fused_batch_norm_op.cc"],
    deps = NN_DEPS + mkl_deps(),
)

tf_cc_test_mkl(
    name = "mkl_fused_batch_norm_op_test",
    size = "small",
    srcs = ["mkl_fused_batch_norm_op_test.cc"],
    linkstatic = 1,
    deps = [
        ":mkl_fused_batch_norm_op",
        ":ops_testutil",
        ":ops_util",
        "//tensorflow/cc:cc_ops",
        "//tensorflow/core:core_cpu",
        "//tensorflow/core:framework",
        "//tensorflow/core:framework_internal",
        "//tensorflow/core:lib",
        "//tensorflow/core:protos_all_cc",
        "//tensorflow/core:tensorflow",
        "//tensorflow/core:test",
        "//tensorflow/core:test_main",
        "//tensorflow/core:testlib",
    ],
)

tf_mkl_kernel_library(
    name = "mkl_aggregate_ops",
    prefix = "mkl_aggregate_ops",
    deps = MATH_DEPS + mkl_deps(),
)

tf_mkl_kernel_library(
    name = "mkl_concat_op",
    prefix = "mkl_concat_op",
    deps = [":quantization_utils"] + ARRAY_DEPS + mkl_deps(),
)

tf_mkl_kernel_library(
    name = "mkl_reshape_op",
    prefix = "mkl_reshape_op",
    deps = ARRAY_DEPS + mkl_deps(),
)

tf_mkl_kernel_library(
    name = "mkl_slice_op",
    prefix = "mkl_slice_op",
    deps = ARRAY_DEPS + mkl_deps(),
)

tf_mkl_kernel_library(
    name = "mkl_identity_op",
    prefix = "mkl_identity_op",
    deps = ARRAY_DEPS + mkl_deps(),
)

tf_mkl_kernel_library(
    name = "mkl_lrn_op",
    prefix = "mkl_lrn_op",
    deps = NN_DEPS + mkl_deps(),
)

tf_mkl_kernel_library(
    name = "mkl_cwise_ops_common",
    hdrs = [
        "cwise_ops.h",
        "cwise_ops_common.h",
        "cwise_ops_gradients.h",
    ],
    prefix = "mkl_cwise_ops_common",
    deps = NN_DEPS + mkl_deps() + [":cwise_op"],
)

tf_mkl_kernel_library(
    name = "mkl_requantize_ops",
    srcs = [
        "mkl_requantization_range_per_channel_op.cc",
        "mkl_requantize_per_channel_op.cc",
    ],
    hdrs = [
        "meta_support.h",
        "no_op.h",
        "reference_gemm.h",
    ],
    deps = [
        ":concat_lib_hdrs",
        ":conv_ops",
        ":cwise_op",
        ":eigen_helpers",
        ":image_resizer_state",
        ":ops_util",
        ":pooling_ops",
        ":quantization_utils",
        ":transpose_functor",
        "//third_party/eigen3",
        "@gemmlowp",
        "//tensorflow/core:core_cpu",
        "//tensorflow/core:framework",
        "//tensorflow/core:lib",
    ] + mkl_deps(),
)

tf_cc_test_mkl(
    name = "mkl_requantize_ops_test",
    size = "small",
    srcs = ["mkl_requantize_ops_test.cc"],
    linkstatic = 1,  # Fixes dyld error on MacOS.
    deps = [
        ":mkl_requantize_ops",
        ":ops_testutil",
        ":ops_util",
        ":quantization_utils",
        ":quantized_ops",
        "//tensorflow/cc:cc_ops",
        "//tensorflow/core:array_ops_op_lib",
        "//tensorflow/core:core_cpu",
        "//tensorflow/core:framework",
        "//tensorflow/core:framework_internal",
        "//tensorflow/core:lib",
        "//tensorflow/core:math_ops_op_lib",
        "//tensorflow/core:protos_all_cc",
        "//tensorflow/core:tensorflow",
        "//tensorflow/core:test",
        "//tensorflow/core:test_main",
        "//tensorflow/core:testlib",
    ],
)

tf_cc_test_mkl(
    name = "mkl_fused_ops_test",
    size = "small",
    srcs = ["mkl_fused_ops_test.cc"],
    linkstatic = 1,
    deps = [
        ":conv_ops",
        ":image",
        ":mkl_conv_op",
        ":mkl_matmul_op",
        ":mkl_tfconv_op",
        ":ops_testutil",
        ":ops_util",
        "//tensorflow/cc:cc_ops",
        "//tensorflow/core:core_cpu",
        "//tensorflow/core:framework",
        "//tensorflow/core:framework_internal",
        "//tensorflow/core:lib",
        "//tensorflow/core:protos_all_cc",
        "//tensorflow/core:tensorflow",
        "//tensorflow/core:test",
        "//tensorflow/core:test_main",
        "//tensorflow/core:testlib",
    ],
)

tf_mkl_kernel_library(
    name = "mkl_transpose_op",
    srcs = [
        "mkl_transpose_op.cc",
    ],
    hdrs = ["transpose_op.h"],
    deps = ARRAY_DEPS + mkl_deps() + [":transpose_op"],
)

# NOTE(lespeholt): This rule is deprecated, please use:
# tensorflow/core/util/batch_util.h
cc_library(
    name = "batch_util",
    hdrs = ["batch_util.h"],
    deps = [
        "//tensorflow/core:framework",
        "//tensorflow/core:lib",
    ],
)

tf_kernel_library(
    name = "boosted_trees_ops",
    deps = [
        "//tensorflow/core/kernels/boosted_trees:boosted_trees_ops",
    ],
)

tf_kernel_library(
    name = "tensor_forest_ops",
    deps = [
        "//tensorflow/core/kernels/tensor_forest:tensor_forest_ops",
    ],
)

tf_kernel_library(
    name = "data_service_ops",
    deps = [
        "//tensorflow/core/kernels/data/experimental:data_service_kernels",
    ],
)

tf_kernel_library(
    name = "dataset_ops",
    deps = [
        "//tensorflow/core/kernels/data",
    ],
)

cc_library(
    name = "summary_interface",
    hdrs = ["summary_interface.h"],
    deps = [
        "//tensorflow/core:framework",
        "//tensorflow/core:lib",
        "//tensorflow/core:protos_all_cc",
    ],
)

tf_kernel_library(
    name = "summary_kernels",
    srcs = ["summary_kernels.cc"],
    deps = [
        "//tensorflow/core:framework",
        "//tensorflow/core:lib",
        "//tensorflow/core:lib_internal",
        "//tensorflow/core:protos_all_cc",
        "//tensorflow/core/lib/db:sqlite",
        "//tensorflow/core/summary:schema",
        "//tensorflow/core/summary:summary_db_writer",
        "//tensorflow/core/summary:summary_file_writer",
    ],
)

tf_kernel_library(
    name = "decode_proto_op",
    srcs = [
        "decode_proto_op.cc",
    ],
    deps = [
        "//tensorflow/core:framework",
        "//tensorflow/core:lib",
        "//tensorflow/core/util/proto:decode",
        "//tensorflow/core/util/proto:descriptors",
        "//tensorflow/core/util/proto:proto_utils",
        "//third_party/eigen3",
        "@com_google_absl//absl/container:flat_hash_map",
        "@com_google_absl//absl/types:span",
    ],
)

tf_kernel_library(
    name = "encode_proto_op",
    srcs = ["encode_proto_op.cc"],
    deps = [
        "//tensorflow/core:framework",
        "//tensorflow/core:lib",
        "//tensorflow/core/util/proto:descriptors",
        "//tensorflow/core/util/proto:proto_utils",
        "//third_party/eigen3",
    ],
)

tf_kernel_library(
    name = "rpc_op",
    srcs = [
        "rpc_op.cc",
    ],
    deps = [
        "//tensorflow/core:framework",
        "//tensorflow/core:lib",
        "//tensorflow/core:lib_internal",
        "//tensorflow/core/util/rpc:call_container",
        "//tensorflow/core/util/rpc:rpc_factory",
        "//tensorflow/core/util/rpc:rpc_factory_registry",
        "//third_party/eigen3",
    ],
)

tf_kernel_library(
    name = "unicode_script_op",
    srcs = ["unicode_script_op.cc"],
    deps = [
        "//tensorflow/core:framework",
        "@icu//:common",
    ],
)

# Library to link with when compiling the cwise_op kernels directly,
# e.g. for selective registration.
# should not be linked by projects that also link the cwise_op library.
cc_library(
    name = "cwise_lib",
    srcs = [
        "cwise_ops_common.cc",
        "meta_support.cc",
    ],
    hdrs = [
        "cwise_ops.h",
        "cwise_ops_common.h",
        "cwise_ops_gpu_common.cu.h",
        "cwise_ops_gpu_gradients.cu.h",
        "cwise_ops_gradients.h",
        "fill_functor.h",
        "meta_support.h",
    ],
    deps = [
        ":bounds_check",
        ":quantization_utils",
        "//tensorflow/core:framework",
        "//tensorflow/core:lib",
        "//third_party/eigen3",
        "@gemmlowp",
    ],
)

# Header-only version of cwise_lib for clients that want to use the cwise_ops
# functionality in their own custom ops.
cc_header_only_library(
    name = "cwise_lib_hdrs",
    deps = [
        ":cwise_lib",
    ],
)

# Library to link with when compiling the quantize and dequantize kernels directly,
# e.g. for selective registration.
cc_header_only_library(
    name = "quantize_and_dequantize_op_hdrs",
    deps = [
        ":quantize_and_dequantize_op",
    ],
)

cc_library(
    name = "kernel_platform_strings",
    srcs = ["kernel_platform_strings.h"],
    deps = [
        "//tensorflow/core/platform:platform_strings",
    ],
    alwayslink = 1,
)

# Shared object that links all the kernels TF needs.
tf_cc_shared_object(
    name = "libtfkernel_all_kernels.so",
    visibility = ["//visibility:public"],
    deps = [
        ":kernel_platform_strings",
        "//tensorflow/core:all_kernels_impl",
    ],
)

# Manually curated set of tests that are useful for building and testing against
# platforms and architecures that don't support CUDA.
# TODO(b/153737462): Automatically filter tests to create the appropriate
# portable test list.
test_suite(
    name = "portable_kernel_tests",
    tags = [
        "manual",  # Avoid redundancy when using wildcard test patterns.
    ],
    tests = [
        ":batch_matmul_op_test",
        ":batch_norm_op_test",
        ":broadcast_to_op_test",
        ":cast_op_test",
        ":concat_op_test",
        ":control_flow_ops_test",
        ":crop_and_resize_op_test",
        ":cwise_ops_test",
        ":deep_conv2d_test",
        ":dequantize_op_test",
        ":diag_op_test",
        ":eigen_activations_test",
        ":eigen_pooling_test",
        ":eigen_spatial_convolutions_test",
        ":gather_nd_op_test",
        ":matmul_op_test",
        ":mfcc_test",
        ":multinomial_op_test",
        ":nn_ops_test",
        ":non_max_suppression_op_test",
        ":quantization_utils_test",
        ":quantize_and_dequantize_op_test",
        ":quantize_op_test",
        ":quantized_activation_ops_test",
        ":quantized_batch_norm_op_test",
        ":quantized_conv_ops_test",
        ":quantized_matmul_op_test",
        ":quantized_pooling_ops_test",
        ":random_binomial_op_test",
        ":random_op_test",
        ":random_poisson_op_test",
        ":reduction_ops_test",
        ":requantization_range_op_test",
        ":resize_bilinear_op_test",
        ":scatter_op_test",
        ":segment_reduction_ops_test",
        ":slice_op_test",
        ":spectrogram_test",
        ":split_op_test",
        ":split_v_op_test",
        ":strided_slice_op_test",
        ":unique_op_test",
        ":variable_ops_test",
    ],
)

exports_files([
    "cwise_op_abs.cc",
    "cwise_op_add_1.cc",
    "cwise_op_add_2.cc",
    "cwise_op_atan2.cc",
    "cwise_op_cos.cc",
    "cwise_op_div.cc",
    "cwise_op_equal_to_1.cc",
    "cwise_op_equal_to_2.cc",
    "cwise_op_exp.cc",
    "cwise_op_floor.cc",
    "cwise_op_floor_div.cc",
    "cwise_op_floor_mod.cc",
    "cwise_op_gpu_add.cu.cc",
    "cwise_op_gpu_atan2.cu.cc",
    "cwise_op_gpu_cos.cu.cc",
    "cwise_op_gpu_div.cu.cc",
    "cwise_op_gpu_equal_to.cu.cc",
    "cwise_op_gpu_exp.cu.cc",
    "cwise_op_gpu_floor.cu.cc",
    "cwise_op_gpu_floor_div.cu.cc",
    "cwise_op_gpu_greater.cu.cc",
    "cwise_op_gpu_greater_equal.cu.cc",
    "cwise_op_gpu_less.cu.cc",
    "cwise_op_gpu_less_equal.cu.cc",
    "cwise_op_gpu_logical_and.cu.cc",
    "cwise_op_gpu_logical_not.cu.cc",
    "cwise_op_gpu_logical_or.cu.cc",
    "cwise_op_gpu_maximum.cu.cc",
    "cwise_op_gpu_minimum.cu.cc",
    "cwise_op_gpu_mod.cu.cc",
    "cwise_op_gpu_mul.cu.cc",
    "cwise_op_gpu_neg.cu.cc",
    "cwise_op_gpu_not_equal_to.cu.cc",
    "cwise_op_gpu_round.cu.cc",
    "cwise_op_gpu_rsqrt.cu.cc",
    "cwise_op_gpu_select.cu.cc",
    "cwise_op_gpu_sigmoid.cu.cc",
    "cwise_op_gpu_sin.cu.cc",
    "cwise_op_gpu_sqrt.cu.cc",
    "cwise_op_gpu_squared_difference.cu.cc",
    "cwise_op_gpu_sub.cu.cc",
    "cwise_op_gpu_tanh.cu.cc",
    "cwise_op_greater.cc",
    "cwise_op_greater_equal.cc",
    "cwise_op_less.cc",
    "cwise_op_less_equal.cc",
    "cwise_op_logical_and.cc",
    "cwise_op_logical_not.cc",
    "cwise_op_logical_or.cc",
    "cwise_op_maximum.cc",
    "cwise_op_minimum.cc",
    "cwise_op_mod.cc",
    "cwise_op_mul_1.cc",
    "cwise_op_mul_2.cc",
    "cwise_op_neg.cc",
    "cwise_op_not_equal_to_1.cc",
    "cwise_op_not_equal_to_2.cc",
    "cwise_op_round.cc",
    "cwise_op_rsqrt.cc",
    "cwise_op_select.cc",
    "cwise_op_sigmoid.cc",
    "cwise_op_sin.cc",
    "cwise_op_sqrt.cc",
    "cwise_op_square.cc",
    "cwise_op_squared_difference.cc",
    "cwise_op_sub.cc",
    "cwise_op_tanh.cc",
    "dequantize_op.cc",
    "ops_testutil.h",
    "quantize_and_dequantize_op.cc",
    "quantize_op.cc",
    "sparse_cross_op.cc",
    "sparse_fill_empty_rows_op.cc",
    "sparse_reshape_op.cc",
    "unary_ops_composition.cc",
])

tf_kernel_library(
    name = "sobol_op",
    srcs = [
        "sobol_op.cc",
    ],
    deps = [
        "//tensorflow/core:framework",
        "//tensorflow/core:lib",
        "//third_party/eigen3",
        "@sobol_data",
    ],
)<|MERGE_RESOLUTION|>--- conflicted
+++ resolved
@@ -5248,11 +5248,7 @@
         ":resource_variable_ops",
         ":scatter_functor",
         ":state",
-<<<<<<< HEAD
-=======
         ":stateful_random_ops_header",
-        ":training_op_helpers",
->>>>>>> 15f41255
         ":variable_ops",
         "//tensorflow/core:core_cpu",
         "//tensorflow/core:core_cpu_lib",
