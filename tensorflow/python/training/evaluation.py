--- conflicted
+++ resolved
@@ -19,11 +19,8 @@
 from __future__ import print_function
 
 import math
-<<<<<<< HEAD
 import sys
-=======
 import time
->>>>>>> 35459cba
 
 from tensorflow.python.framework import dtypes
 from tensorflow.python.framework import ops
