# Copyright 2015 The TensorFlow Authors. All Rights Reserved.
#
# Licensed under the Apache License, Version 2.0 (the "License");
# you may not use this file except in compliance with the License.
# You may obtain a copy of the License at
#
#     http://www.apache.org/licenses/LICENSE-2.0
#
# Unless required by applicable law or agreed to in writing, software
# distributed under the License is distributed on an "AS IS" BASIS,
# WITHOUT WARRANTIES OR CONDITIONS OF ANY KIND, either express or implied.
# See the License for the specific language governing permissions and
# limitations under the License.
# ==============================================================================
"""Training helper that checkpoints models and creates session."""
from __future__ import absolute_import
from __future__ import division
from __future__ import print_function

import time
import numpy as np

from tensorflow.python.client import session
from tensorflow.python.framework import errors
from tensorflow.python.framework import ops
from tensorflow.python.platform import tf_logging as logging
from tensorflow.python.training import checkpoint_management
<<<<<<< HEAD
from tensorflow.python.training import training_util
=======
from tensorflow.python.training import distribution_strategy_context
>>>>>>> 05bc6c67
from tensorflow.python.util.tf_export import tf_export


def _maybe_name(obj):
  """Returns object name if it has one, or a message otherwise.

  This is useful for names that apper in error messages.
  Args:
    obj: Object to get the name of.
  Returns:
    name, "None", or a "no name" message.
  """
  if obj is None:
    return "None"
  elif hasattr(obj, "name"):
    return obj.name
  else:
    return "<no name for %s>" % type(obj)


@tf_export("train.SessionManager")
class SessionManager(object):
  """Training helper that restores from checkpoint and creates session.

  This class is a small wrapper that takes care of session creation and
  checkpoint recovery. It also provides functions that to facilitate
  coordination among multiple training threads or processes.

  * Checkpointing trained variables as the training progresses.
  * Initializing variables on startup, restoring them from the most recent
    checkpoint after a crash, or wait for checkpoints to become available.

  ### Usage:

  ```python
  with tf.Graph().as_default():
     ...add operations to the graph...
    # Create a SessionManager that will checkpoint the model in '/tmp/mydir'.
    sm = SessionManager()
    sess = sm.prepare_session(master, init_op, saver, checkpoint_dir)
    # Use the session to train the graph.
    while True:
      sess.run(<my_train_op>)
  ```

  `prepare_session()` initializes or restores a model. It requires `init_op`
  and `saver` as an argument.

  A second process could wait for the model to be ready by doing the following:

  ```python
  with tf.Graph().as_default():
     ...add operations to the graph...
    # Create a SessionManager that will wait for the model to become ready.
    sm = SessionManager()
    sess = sm.wait_for_session(master)
    # Use the session to train the graph.
    while True:
      sess.run(<my_train_op>)
  ```

  `wait_for_session()` waits for a model to be initialized by other processes.

  """

  def __init__(self,
               local_init_op=None,
               ready_op=None,
               ready_for_local_init_op=None,
               graph=None,
               recovery_wait_secs=30,
               local_init_run_options=None):
    """Creates a SessionManager.

    The `local_init_op` is an `Operation` that is run always after a new session
    was created. If `None`, this step is skipped.

    The `ready_op` is an `Operation` used to check if the model is ready.  The
    model is considered ready if that operation returns an empty 1D string
    tensor. If the operation returns a non empty 1D string tensor, the elements
    are concatenated and used to indicate to the user why the model is not
    ready.

    The `ready_for_local_init_op` is an `Operation` used to check if the model
    is ready to run local_init_op.  The model is considered ready if that
    operation returns an empty 1D string tensor. If the operation returns a non
    empty 1D string tensor, the elements are concatenated and used to indicate
    to the user why the model is not ready.

    If `ready_op` is `None`, the model is not checked for readiness.

    `recovery_wait_secs` is the number of seconds between checks that
    the model is ready.  It is used by processes to wait for a model to
    be initialized or restored.  Defaults to 30 seconds.

    Args:
      local_init_op: An `Operation` run immediately after session creation.
         Usually used to initialize tables and local variables.
      ready_op: An `Operation` to check if the model is initialized.
      ready_for_local_init_op: An `Operation` to check if the model is ready
         to run local_init_op.
      graph: The `Graph` that the model will use.
      recovery_wait_secs: Seconds between checks for the model to be ready.
      local_init_run_options: RunOptions to be passed to session.run when
        executing the local_init_op.

    Raises:
      ValueError: If ready_for_local_init_op is not None but local_init_op is
        None
    """
    # Sets default values of arguments.
    if graph is None:
      graph = ops.get_default_graph()
    self._local_init_op = local_init_op
    self._ready_op = ready_op
    self._ready_for_local_init_op = ready_for_local_init_op
    self._graph = graph
    self._recovery_wait_secs = recovery_wait_secs
    self._target = None
    self._local_init_run_options = local_init_run_options
    if ready_for_local_init_op is not None and local_init_op is None:
      raise ValueError("If you pass a ready_for_local_init_op "
                       "you must also pass a local_init_op "
                       ", ready_for_local_init_op [%s]" %
                       ready_for_local_init_op)

  def _restore_checkpoint(self,
                          master,
                          saver=None,
                          checkpoint_dir=None,
                          checkpoint_filename_with_path=None,
                          wait_for_checkpoint=False,
                          max_wait_secs=7200,
                          config=None):
    """Creates a `Session`, and tries to restore a checkpoint.


    Args:
      master: `String` representation of the TensorFlow master to use.
      saver: A `Saver` object used to restore a model.
      checkpoint_dir: Path to the checkpoint files. The latest checkpoint in the
        dir will be used to restore.
      checkpoint_filename_with_path: Full file name path to the checkpoint file.
      wait_for_checkpoint: Whether to wait for checkpoint to become available.
      max_wait_secs: Maximum time to wait for checkpoints to become available.
      config: Optional `ConfigProto` proto used to configure the session.

    Returns:
      A pair (sess, is_restored) where 'is_restored' is `True` if
      the session could be restored, `False` otherwise.

    Raises:
      ValueError: If both checkpoint_dir and checkpoint_filename_with_path are
        set.
    """
    self._target = master
    sess = session.Session(self._target, graph=self._graph, config=config)
<<<<<<< HEAD
    sess.run(training_util.get_or_create_global_step().initializer)
=======
    # TODO(jhseu): Delete once tpu.initialize_system() goes away.
    initialize_ops = (
        distribution_strategy_context.get_distribution_strategy().initialize()
    )
    if initialize_ops:
      sess.run(initialize_ops)
>>>>>>> 05bc6c67

    if checkpoint_dir and checkpoint_filename_with_path:
      raise ValueError("Can not provide both checkpoint_dir and "
                       "checkpoint_filename_with_path.")
    # If either saver or checkpoint_* is not specified, cannot restore. Just
    # return.
    if not saver or not (checkpoint_dir or checkpoint_filename_with_path):
      return sess, False

    if checkpoint_filename_with_path:
      saver.restore(sess, checkpoint_filename_with_path)
      return sess, True

    # Waits up until max_wait_secs for checkpoint to become available.
    wait_time = 0
    ckpt = checkpoint_management.get_checkpoint_state(checkpoint_dir)
    while not ckpt or not ckpt.model_checkpoint_path:
      if wait_for_checkpoint and wait_time < max_wait_secs:
        logging.info("Waiting for checkpoint to be available.")
        time.sleep(self._recovery_wait_secs)
        wait_time += self._recovery_wait_secs
        ckpt = checkpoint_management.get_checkpoint_state(checkpoint_dir)
      else:
        return sess, False

    # Loads the checkpoint.
    saver.restore(sess, ckpt.model_checkpoint_path)
    saver.recover_last_checkpoints(ckpt.all_model_checkpoint_paths)
    return sess, True

  def prepare_session(self,
                      master,
                      init_op=None,
                      saver=None,
                      checkpoint_dir=None,
                      checkpoint_filename_with_path=None,
                      wait_for_checkpoint=False,
                      max_wait_secs=7200,
                      config=None,
                      init_feed_dict=None,
                      init_fn=None):
    """Creates a `Session`. Makes sure the model is ready to be used.

    Creates a `Session` on 'master'. If a `saver` object is passed in, and
    `checkpoint_dir` points to a directory containing valid checkpoint
    files, then it will try to recover the model from checkpoint. If
    no checkpoint files are available, and `wait_for_checkpoint` is
    `True`, then the process would check every `recovery_wait_secs`,
    up to `max_wait_secs`, for recovery to succeed.

    If the model cannot be recovered successfully then it is initialized by
    running the `init_op` and calling `init_fn` if they are provided.
    The `local_init_op` is also run after init_op and init_fn, regardless of
    whether the model was recovered successfully, but only if
    `ready_for_local_init_op` passes.

    If the model is recovered from a checkpoint it is assumed that all
    global variables have been initialized, in particular neither `init_op`
    nor `init_fn` will be executed.

    It is an error if the model cannot be recovered and no `init_op`
    or `init_fn` or `local_init_op` are passed.

    Args:
      master: `String` representation of the TensorFlow master to use.
      init_op: Optional `Operation` used to initialize the model.
      saver: A `Saver` object used to restore a model.
      checkpoint_dir: Path to the checkpoint files. The latest checkpoint in the
        dir will be used to restore.
      checkpoint_filename_with_path: Full file name path to the checkpoint file.
      wait_for_checkpoint: Whether to wait for checkpoint to become available.
      max_wait_secs: Maximum time to wait for checkpoints to become available.
      config: Optional `ConfigProto` proto used to configure the session.
      init_feed_dict: Optional dictionary that maps `Tensor` objects to feed
        values.  This feed dictionary is passed to the session `run()` call when
        running the init op.
      init_fn: Optional callable used to initialize the model. Called after the
        optional `init_op` is called.  The callable must accept one argument,
        the session being initialized.

    Returns:
      A `Session` object that can be used to drive the model.

    Raises:
      RuntimeError: If the model cannot be initialized or recovered.
      ValueError: If both checkpoint_dir and checkpoint_filename_with_path are
        set.
    """

    sess, is_loaded_from_checkpoint = self._restore_checkpoint(
        master,
        saver,
        checkpoint_dir=checkpoint_dir,
        checkpoint_filename_with_path=checkpoint_filename_with_path,
        wait_for_checkpoint=wait_for_checkpoint,
        max_wait_secs=max_wait_secs,
        config=config)
    if not is_loaded_from_checkpoint:
      if init_op is None and not init_fn and self._local_init_op is None:
        raise RuntimeError("Model is not initialized and no init_op or "
                           "init_fn or local_init_op was given")
      if init_op is not None:
        sess.run(init_op, feed_dict=init_feed_dict)
      if init_fn:
        init_fn(sess)

    local_init_success, msg = self._try_run_local_init_op(sess)
    if not local_init_success:
      raise RuntimeError(
          "Init operations did not make model ready for local_init.  "
          "Init op: %s, init fn: %s, error: %s" % (_maybe_name(init_op),
                                                   init_fn,
                                                   msg))

    is_ready, msg = self._model_ready(sess)
    if not is_ready:
      raise RuntimeError(
          "Init operations did not make model ready.  "
          "Init op: %s, init fn: %s, local_init_op: %s, error: %s" %
          (_maybe_name(init_op), init_fn, self._local_init_op, msg))
    return sess

  def recover_session(self,
                      master,
                      saver=None,
                      checkpoint_dir=None,
                      checkpoint_filename_with_path=None,
                      wait_for_checkpoint=False,
                      max_wait_secs=7200,
                      config=None):
    """Creates a `Session`, recovering if possible.

    Creates a new session on 'master'.  If the session is not initialized
    and can be recovered from a checkpoint, recover it.

    Args:
      master: `String` representation of the TensorFlow master to use.
      saver: A `Saver` object used to restore a model.
      checkpoint_dir: Path to the checkpoint files. The latest checkpoint in the
        dir will be used to restore.
      checkpoint_filename_with_path: Full file name path to the checkpoint file.
      wait_for_checkpoint: Whether to wait for checkpoint to become available.
      max_wait_secs: Maximum time to wait for checkpoints to become available.
      config: Optional `ConfigProto` proto used to configure the session.

    Returns:
      A pair (sess, initialized) where 'initialized' is `True` if
      the session could be recovered and initialized, `False` otherwise.

    Raises:
      ValueError: If both checkpoint_dir and checkpoint_filename_with_path are
        set.
    """

    sess, is_loaded_from_checkpoint = self._restore_checkpoint(
        master,
        saver,
        checkpoint_dir=checkpoint_dir,
        checkpoint_filename_with_path=checkpoint_filename_with_path,
        wait_for_checkpoint=wait_for_checkpoint,
        max_wait_secs=max_wait_secs,
        config=config)

    # Always try to run local_init_op
    local_init_success, msg = self._try_run_local_init_op(sess)

    if not is_loaded_from_checkpoint:
      # Do not need to run checks for readiness
      return sess, False

    restoring_file = checkpoint_dir or checkpoint_filename_with_path
    if not local_init_success:
      logging.info(
          "Restoring model from %s did not make model ready for local init:"
          " %s", restoring_file, msg)
      return sess, False

    is_ready, msg = self._model_ready(sess)
    if not is_ready:
      logging.info("Restoring model from %s did not make model ready: %s",
                   restoring_file, msg)
      return sess, False

    logging.info("Restored model from %s", restoring_file)
    return sess, is_loaded_from_checkpoint

  def wait_for_session(self, master, config=None, max_wait_secs=float("Inf")):
    """Creates a new `Session` and waits for model to be ready.

    Creates a new `Session` on 'master'.  Waits for the model to be
    initialized or recovered from a checkpoint.  It's expected that
    another thread or process will make the model ready, and that this
    is intended to be used by threads/processes that participate in a
    distributed training configuration where a different thread/process
    is responsible for initializing or recovering the model being trained.

    NB: The amount of time this method waits for the session is bounded
    by max_wait_secs. By default, this function will wait indefinitely.

    Args:
      master: `String` representation of the TensorFlow master to use.
      config: Optional ConfigProto proto used to configure the session.
      max_wait_secs: Maximum time to wait for the session to become available.

    Returns:
      A `Session`. May be None if the operation exceeds the timeout
      specified by config.operation_timeout_in_ms.

    Raises:
      tf.DeadlineExceededError: if the session is not available after
        max_wait_secs.
    """
    self._target = master

    if max_wait_secs is None:
      max_wait_secs = float("Inf")
    timer = _CountDownTimer(max_wait_secs)

    while True:
      sess = session.Session(self._target, graph=self._graph, config=config)
      not_ready_msg = None
      not_ready_local_msg = None
      local_init_success, not_ready_local_msg = self._try_run_local_init_op(
          sess)
      if local_init_success:
        # Successful if local_init_op is None, or ready_for_local_init_op passes
        is_ready, not_ready_msg = self._model_ready(sess)
        if is_ready:
          return sess

      self._safe_close(sess)

      # Do we have enough time left to try again?
      remaining_ms_after_wait = (
          timer.secs_remaining() - self._recovery_wait_secs)
      if remaining_ms_after_wait < 0:
        raise errors.DeadlineExceededError(
            None, None,
            "Session was not ready after waiting %d secs." % (max_wait_secs,))

      logging.info("Waiting for model to be ready.  "
                   "Ready_for_local_init_op:  %s, ready: %s",
                   not_ready_local_msg, not_ready_msg)
      time.sleep(self._recovery_wait_secs)

  def _safe_close(self, sess):
    """Closes a session without raising an exception.

    Just like sess.close() but ignores exceptions.

    Args:
      sess: A `Session`.
    """
    # pylint: disable=broad-except
    try:
      sess.close()
    except Exception:
      # Intentionally not logging to avoid user complaints that
      # they get cryptic errors.  We really do not care that Close
      # fails.
      pass
    # pylint: enable=broad-except

  def _model_ready(self, sess):
    """Checks if the model is ready or not.

    Args:
      sess: A `Session`.

    Returns:
      A tuple (is_ready, msg), where is_ready is True if ready and False
      otherwise, and msg is `None` if the model is ready, a `String` with the
      reason why it is not ready otherwise.
    """
    return _ready(self._ready_op, sess, "Model not ready")

  def _model_ready_for_local_init(self, sess):
    """Checks if the model is ready to run local_init_op.

    Args:
      sess: A `Session`.

    Returns:
      A tuple (is_ready, msg), where is_ready is True if ready to run
      local_init_op and False otherwise, and msg is `None` if the model is
      ready to run local_init_op, a `String` with the reason why it is not ready
      otherwise.
    """
    return _ready(self._ready_for_local_init_op, sess,
                  "Model not ready for local init")

  def _try_run_local_init_op(self, sess):
    """Tries to run _local_init_op, if not None, and is ready for local init.

    Args:
      sess: A `Session`.

    Returns:
      A tuple (is_successful, msg), where is_successful is True if
      _local_init_op is None, or we ran _local_init_op, and False otherwise;
      and msg is a `String` with the reason why the model was not ready to run
      local init.
    """
    if self._local_init_op is not None:
      is_ready_for_local_init, msg = self._model_ready_for_local_init(sess)
      if is_ready_for_local_init:
        logging.info("Running local_init_op.")
        sess.run(self._local_init_op, options=self._local_init_run_options)
        logging.info("Done running local_init_op.")
        return True, None
      else:
        return False, msg
    return True, None


def _ready(op, sess, msg):
  """Checks if the model is ready or not, as determined by op.

  Args:
    op: An op, either _ready_op or _ready_for_local_init_op, which defines the
      readiness of the model.
    sess: A `Session`.
    msg: A message to log to warning if not ready

  Returns:
    A tuple (is_ready, msg), where is_ready is True if ready and False
    otherwise, and msg is `None` if the model is ready, a `String` with the
    reason why it is not ready otherwise.
  """
  if op is None:
    return True, None
  else:
    try:
      ready_value = sess.run(op)
      # The model is considered ready if ready_op returns an empty 1-D tensor.
      # Also compare to `None` and dtype being int32 for backward
      # compatibility.
      if (ready_value is None or ready_value.dtype == np.int32 or
          ready_value.size == 0):
        return True, None
      else:
        # TODO(sherrym): If a custom ready_op returns other types of tensor,
        # or strings other than variable names, this message could be
        # confusing.
        non_initialized_varnames = ", ".join(
            [i.decode("utf-8") for i in ready_value])
        return False, "Variables not initialized: " + non_initialized_varnames
    except errors.FailedPreconditionError as e:
      if "uninitialized" not in str(e):
        logging.warning("%s : error [%s]", msg, str(e))
        raise e
      return False, str(e)


class _CountDownTimer(object):

  def __init__(self, duration_secs):
    self._start_time_secs = time.time()
    self._duration_secs = duration_secs

  def secs_remaining(self):
    diff = self._duration_secs - (time.time() - self._start_time_secs)
    return max(0, diff)<|MERGE_RESOLUTION|>--- conflicted
+++ resolved
@@ -25,11 +25,8 @@
 from tensorflow.python.framework import ops
 from tensorflow.python.platform import tf_logging as logging
 from tensorflow.python.training import checkpoint_management
-<<<<<<< HEAD
 from tensorflow.python.training import training_util
-=======
 from tensorflow.python.training import distribution_strategy_context
->>>>>>> 05bc6c67
 from tensorflow.python.util.tf_export import tf_export
 
 
@@ -187,16 +184,13 @@
     """
     self._target = master
     sess = session.Session(self._target, graph=self._graph, config=config)
-<<<<<<< HEAD
     sess.run(training_util.get_or_create_global_step().initializer)
-=======
     # TODO(jhseu): Delete once tpu.initialize_system() goes away.
     initialize_ops = (
         distribution_strategy_context.get_distribution_strategy().initialize()
     )
     if initialize_ops:
       sess.run(initialize_ops)
->>>>>>> 05bc6c67
 
     if checkpoint_dir and checkpoint_filename_with_path:
       raise ValueError("Can not provide both checkpoint_dir and "
