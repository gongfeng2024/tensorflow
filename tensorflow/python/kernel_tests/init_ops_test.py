--- conflicted
+++ resolved
@@ -34,12 +34,8 @@
     tc: An instance of TensorFlowTestCase.
     init1: An Initializer that generates a tensor of a given shape
     init2: An Initializer that generates a tensor of a given shape
-<<<<<<< HEAD
-    shape: Shape of the tensor to initialize or `None` to use a vector of length 100.
-=======
     shape: Shape of the tensor to initialize or `None` to use a vector of length
       100.
->>>>>>> 7226679e
   Returns:
     True or False as determined by test.
   """
@@ -64,12 +60,8 @@
     tc: An instance of TensorFlowTestCase.
     init: An Initializer that generates a tensor of a given shape
     graph_seed: A graph-level seed to use.
-<<<<<<< HEAD
-    shape: Shape of the tensor to initialize or `None` to use a vector of length 100.
-=======
     shape: Shape of the tensor to initialize or `None` to use a vector of length
       100.
->>>>>>> 7226679e
   Returns:
     True or False as determined by test.
   """
@@ -481,13 +473,7 @@
     self.assertFalse(duplicated_initializer(self, init, 1, (10, 10)))
 
   def testInvalidDataType(self):
-<<<<<<< HEAD
-    self.assertRaises(
-      ValueError,
-      tf.orthogonal_initializer, dtype=tf.string)
-=======
     self.assertRaises(ValueError, tf.orthogonal_initializer, dtype=tf.string)
->>>>>>> 7226679e
 
   def testInvalidShape(self):
     init1 = tf.orthogonal_initializer()
@@ -509,10 +495,7 @@
     for dtype in [tf.float32, tf.float64]:
       for shape in [(10, 10), (10, 9, 8), (100, 5, 5), (50, 40), (40, 50)]:
         init = tf.orthogonal_initializer(dtype=dtype)
-<<<<<<< HEAD
-=======
         tol = 1e-5 if dtype == tf.float32 else 1e-12
->>>>>>> 7226679e
         with self.test_session(graph=tf.Graph(), use_gpu=True):
           # Check the shape
           t = init(shape).eval()
@@ -520,18 +503,12 @@
           # Check orthogonality by computing the inner product
           t = t.reshape((np.prod(t.shape[:-1]), t.shape[-1]))
           if t.shape[0] > t.shape[1]:
-<<<<<<< HEAD
-            self.assertAllClose(np.dot(t.T, t), np.eye(t.shape[1]))
-          else:
-            self.assertAllClose(np.dot(t, t.T), np.eye(t.shape[0]))
-=======
             self.assertAllClose(
                 np.dot(t.T, t), np.eye(t.shape[1]), rtol=tol, atol=tol)
           else:
             self.assertAllClose(
                 np.dot(t, t.T), np.eye(t.shape[0]), rtol=tol, atol=tol)
 
->>>>>>> 7226679e
 
 if __name__ == "__main__":
   tf.test.main()