# This Python file uses the following encoding: utf-8
# Copyright 2015 The TensorFlow Authors. All Rights Reserved.
#
# Licensed under the Apache License, Version 2.0 (the "License");
# you may not use this file except in compliance with the License.
# You may obtain a copy of the License at
#
#     http://www.apache.org/licenses/LICENSE-2.0
#
# Unless required by applicable law or agreed to in writing, software
# distributed under the License is distributed on an "AS IS" BASIS,
# WITHOUT WARRANTIES OR CONDITIONS OF ANY KIND, either express or implied.
# See the License for the specific language governing permissions and
# limitations under the License.
# =============================================================================
"""Testing File IO operations in file_io.py."""

from __future__ import absolute_import
from __future__ import division
from __future__ import print_function

import os.path

from tensorflow.python.framework import errors
from tensorflow.python.lib.io import file_io
from tensorflow.python.platform import test


class FileIoTest(test.TestCase):

  def setUp(self):
    self._base_dir = os.path.join(self.get_temp_dir(), "base_dir")
    file_io.create_dir(self._base_dir)

  def tearDown(self):
    file_io.delete_recursively(self._base_dir)

  def testEmptyFilename(self):
    f = file_io.FileIO("", mode="r")
    with self.assertRaises(errors.NotFoundError):
      _ = f.read()

  def testFileDoesntExist(self):
    file_path = os.path.join(self._base_dir, "temp_file")
    self.assertFalse(file_io.file_exists(file_path))
    with self.assertRaises(errors.NotFoundError):
      _ = file_io.read_file_to_string(file_path)

  def testWriteToString(self):
    file_path = os.path.join(self._base_dir, "temp_file")
    file_io.write_string_to_file(file_path, "testing")
    self.assertTrue(file_io.file_exists(file_path))
    file_contents = file_io.read_file_to_string(file_path)
    self.assertEqual("testing", file_contents)

  def testAtomicWriteStringToFile(self):
    file_path = os.path.join(self._base_dir, "temp_file")
    file_io.atomic_write_string_to_file(file_path, "testing")
    self.assertTrue(file_io.file_exists(file_path))
    file_contents = file_io.read_file_to_string(file_path)
    self.assertEqual("testing", file_contents)

  def testAtomicWriteStringToFileOverwriteFalse(self):
    file_path = os.path.join(self._base_dir, "temp_file")
    file_io.atomic_write_string_to_file(file_path, "old", overwrite=False)
    with self.assertRaises(errors.AlreadyExistsError):
      file_io.atomic_write_string_to_file(file_path, "new", overwrite=False)
    file_contents = file_io.read_file_to_string(file_path)
    self.assertEqual("old", file_contents)
    file_io.delete_file(file_path)
    file_io.atomic_write_string_to_file(file_path, "new", overwrite=False)
    file_contents = file_io.read_file_to_string(file_path)
    self.assertEqual("new", file_contents)

  def testReadBinaryMode(self):
    file_path = os.path.join(self._base_dir, "temp_file")
    file_io.write_string_to_file(file_path, "testing")
    with file_io.FileIO(file_path, mode="rb") as f:
      self.assertEqual(b"testing", f.read())

  def testWriteBinaryMode(self):
    file_path = os.path.join(self._base_dir, "temp_file")
    file_io.FileIO(file_path, "wb").write("testing")
    with file_io.FileIO(file_path, mode="r") as f:
      self.assertEqual("testing", f.read())

  def testAppend(self):
    file_path = os.path.join(self._base_dir, "temp_file")
    with file_io.FileIO(file_path, mode="w") as f:
      f.write("begin\n")
    with file_io.FileIO(file_path, mode="a") as f:
      f.write("a1\n")
    with file_io.FileIO(file_path, mode="a") as f:
      f.write("a2\n")
    with file_io.FileIO(file_path, mode="r") as f:
      file_contents = f.read()
      self.assertEqual("begin\na1\na2\n", file_contents)

  def testMultipleFiles(self):
    file_prefix = os.path.join(self._base_dir, "temp_file")
    for i in range(5000):
      f = file_io.FileIO(file_prefix + str(i), mode="w+")
      f.write("testing")
      f.flush()
      self.assertEqual("testing", f.read())
      f.close()

  def testMultipleWrites(self):
    file_path = os.path.join(self._base_dir, "temp_file")
    with file_io.FileIO(file_path, mode="w") as f:
      f.write("line1\n")
      f.write("line2")
    file_contents = file_io.read_file_to_string(file_path)
    self.assertEqual("line1\nline2", file_contents)

  def testFileWriteBadMode(self):
    file_path = os.path.join(self._base_dir, "temp_file")
    with self.assertRaises(errors.PermissionDeniedError):
      file_io.FileIO(file_path, mode="r").write("testing")

  def testFileReadBadMode(self):
    file_path = os.path.join(self._base_dir, "temp_file")
    file_io.FileIO(file_path, mode="w").write("testing")
    self.assertTrue(file_io.file_exists(file_path))
    with self.assertRaises(errors.PermissionDeniedError):
      file_io.FileIO(file_path, mode="w").read()

  def testFileDelete(self):
    file_path = os.path.join(self._base_dir, "temp_file")
    file_io.FileIO(file_path, mode="w").write("testing")
    file_io.delete_file(file_path)
    self.assertFalse(file_io.file_exists(file_path))

  def testFileDeleteFail(self):
    file_path = os.path.join(self._base_dir, "temp_file")
    with self.assertRaises(errors.NotFoundError):
      file_io.delete_file(file_path)

  def testGetMatchingFiles(self):
    dir_path = os.path.join(self._base_dir, "temp_dir")
    file_io.create_dir(dir_path)
    files = ["file1.txt", "file2.txt", "file3.txt"]
    for name in files:
      file_path = os.path.join(dir_path, name)
      file_io.FileIO(file_path, mode="w").write("testing")
    expected_match = [os.path.join(dir_path, name) for name in files]
    self.assertItemsEqual(
        file_io.get_matching_files(os.path.join(dir_path, "file*.txt")),
        expected_match)
    self.assertItemsEqual(file_io.get_matching_files(tuple()), [])
    files_subset = [
        os.path.join(dir_path, files[0]), os.path.join(dir_path, files[2])
    ]
    self.assertItemsEqual(
        file_io.get_matching_files(files_subset), files_subset)
    file_io.delete_recursively(dir_path)
    self.assertFalse(file_io.file_exists(os.path.join(dir_path, "file3.txt")))

  def testCreateRecursiveDir(self):
    dir_path = os.path.join(self._base_dir, "temp_dir/temp_dir1/temp_dir2")
    file_io.recursive_create_dir(dir_path)
    file_io.recursive_create_dir(dir_path)  # repeat creation
    file_path = os.path.join(dir_path, "temp_file")
    file_io.FileIO(file_path, mode="w").write("testing")
    self.assertTrue(file_io.file_exists(file_path))
    file_io.delete_recursively(os.path.join(self._base_dir, "temp_dir"))
    self.assertFalse(file_io.file_exists(file_path))

  def testCopy(self):
    file_path = os.path.join(self._base_dir, "temp_file")
    file_io.FileIO(file_path, mode="w").write("testing")
    copy_path = os.path.join(self._base_dir, "copy_file")
    file_io.copy(file_path, copy_path)
    self.assertTrue(file_io.file_exists(copy_path))
    f = file_io.FileIO(file_path, mode="r")
    self.assertEqual("testing", f.read())
    self.assertEqual(7, f.tell())

  def testCopyOverwrite(self):
    file_path = os.path.join(self._base_dir, "temp_file")
    file_io.FileIO(file_path, mode="w").write("testing")
    copy_path = os.path.join(self._base_dir, "copy_file")
    file_io.FileIO(copy_path, mode="w").write("copy")
    file_io.copy(file_path, copy_path, overwrite=True)
    self.assertTrue(file_io.file_exists(copy_path))
    self.assertEqual("testing", file_io.FileIO(file_path, mode="r").read())

  def testCopyOverwriteFalse(self):
    file_path = os.path.join(self._base_dir, "temp_file")
    file_io.FileIO(file_path, mode="w").write("testing")
    copy_path = os.path.join(self._base_dir, "copy_file")
    file_io.FileIO(copy_path, mode="w").write("copy")
    with self.assertRaises(errors.AlreadyExistsError):
      file_io.copy(file_path, copy_path, overwrite=False)

  def testRename(self):
    file_path = os.path.join(self._base_dir, "temp_file")
    file_io.FileIO(file_path, mode="w").write("testing")
    rename_path = os.path.join(self._base_dir, "rename_file")
    file_io.rename(file_path, rename_path)
    self.assertTrue(file_io.file_exists(rename_path))
    self.assertFalse(file_io.file_exists(file_path))

  def testRenameOverwrite(self):
    file_path = os.path.join(self._base_dir, "temp_file")
    file_io.FileIO(file_path, mode="w").write("testing")
    rename_path = os.path.join(self._base_dir, "rename_file")
    file_io.FileIO(rename_path, mode="w").write("rename")
    file_io.rename(file_path, rename_path, overwrite=True)
    self.assertTrue(file_io.file_exists(rename_path))
    self.assertFalse(file_io.file_exists(file_path))

  def testRenameOverwriteFalse(self):
    file_path = os.path.join(self._base_dir, "temp_file")
    file_io.FileIO(file_path, mode="w").write("testing")
    rename_path = os.path.join(self._base_dir, "rename_file")
    file_io.FileIO(rename_path, mode="w").write("rename")
    with self.assertRaises(errors.AlreadyExistsError):
      file_io.rename(file_path, rename_path, overwrite=False)
    self.assertTrue(file_io.file_exists(rename_path))
    self.assertTrue(file_io.file_exists(file_path))

  def testDeleteRecursivelyFail(self):
    fake_dir_path = os.path.join(self._base_dir, "temp_dir")
    with self.assertRaises(errors.NotFoundError):
      file_io.delete_recursively(fake_dir_path)

  def testIsDirectory(self):
    dir_path = os.path.join(self._base_dir, "test_dir")
    # Failure for a non-existing dir.
    self.assertFalse(file_io.is_directory(dir_path))
    file_io.create_dir(dir_path)
    self.assertTrue(file_io.is_directory(dir_path))
    file_path = os.path.join(dir_path, "test_file")
    file_io.FileIO(file_path, mode="w").write("test")
    # False for a file.
    self.assertFalse(file_io.is_directory(file_path))
    # Test that the value returned from `stat()` has `is_directory` set.
    file_statistics = file_io.stat(dir_path)
    self.assertTrue(file_statistics.is_directory)

  def testListDirectory(self):
    dir_path = os.path.join(self._base_dir, "test_dir")
    file_io.create_dir(dir_path)
    files = ["file1.txt", "file2.txt", "file3.txt"]
    for name in files:
      file_path = os.path.join(dir_path, name)
      file_io.FileIO(file_path, mode="w").write("testing")
    subdir_path = os.path.join(dir_path, "sub_dir")
    file_io.create_dir(subdir_path)
    subdir_file_path = os.path.join(subdir_path, "file4.txt")
    file_io.FileIO(subdir_file_path, mode="w").write("testing")
    dir_list = file_io.list_directory(dir_path)
    self.assertItemsEqual(files + ["sub_dir"], dir_list)

  def testListDirectoryFailure(self):
    dir_path = os.path.join(self._base_dir, "test_dir")
    with self.assertRaises(errors.NotFoundError):
      file_io.list_directory(dir_path)

  def _setupWalkDirectories(self, dir_path):
    # Creating a file structure as follows
    # test_dir -> file: file1.txt; dirs: subdir1_1, subdir1_2, subdir1_3
    # subdir1_1 -> file: file3.txt
    # subdir1_2 -> dir: subdir2
    file_io.create_dir(dir_path)
    file_io.FileIO(
        os.path.join(dir_path, "file1.txt"), mode="w").write("testing")
    sub_dirs1 = ["subdir1_1", "subdir1_2", "subdir1_3"]
    for name in sub_dirs1:
      file_io.create_dir(os.path.join(dir_path, name))
    file_io.FileIO(
        os.path.join(dir_path, "subdir1_1/file2.txt"),
        mode="w").write("testing")
    file_io.create_dir(os.path.join(dir_path, "subdir1_2/subdir2"))

  def testWalkInOrder(self):
    dir_path = os.path.join(self._base_dir, "test_dir")
    self._setupWalkDirectories(dir_path)
    # Now test the walk (in_order = True)
    all_dirs = []
    all_subdirs = []
    all_files = []
    for (w_dir, w_subdirs, w_files) in file_io.walk(dir_path, in_order=True):
      all_dirs.append(w_dir)
      all_subdirs.append(w_subdirs)
      all_files.append(w_files)
    self.assertItemsEqual(all_dirs, [dir_path] + [
        os.path.join(dir_path, item)
        for item in
        ["subdir1_1", "subdir1_2", "subdir1_2/subdir2", "subdir1_3"]
    ])
    self.assertEqual(dir_path, all_dirs[0])
    self.assertLess(
        all_dirs.index(os.path.join(dir_path, "subdir1_2")),
        all_dirs.index(os.path.join(dir_path, "subdir1_2/subdir2")))
    self.assertItemsEqual(all_subdirs[1:5], [[], ["subdir2"], [], []])
    self.assertItemsEqual(all_subdirs[0],
                          ["subdir1_1", "subdir1_2", "subdir1_3"])
    self.assertItemsEqual(all_files, [["file1.txt"], ["file2.txt"], [], [], []])
    self.assertLess(
        all_files.index(["file1.txt"]), all_files.index(["file2.txt"]))

  def testWalkPostOrder(self):
    dir_path = os.path.join(self._base_dir, "test_dir")
    self._setupWalkDirectories(dir_path)
    # Now test the walk (in_order = False)
    all_dirs = []
    all_subdirs = []
    all_files = []
    for (w_dir, w_subdirs, w_files) in file_io.walk(dir_path, in_order=False):
      all_dirs.append(w_dir)
      all_subdirs.append(w_subdirs)
      all_files.append(w_files)
    self.assertItemsEqual(all_dirs, [
        os.path.join(dir_path, item)
        for item in
        ["subdir1_1", "subdir1_2/subdir2", "subdir1_2", "subdir1_3"]
    ] + [dir_path])
    self.assertEqual(dir_path, all_dirs[4])
    self.assertLess(
        all_dirs.index(os.path.join(dir_path, "subdir1_2/subdir2")),
        all_dirs.index(os.path.join(dir_path, "subdir1_2")))
    self.assertItemsEqual(all_subdirs[0:4], [[], [], ["subdir2"], []])
    self.assertItemsEqual(all_subdirs[4],
                          ["subdir1_1", "subdir1_2", "subdir1_3"])
    self.assertItemsEqual(all_files, [["file2.txt"], [], [], [], ["file1.txt"]])
    self.assertLess(
        all_files.index(["file2.txt"]), all_files.index(["file1.txt"]))

  def testWalkFailure(self):
    dir_path = os.path.join(self._base_dir, "test_dir")
    # Try walking a directory that wasn't created.
    all_dirs = []
    all_subdirs = []
    all_files = []
    for (w_dir, w_subdirs, w_files) in file_io.walk(dir_path, in_order=False):
      all_dirs.append(w_dir)
      all_subdirs.append(w_subdirs)
      all_files.append(w_files)
    self.assertItemsEqual(all_dirs, [])
    self.assertItemsEqual(all_subdirs, [])
    self.assertItemsEqual(all_files, [])

  def testStat(self):
    file_path = os.path.join(self._base_dir, "temp_file")
    file_io.FileIO(file_path, mode="w").write("testing")
    file_statistics = file_io.stat(file_path)
    os_statistics = os.stat(file_path)
    self.assertEqual(7, file_statistics.length)
    self.assertEqual(
        int(os_statistics.st_mtime), int(file_statistics.mtime_nsec / 1e9))
    self.assertFalse(file_statistics.is_directory)

  def testReadLine(self):
    file_path = os.path.join(self._base_dir, "temp_file")
    with file_io.FileIO(file_path, mode="r+") as f:
      f.write("testing1\ntesting2\ntesting3\n\ntesting5")
    self.assertEqual(36, f.size())
    self.assertEqual("testing1\n", f.readline())
    self.assertEqual("testing2\n", f.readline())
    self.assertEqual("testing3\n", f.readline())
    self.assertEqual("\n", f.readline())
    self.assertEqual("testing5", f.readline())
    self.assertEqual("", f.readline())

  def testRead(self):
    file_path = os.path.join(self._base_dir, "temp_file")
    with file_io.FileIO(file_path, mode="r+") as f:
      f.write("testing1\ntesting2\ntesting3\n\ntesting5")
    self.assertEqual(36, f.size())
    self.assertEqual("testing1\n", f.read(9))
    self.assertEqual("testing2\n", f.read(9))
    self.assertEqual("t", f.read(1))
    self.assertEqual("esting3\n\ntesting5", f.read())

  def testTell(self):
    file_path = os.path.join(self._base_dir, "temp_file")
    with file_io.FileIO(file_path, mode="r+") as f:
      f.write("testing1\ntesting2\ntesting3\n\ntesting5")
    self.assertEqual(0, f.tell())
    self.assertEqual("testing1\n", f.readline())
    self.assertEqual(9, f.tell())
    self.assertEqual("testing2\n", f.readline())
    self.assertEqual(18, f.tell())
    self.assertEqual("testing3\n", f.readline())
    self.assertEqual(27, f.tell())
    self.assertEqual("\n", f.readline())
    self.assertEqual(28, f.tell())
    self.assertEqual("testing5", f.readline())
    self.assertEqual(36, f.tell())
    self.assertEqual("", f.readline())
    self.assertEqual(36, f.tell())

  def testSeek(self):
    file_path = os.path.join(self._base_dir, "temp_file")
    with file_io.FileIO(file_path, mode="r+") as f:
      f.write("testing1\ntesting2\ntesting3\n\ntesting5")
    self.assertEqual("testing1\n", f.readline())
    self.assertEqual(9, f.tell())

    # Seek to 18
    f.seek(18)
    self.assertEqual(18, f.tell())
    self.assertEqual("testing3\n", f.readline())

    # Seek back to 9
    f.seek(9)
    self.assertEqual(9, f.tell())
    self.assertEqual("testing2\n", f.readline())

    f.seek(0)
    self.assertEqual(0, f.tell())
    self.assertEqual("testing1\n", f.readline())

    with self.assertRaises(errors.InvalidArgumentError):
      f.seek(-1)

    with self.assertRaises(TypeError):
      f.seek()

    # TODO(jhseu): Delete after position deprecation.
    with self.assertRaises(TypeError):
      f.seek(offset=0, position=0)
    f.seek(position=9)
    self.assertEqual(9, f.tell())
    self.assertEqual("testing2\n", f.readline())

  def testSeekFromWhat(self):
    file_path = os.path.join(self._base_dir, "temp_file")
    with file_io.FileIO(file_path, mode="r+") as f:
      f.write("testing1\ntesting2\ntesting3\n\ntesting5")
    self.assertEqual("testing1\n", f.readline())
    self.assertEqual(9, f.tell())

    # Seek to 18
    f.seek(9, 1)
    self.assertEqual(18, f.tell())
    self.assertEqual("testing3\n", f.readline())

    # Seek back to 9
    f.seek(9, 0)
    self.assertEqual(9, f.tell())
    self.assertEqual("testing2\n", f.readline())

    f.seek(-f.size(), 2)
    self.assertEqual(0, f.tell())
    self.assertEqual("testing1\n", f.readline())

    with self.assertRaises(errors.InvalidArgumentError):
      f.seek(0, 3)

  def testReadingIterator(self):
    file_path = os.path.join(self._base_dir, "temp_file")
    data = ["testing1\n", "testing2\n", "testing3\n", "\n", "testing5"]
    with file_io.FileIO(file_path, mode="r+") as f:
      f.write("".join(data))
    actual_data = []
    for line in f:
      actual_data.append(line)
    self.assertSequenceEqual(actual_data, data)

  def testReadlines(self):
    file_path = os.path.join(self._base_dir, "temp_file")
    data = ["testing1\n", "testing2\n", "testing3\n", "\n", "testing5"]
    f = file_io.FileIO(file_path, mode="r+")
    f.write("".join(data))
    f.flush()
    lines = f.readlines()
    self.assertSequenceEqual(lines, data)

  def testUTF8StringPath(self):
    file_path = os.path.join(self._base_dir, "UTF8测试_file")
    file_io.write_string_to_file(file_path, "testing")
    with file_io.FileIO(file_path, mode="rb") as f:
      self.assertEqual(b"testing", f.read())

  def testEof(self):
    """Test that reading past EOF does not raise an exception."""

    file_path = os.path.join(self._base_dir, "temp_file")
    f = file_io.FileIO(file_path, mode="r+")
    content = "testing"
    f.write(content)
    f.flush()
    self.assertEqual(content, f.read(len(content) + 1))

  def testUTF8StringPathExists(self):
    file_path = os.path.join(self._base_dir, "UTF8测试_file_exist")
    file_io.write_string_to_file(file_path, "testing")
    v = file_io.file_exists(file_path)
    self.assertEqual(v, True)

  def testFilecmp(self):
    file1 = os.path.join(self._base_dir, "file1")
    file_io.write_string_to_file(file1, "This is a sentence\n" * 100)

    file2 = os.path.join(self._base_dir, "file2")
    file_io.write_string_to_file(file2, "This is another sentence\n" * 100)

    file3 = os.path.join(self._base_dir, "file3")
    file_io.write_string_to_file(file3, u"This is another sentence\n" * 100)

    self.assertFalse(file_io.filecmp(file1, file2))
    self.assertTrue(file_io.filecmp(file2, file3))

  def testFilecmpSameSize(self):
    file1 = os.path.join(self._base_dir, "file1")
    file_io.write_string_to_file(file1, "This is a sentence\n" * 100)

    file2 = os.path.join(self._base_dir, "file2")
    file_io.write_string_to_file(file2, "This is b sentence\n" * 100)

    file3 = os.path.join(self._base_dir, "file3")
    file_io.write_string_to_file(file3, u"This is b sentence\n" * 100)

    self.assertFalse(file_io.filecmp(file1, file2))
    self.assertTrue(file_io.filecmp(file2, file3))

  def testFilecmpBinary(self):
    file1 = os.path.join(self._base_dir, "file1")
    file_io.FileIO(file1, "wb").write("testing\n\na")

    file2 = os.path.join(self._base_dir, "file2")
    file_io.FileIO(file2, "wb").write("testing\n\nb")

    file3 = os.path.join(self._base_dir, "file3")
    file_io.FileIO(file3, "wb").write("testing\n\nb")

    file4 = os.path.join(self._base_dir, "file4")
    file_io.FileIO(file4, "wb").write("testing\n\ntesting")

    self.assertFalse(file_io.filecmp(file1, file2))
    self.assertFalse(file_io.filecmp(file1, file4))
    self.assertTrue(file_io.filecmp(file2, file3))

  def testFileCrc32(self):
    file1 = os.path.join(self._base_dir, "file1")
    file_io.write_string_to_file(file1, "This is a sentence\n" * 100)
    crc1 = file_io.file_crc32(file1)

    file2 = os.path.join(self._base_dir, "file2")
    file_io.write_string_to_file(file2, "This is another sentence\n" * 100)
    crc2 = file_io.file_crc32(file2)

    file3 = os.path.join(self._base_dir, "file3")
    file_io.write_string_to_file(file3, "This is another sentence\n" * 100)
    crc3 = file_io.file_crc32(file3)

    self.assertTrue(crc1 != crc2)
    self.assertEqual(crc2, crc3)

  def testFileCrc32WithBytes(self):
    file1 = os.path.join(self._base_dir, "file1")
    file_io.write_string_to_file(file1, "This is a sentence\n" * 100)
    crc1 = file_io.file_crc32(file1, block_size=24)

    file2 = os.path.join(self._base_dir, "file2")
    file_io.write_string_to_file(file2, "This is another sentence\n" * 100)
    crc2 = file_io.file_crc32(file2, block_size=24)

    file3 = os.path.join(self._base_dir, "file3")
    file_io.write_string_to_file(file3, "This is another sentence\n" * 100)
    crc3 = file_io.file_crc32(file3, block_size=-1)

    self.assertTrue(crc1 != crc2)
    self.assertEqual(crc2, crc3)

  def testFileCrc32Binary(self):
    file1 = os.path.join(self._base_dir, "file1")
    file_io.FileIO(file1, "wb").write("testing\n\n")
    crc1 = file_io.file_crc32(file1)

    file2 = os.path.join(self._base_dir, "file2")
    file_io.FileIO(file2, "wb").write("testing\n\n\n")
    crc2 = file_io.file_crc32(file2)

    file3 = os.path.join(self._base_dir, "file3")
    file_io.FileIO(file3, "wb").write("testing\n\n\n")
    crc3 = file_io.file_crc32(file3)

    self.assertTrue(crc1 != crc2)
    self.assertEqual(crc2, crc3)

<<<<<<< HEAD

  def _testParseUri(self, uri, scheme, host, path):
    s, h, p = file_io.parse_uri(uri)
    self.assertEqual(scheme, s)
    self.assertEqual(host, h)
    self.assertEqual(path, p)

  def testParseUri(self):
    self._testParseUri("hdfs://www.123.com/a/b", "hdfs", "www.123.com", "/a/b")
    self._testParseUri("http://foo", "http", "foo", "")
    self._testParseUri("/encrypted/://foo", "", "", "/encrypted/://foo")
    self._testParseUri("/usr/local/foo", "", "", "/usr/local/foo")
    self._testParseUri("file:///usr/local/foo", "file", "", "/usr/local/foo")
    self._testParseUri(
        "local.file:///usr/local/foo", "local.file", "", "/usr/local/foo")
    self._testParseUri("a-b:///foo", "", "", "a-b:///foo")
    self._testParseUri(":///foo", "", "", ":///foo")
    self._testParseUri("9dfd:///foo", "", "", "9dfd:///foo")
    self._testParseUri("file:", "", "", "file:")
    self._testParseUri("file:/", "", "", "file:/")
    self._testParseUri(
        "hdfs://localhost:8020/path/to/file",
        "hdfs", "localhost:8020", "/path/to/file")
    self._testParseUri("hdfs://localhost:8020", "hdfs", "localhost:8020", "")
    self._testParseUri("hdfs://localhost:8020/", "hdfs", "localhost:8020", "/")
    self._testParseUri("A/b", "", "", "A/b")
    self._testParseUri("C:/a/b", "", "", "C:/a/b")

  def testIsLocal(self):
    self.assertTrue(file_io.islocal("a/b"))
    self.assertTrue(file_io.islocal("/a/b"))
    self.assertTrue(file_io.islocal("file:///a/b"))
    self.assertTrue(file_io.islocal("local.file:///a/b"))

    self.assertFalse(file_io.islocal("hdfs://www.123.com/a/b"))
    self.assertFalse(file_io.islocal("http://foo"))

  def testIsAbs(self):
    self.assertTrue(file_io.isabs("/a/b"))
    self.assertTrue(file_io.isabs("file:///a/b"))
    self.assertTrue(file_io.isabs("local.file:///a/b"))
    self.assertTrue(file_io.isabs("hdfs://www.123.com/a/b"))
    self.assertTrue(file_io.isabs("hdfs://localhost:8020/path/to/file"))
    self.assertTrue(file_io.isabs("hdfs://localhost:8020/"))
    self.assertTrue(file_io.isabs("http://foo/"))
    self.assertTrue(file_io.isabs("/encrypted/://foo"))

    self.assertFalse(file_io.isabs("a"))
    self.assertFalse(file_io.isabs("a/b"))
    self.assertFalse(file_io.isabs("../a"))
    self.assertFalse(file_io.isabs("hdfs://www.123.com"))
    self.assertFalse(file_io.isabs("hdfs://localhost:8020"))
    self.assertFalse(file_io.isabs("http://foo"))
    self.assertFalse(file_io.isabs("a-b:///foo"))
    self.assertFalse(file_io.isabs(":///foo"))
    self.assertFalse(file_io.isabs("9dfd:///foo"))

=======
  def testMatchingFilesPermission(self):
    # Create top level directory test_dir.
    dir_path = os.path.join(self._base_dir, "test_dir")
    file_io.create_dir(dir_path)
    # Create second level directories `noread` and `any`.
    noread_path = os.path.join(dir_path, "noread")
    file_io.create_dir(noread_path)
    any_path = os.path.join(dir_path, "any")
    file_io.create_dir(any_path)
    files = ["file1.txt", "file2.txt", "file3.txt"]
    for name in files:
      file_path = os.path.join(any_path, name)
      file_io.FileIO(file_path, mode="w").write("testing")
    file_path = os.path.join(noread_path, "file4.txt")
    file_io.FileIO(file_path, mode="w").write("testing")
    # Change noread to noread access.
    os.chmod(noread_path, 0)
    expected_match = [os.path.join(any_path, name) for name in files]
    self.assertItemsEqual(
        file_io.get_matching_files(os.path.join(dir_path, "*", "file*.txt")),
        expected_match)
    # Change noread back so that it could be cleaned during tearDown.
    os.chmod(noread_path, 0o777)
>>>>>>> 6f908277


if __name__ == "__main__":
  test.main()<|MERGE_RESOLUTION|>--- conflicted
+++ resolved
@@ -582,7 +582,6 @@
     self.assertTrue(crc1 != crc2)
     self.assertEqual(crc2, crc3)
 
-<<<<<<< HEAD
 
   def _testParseUri(self, uri, scheme, host, path):
     s, h, p = file_io.parse_uri(uri)
@@ -640,7 +639,6 @@
     self.assertFalse(file_io.isabs(":///foo"))
     self.assertFalse(file_io.isabs("9dfd:///foo"))
 
-=======
   def testMatchingFilesPermission(self):
     # Create top level directory test_dir.
     dir_path = os.path.join(self._base_dir, "test_dir")
@@ -664,7 +662,7 @@
         expected_match)
     # Change noread back so that it could be cleaned during tearDown.
     os.chmod(noread_path, 0o777)
->>>>>>> 6f908277
+
 
 
 if __name__ == "__main__":
