--- conflicted
+++ resolved
@@ -219,20 +219,16 @@
   Raises:
     ValueError: if the shape of `image` not supported.
   """
-<<<<<<< HEAD
   with ops.name_scope(None, 'random_flip_up_down', [image]):
-    return _flip_image(image, axis=1, random=True, seed=seed)
-=======
-  image = ops.convert_to_tensor(image, name='image')
-  image = control_flow_ops.with_dependencies(
-      _Check3DImage(image, require_static=False), image)
-  uniform_random = random_ops.random_uniform([], 0, 1.0, seed=seed)
-  mirror_cond = math_ops.less(uniform_random, .5)
-  result = control_flow_ops.cond(mirror_cond,
-                                 lambda: array_ops.reverse(image, [0]),
-                                 lambda: image)
-  return fix_image_flip_shape(image, result)
->>>>>>> 0b80606c
+    image = ops.convert_to_tensor(image, name='image')
+    image = control_flow_ops.with_dependencies(
+        _Check3DImage(image, require_static=False), image)
+    uniform_random = random_ops.random_uniform([], 0, 1.0, seed=seed)
+    mirror_cond = math_ops.less(uniform_random, .5)
+    result = control_flow_ops.cond(mirror_cond,
+                                   lambda: array_ops.reverse(image, [0]),
+                                   lambda: image)
+    return fix_image_flip_shape(image, result)
 
 
 def random_flip_left_right(image, seed=None):
@@ -253,20 +249,16 @@
   Raises:
     ValueError: if the shape of `image` not supported.
   """
-<<<<<<< HEAD
   with ops.name_scope(None, 'random_flip_left_right', [image]):
-    return _flip_image(image, axis=2, random=True, seed=seed)
-=======
-  image = ops.convert_to_tensor(image, name='image')
-  image = control_flow_ops.with_dependencies(
-      _Check3DImage(image, require_static=False), image)
-  uniform_random = random_ops.random_uniform([], 0, 1.0, seed=seed)
-  mirror_cond = math_ops.less(uniform_random, .5)
-  result = control_flow_ops.cond(mirror_cond,
-                                 lambda: array_ops.reverse(image, [1]),
-                                 lambda: image)
-  return fix_image_flip_shape(image, result)
->>>>>>> 0b80606c
+    image = ops.convert_to_tensor(image, name='image')
+    image = control_flow_ops.with_dependencies(
+        _Check3DImage(image, require_static=False), image)
+    uniform_random = random_ops.random_uniform([], 0, 1.0, seed=seed)
+    mirror_cond = math_ops.less(uniform_random, .5)
+    result = control_flow_ops.cond(mirror_cond,
+                                   lambda: array_ops.reverse(image, [1]),
+                                   lambda: image)
+    return fix_image_flip_shape(image, result)
 
 
 def flip_left_right(image):
@@ -286,16 +278,12 @@
   Raises:
     ValueError: if the shape of `image` not supported.
   """
-<<<<<<< HEAD
   with ops.name_scope(None, 'flip_left_right', [image]):
-    return _flip_image(image, axis=2, random=False)
-=======
-  image = ops.convert_to_tensor(image, name='image')
-  image = control_flow_ops.with_dependencies(
-      _Check3DImage(image, require_static=False), image)
-  return fix_image_flip_shape(image, array_ops.reverse(image, [1]))
-
->>>>>>> 0b80606c
+    image = ops.convert_to_tensor(image, name='image')
+    image = control_flow_ops.with_dependencies(
+        _Check3DImage(image, require_static=False), image)
+    return fix_image_flip_shape(image, array_ops.reverse(image, [1]))
+
 
 def flip_up_down(image):
   """Flip an image vertically (upside down).
@@ -314,15 +302,11 @@
   Raises:
     ValueError: if the shape of `image` not supported.
   """
-<<<<<<< HEAD
   with ops.name_scope(None, 'flip_up_down', [image]):
-    return _flip_image(image, axis=1, random=False)
-=======
-  image = ops.convert_to_tensor(image, name='image')
-  image = control_flow_ops.with_dependencies(
-      _Check3DImage(image, require_static=False), image)
-  return fix_image_flip_shape(image, array_ops.reverse(image, [0]))
->>>>>>> 0b80606c
+    image = ops.convert_to_tensor(image, name='image')
+    image = control_flow_ops.with_dependencies(
+        _Check3DImage(image, require_static=False), image)
+    return fix_image_flip_shape(image, array_ops.reverse(image, [0]))
 
 
 def rot90(image, k=1, name=None):
@@ -376,26 +360,11 @@
   Raises:
     ValueError: if the shape of `image` not supported.
   """
-<<<<<<< HEAD
   with ops.name_scope(None, 'transpose_image', [image]):
     image = ops.convert_to_tensor(image, name='image')
-    image, is_batch = _EnsureTensorIs4D(image)
     image = control_flow_ops.with_dependencies(
-        _CheckAtLeast3DImage(image, require_static=False), image)
-
-    result = array_ops.transpose(image, [0, 2, 1, 3], name='transpose_image')
-
-    if is_batch:
-      return result
-
-    result = array_ops.squeeze(result, squeeze_dims=[0])
-    return result
-=======
-  image = ops.convert_to_tensor(image, name='image')
-  image = control_flow_ops.with_dependencies(
-      _Check3DImage(image, require_static=False), image)
-  return array_ops.transpose(image, [1, 0, 2], name='transpose_image')
->>>>>>> 0b80606c
+        _Check3DImage(image, require_static=False), image)
+    return array_ops.transpose(image, [1, 0, 2], name='transpose_image')
 
 
 def central_crop(image, central_fraction):
@@ -481,50 +450,20 @@
       `target_*` arguments, or either `offset_height` or `offset_width` is
       negative.
   """
-<<<<<<< HEAD
   with ops.name_scope(None, 'pad_to_bounding_box', [image]):
     image = ops.convert_to_tensor(image, name='image')
-    image, is_batch = _EnsureTensorIs4D(image)
-=======
-  image = ops.convert_to_tensor(image, name='image')
-
-  is_batch = True
-  image_shape = image.get_shape()
-  if image_shape.ndims == 3:
-    is_batch = False
-    image = array_ops.expand_dims(image, 0)
-  elif image_shape.ndims is None:
-    is_batch = False
-    image = array_ops.expand_dims(image, 0)
-    image.set_shape([None] * 4)
-  elif image_shape.ndims != 4:
-    raise ValueError('\'image\' must have either 3 or 4 dimensions.')
-
-  assert_ops = _CheckAtLeast3DImage(image, require_static=False)
-
-  batch, height, width, depth = _ImageDimensions(image, rank=4)
-
-  after_padding_width = target_width - offset_width - width
-  after_padding_height = target_height - offset_height - height
-
-  assert_ops += _assert(offset_height >= 0, ValueError,
-                        'offset_height must be >= 0')
-  assert_ops += _assert(offset_width >= 0, ValueError,
-                        'offset_width must be >= 0')
-  assert_ops += _assert(after_padding_width >= 0, ValueError,
-                        'width must be <= target - offset')
-  assert_ops += _assert(after_padding_height >= 0, ValueError,
-                        'height must be <= target - offset')
-  image = control_flow_ops.with_dependencies(assert_ops, image)
-
-  # Do not pad on the depth dimensions.
-  paddings = array_ops.reshape(
-      array_ops.stack([
-          0, 0, offset_height, after_padding_height, offset_width,
-          after_padding_width, 0, 0
-      ]), [4, 2])
-  padded = array_ops.pad(image, paddings)
->>>>>>> 0b80606c
+
+    is_batch = True
+    image_shape = image.get_shape()
+    if image_shape.ndims == 3:
+      is_batch = False
+      image = array_ops.expand_dims(image, 0)
+    elif image_shape.ndims is None:
+      is_batch = False
+      image = array_ops.expand_dims(image, 0)
+      image.set_shape([None] * 4)
+    elif image_shape.ndims != 4:
+      raise ValueError('\'image\' must have either 3 or 4 dimensions.')
 
     assert_ops = _CheckAtLeast3DImage(image, require_static=False)
     batch, height, width, depth = _ImageDimensions(image, rank=4)
@@ -590,48 +529,20 @@
       `target_*` arguments, or either `offset_height` or `offset_width` is
       negative, or either `target_height` or `target_width` is not positive.
   """
-<<<<<<< HEAD
   with ops.name_scope(None, 'crop_to_bounding_box', [image]):
     image = ops.convert_to_tensor(image, name='image')
-    image, is_batch = _EnsureTensorIs4D(image)
-=======
-  image = ops.convert_to_tensor(image, name='image')
-
-  is_batch = True
-  image_shape = image.get_shape()
-  if image_shape.ndims == 3:
-    is_batch = False
-    image = array_ops.expand_dims(image, 0)
-  elif image_shape.ndims is None:
-    is_batch = False
-    image = array_ops.expand_dims(image, 0)
-    image.set_shape([None] * 4)
-  elif image_shape.ndims != 4:
-    raise ValueError('\'image\' must have either 3 or 4 dimensions.')
-
-  assert_ops = _CheckAtLeast3DImage(image, require_static=False)
-
-  batch, height, width, depth = _ImageDimensions(image, rank=4)
-
-  assert_ops += _assert(offset_width >= 0, ValueError,
-                        'offset_width must be >= 0.')
-  assert_ops += _assert(offset_height >= 0, ValueError,
-                        'offset_height must be >= 0.')
-  assert_ops += _assert(target_width > 0, ValueError,
-                        'target_width must be > 0.')
-  assert_ops += _assert(target_height > 0, ValueError,
-                        'target_height must be > 0.')
-  assert_ops += _assert(width >= (target_width + offset_width), ValueError,
-                        'width must be >= target + offset.')
-  assert_ops += _assert(height >= (target_height + offset_height), ValueError,
-                        'height must be >= target + offset.')
-  image = control_flow_ops.with_dependencies(assert_ops, image)
-
-  cropped = array_ops.slice(
-      image,
-      array_ops.stack([0, offset_height, offset_width, 0]),
-      array_ops.stack([-1, target_height, target_width, -1]))
->>>>>>> 0b80606c
+
+    is_batch = True
+    image_shape = image.get_shape()
+    if image_shape.ndims == 3:
+      is_batch = False
+      image = array_ops.expand_dims(image, 0)
+    elif image_shape.ndims is None:
+      is_batch = False
+      image = array_ops.expand_dims(image, 0)
+      image.set_shape([None] * 4)
+    elif image_shape.ndims != 4:
+      raise ValueError('\'image\' must have either 3 or 4 dimensions.')
 
     assert_ops = _CheckAtLeast3DImage(image, require_static=False)
     batch, height, width, depth = _ImageDimensions(image, rank=4)
@@ -693,24 +604,19 @@
     If `images` was 3-D, a 3-D float Tensor of shape
     `[new_height, new_width, channels]`.
   """
-<<<<<<< HEAD
   with ops.name_scope(None, 'resize_image_with_crop_or_pad', [image]):
     image = ops.convert_to_tensor(image, name='image')
-    image, is_batch = _EnsureTensorIs4D(image)
-=======
-  image = ops.convert_to_tensor(image, name='image')
-  image_shape = image.get_shape()
-  is_batch = True
-  if image_shape.ndims == 3:
-    is_batch = False
-    image = array_ops.expand_dims(image, 0)
-  elif image_shape.ndims is None:
-    is_batch = False
-    image = array_ops.expand_dims(image, 0)
-    image.set_shape([None] * 4)
-  elif image_shape.ndims != 4:
-    raise ValueError('\'image\' must have either 3 or 4 dimensions.')
->>>>>>> 0b80606c
+    image_shape = image.get_shape()
+    is_batch = True
+    if image_shape.ndims == 3:
+      is_batch = False
+      image = array_ops.expand_dims(image, 0)
+    elif image_shape.ndims is None:
+      is_batch = False
+      image = array_ops.expand_dims(image, 0)
+      image.set_shape([None] * 4)
+    elif image_shape.ndims != 4:
+      raise ValueError('\'image\' must have either 3 or 4 dimensions.')
 
     assert_ops = _CheckAtLeast3DImage(image, require_static=False)
     assert_ops += _assert(target_width > 0, ValueError,
