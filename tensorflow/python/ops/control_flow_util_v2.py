# Copyright 2018 The TensorFlow Authors. All Rights Reserved.
#
# Licensed under the Apache License, Version 2.0 (the "License");
# you may not use this file except in compliance with the License.
# You may obtain a copy of the License at
#
#     http://www.apache.org/licenses/LICENSE-2.0
#
# Unless required by applicable law or agreed to in writing, software
# distributed under the License is distributed on an "AS IS" BASIS,
# WITHOUT WARRANTIES OR CONDITIONS OF ANY KIND, either express or implied.
# See the License for the specific language governing permissions and
# limitations under the License.
# ==============================================================================

"""Utilties for V2 control flow."""

from __future__ import absolute_import
from __future__ import division
from __future__ import print_function

from tensorflow.core.framework import attr_value_pb2
from tensorflow.python.eager import context
from tensorflow.python.eager import function
from tensorflow.python.framework import ops
from tensorflow.python.framework.func_graph import FuncGraph
from tensorflow.python.ops import control_flow_util


class CondBranchFuncGraph(FuncGraph):
  """FuncGraph for branches of tf.cond().

  This is used to distinguish cond branches from other functions.
  """
  pass


class WhileCondFuncGraph(FuncGraph):
  """FuncGraph for the condition of tf.while_loop().

  This is used to distinguish while conditions from other functions.
  """
  pass


class WhileBodyFuncGraph(FuncGraph):
  """FuncGraph for the body of tf.while_loop().

  This is used to distinguish while bodies from other functions.
  """
  pass


def in_defun():
  """Returns if the current graph is, or is nested in, a defun."""
  if context.executing_eagerly(): return False

  graph = ops.get_default_graph()
  while (isinstance(graph, CondBranchFuncGraph) or
         isinstance(graph, WhileBodyFuncGraph)):
    graph = graph.outer_graph
  return isinstance(graph, FuncGraph)


def create_new_tf_function(func_graph):
  """Converts func_graph to a TF_Function and adds it to the current graph.

  Args:
    func_graph: FuncGraph

  Returns:
    The name of the new TF_Function.
  """
  func = function._EagerDefinedFunction(  # pylint: disable=protected-access
      func_graph.name, func_graph, func_graph.inputs, func_graph.outputs, {})
  func.add_to_graph(func_graph.outer_graph)
  return func_graph.name


def unique_fn_name(scope, name):
  """Returns a unique name to use for a control flow function.

  Args:
    scope: A name scope string.
    name: An identifier for this function (e.g. "true", "body").

  Returns:
    A string, the name to use for the function.
  """
  return ("%s%s_%s" % (scope, name, ops.uid())).replace("/", "_")


def unique_grad_fn_name(forward_name):
  return "%s_grad_%s" % (forward_name, ops.uid())


def maybe_set_lowering_attr(op):
  """Sets the flag to enable lowering on `op` if necessary.

  Lowering allows cond_v2 and while_v2 to avoid some of the limitations of
  Functions, allowing users to specify devices & colocation inside of cond_v2
  and while_v2 input functions, and enabling non-strict evaluation & partial
  pruning. This brings v2 control flow closer to feature parity with v1 control
  flow.

  However, we do not lower in the following cases:
    - When the `If` or `While` ops are in the XLA context. Because it is easier
      for XLA to apply its own optimizations when dealing with un-lowered
      control flow operators than with low-level control flow primitives.
    - When the eager execution context specifies the executor of functions to
      be the single threaded executor (see context.function_executor_type()).
      Because the single threaded executor does not support v1 control flow ops.

  Args:
    op: An `If` or `While` Operation.
  """
<<<<<<< HEAD
  if (not control_flow_util.IsInXLAContext(op) and
=======
  if (not control_flow_util.GraphOrParentsInXlaContext(op.graph) and
>>>>>>> f91aeed3
      context.context().get_function_call_options().executor_type
      != "SINGLE_THREADED_EXECUTOR"):
    # pylint: disable=protected-access
    op._set_attr("_lower_using_switch_merge", attr_value_pb2.AttrValue(b=True))
    # pylint: enable=protected-access<|MERGE_RESOLUTION|>--- conflicted
+++ resolved
@@ -114,11 +114,7 @@
   Args:
     op: An `If` or `While` Operation.
   """
-<<<<<<< HEAD
-  if (not control_flow_util.IsInXLAContext(op) and
-=======
   if (not control_flow_util.GraphOrParentsInXlaContext(op.graph) and
->>>>>>> f91aeed3
       context.context().get_function_call_options().executor_type
       != "SINGLE_THREADED_EXECUTOR"):
     # pylint: disable=protected-access
