--- conflicted
+++ resolved
@@ -207,26 +207,13 @@
   
   # Transpose
   >>> einsum('ij->ji', m)  # output[j,i] = m[i,j]
-<<<<<<< HEAD
-  
+
+  # Trace
+  >>> einsum('ii', m)  # output[j,i] = trace(m) = sum_i m[i, i]
+
   # Batch matrix multiplication
   >>> einsum('aij,ajk->aik', s, t)  # out[a,i,k] = sum_j s[a,i,j] * t[a, j, k]
   ```
-  
-  This function behaves like `numpy.einsum`, but does not support:
-  
-  * Ellipses (subscripts like `ij...,jk...->ik...`)
-  * Subscripts where an axis appears more than once for a single input
-    (e.g. `ijj,k->ik`).
-    
-=======
-
-  # Trace
-  >>> einsum('ii', m)  # output[j,i] = trace(m) = sum_i m[i, i]
-
-  # Batch matrix multiplication
-  >>> einsum('aij,ajk->aik', s, t)  # out[a,i,k] = sum_j s[a,i,j] * t[a, j, k]
-  ```
 
   To enable and control broadcasting, use an ellipsis.  For example, to do
   batch matrix multiplication, you could use:
@@ -240,7 +227,6 @@
   * Subscripts where an axis appears more than once for a single input
     (e.g. `ijj,k->ik`) unless it is a trace (e.g. `ijji`).
 
->>>>>>> f076a435
   Args:
     equation: a `str` describing the contraction, in the same format as
       `numpy.einsum`.
@@ -279,37 +265,12 @@
     input_shapes = [x.get_shape() for x in inputs]
     input_axis_labels, output_axis_labels = _einsum_parse_and_resolve_equation(
         equation, input_shapes)
-
-<<<<<<< HEAD
-    if len(inputs) != len(input_axis_labels):
-      raise ValueError('Got %d arguments for equation "%s", expecting %d' %
-                       (len(inputs), equation, len(input_axis_labels)))
-    
-    ill_inputs = [k for k, i in enumerate(inputs) if i.shape.ndims is None]
-    if len(ill_inputs) > 0:
-      msg = 'Input tensors {} are of unknown rank.'.format(ill_inputs)
-      raise ValueError(msg)
       
     # if dimensions are not known, optimization is not possible
     if any(None in i.shape.as_list() for i in inputs):
       optimize = False
 
-    axis_labels = set(''.join(input_axis_labels))
-    if match.group(2):
-      output_axis_labels = match.group(2)[2:]
-    else:
-      # infer the output subscripts if not given, assume alphabetical order
-      indices = ''.join(sorted(axis_labels))
-      counts = {ax: 0 for ax in indices}
-      for axes_ in input_axis_labels:
-        for ax in axes_:
-          counts[ax] += 1
-
-      output_axis_labels = ''.join(
-          sorted(ax for ax in indices if counts[ax] == 1))
-=======
     axis_labels = set(''.join(input_axis_labels) + output_axis_labels)
->>>>>>> f076a435
 
     for a in axis_labels:
       for input_labels in input_axis_labels:
@@ -328,7 +289,11 @@
             ' because index "%s" is summed over more than two inputs.', a)
         return _exponential_space_einsum(equation, *inputs)
 
-<<<<<<< HEAD
+    if _enclosing_tpu_context() is not None and len(inputs) == 2:
+      return gen_xla_ops.xla_einsum(
+          inputs[0], inputs[1], input_axis_labels[0] + ',' +
+          input_axis_labels[1] + '->' + output_axis_labels)
+
     # the list seq gives the order of pairwise contractions; seq[0] is the
     # first, seq[1] the second contraction and so forth; each element of seq
     # (j,k) tells us to contract tensors j and k in the list of inputs, remove
@@ -350,26 +315,7 @@
       input_axis_labels.insert(0, l3)
     
     missing_indices = set(input_axis_labels[0]) - set(output_axis_labels)
-=======
-    # Use xla_einsum if executing on TPU and if the operation is a 2 input
-    # einsum supported by XlaEinsumOp.
-    if _enclosing_tpu_context() is not None and len(inputs) == 2:
-      return gen_xla_ops.xla_einsum(
-          inputs[0], inputs[1], input_axis_labels[0] + ',' +
-          input_axis_labels[1] + '->' + output_axis_labels)
-    temp = inputs[0]
-    temp_axis_labels = input_axis_labels[0]
-    for i in xrange(len(inputs) - 1):
-      axes_to_sum = (
-          set(temp_axis_labels) &
-          set(input_axis_labels[i + 1]) - set(output_axis_labels))
-      temp, temp_axis_labels = _einsum_reduction(
-          temp, temp_axis_labels, inputs[i + 1], input_axis_labels[i + 1],
-          axes_to_sum)
-
-
-    missing_indices = set(temp_axis_labels) - set(output_axis_labels)
->>>>>>> f076a435
+
     if missing_indices:
       axis = [
           i for i, a in enumerate(input_axis_labels[0])
@@ -377,14 +323,9 @@
       ]
       temp = math_ops.reduce_sum(inputs[0], axis=axis)
       temp_axis_labels = ''.join(
-<<<<<<< HEAD
           a for a in input_axis_labels[0] if a in output_axis_labels)
     
     if sorted(input_axis_labels[0]) != sorted(output_axis_labels):
-=======
-          a for a in temp_axis_labels if a in output_axis_labels)
-    if sorted(temp_axis_labels) != sorted(output_axis_labels):
->>>>>>> f076a435
       raise ValueError('Invalid equation: %s' % equation)
     
     perm = [input_axis_labels[0].index(a) for a in output_axis_labels]
