--- conflicted
+++ resolved
@@ -237,13 +237,8 @@
 
   def testApproximateEqualShape(self):
     for dtype in [np.float32, np.double]:
-<<<<<<< HEAD
-      x = np.array([1, 2], dtype=np.float32)
-      y = np.array([[1, 2]], dtype=np.float32)
-=======
       x = np.array([1, 2], dtype=dtype)
       y = np.array([[1, 2]], dtype=dtype)
->>>>>>> 79dab9ce
       # The inputs 'x' and 'y' must have the same shape.
       with self.assertRaisesRegexp(
           ValueError, "Shapes must be equal rank, but are 1 and 2"):
