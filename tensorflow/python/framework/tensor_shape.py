# Copyright 2015 The TensorFlow Authors. All Rights Reserved.
#
# Licensed under the Apache License, Version 2.0 (the "License");
# you may not use this file except in compliance with the License.
# You may obtain a copy of the License at
#
#     http://www.apache.org/licenses/LICENSE-2.0
#
# Unless required by applicable law or agreed to in writing, software
# distributed under the License is distributed on an "AS IS" BASIS,
# WITHOUT WARRANTIES OR CONDITIONS OF ANY KIND, either express or implied.
# See the License for the specific language governing permissions and
# limitations under the License.
# ==============================================================================
"""Helper classes for tensor shape inference."""
from __future__ import absolute_import
from __future__ import division
from __future__ import print_function

from tensorflow.core.framework import tensor_shape_pb2
from tensorflow.python import tf2
from tensorflow.python.framework import dtypes
from tensorflow.python.util import compat
from tensorflow.python.util.tf_export import tf_export

_TENSORSHAPE_V2_OVERRIDE = None


@tf_export(v1=["enable_v2_tensorshape"])
def enable_v2_tensorshape():
  """In TensorFlow 2.0, iterating over a TensorShape instance returns values.

  This enables the new behavior.

  Concretely, `tensor_shape[i]` returned a Dimension instance in V1, but
  it V2 it returns either an integer, or None.

  Examples:

  ```
  #######################
  # If you had this in V1:
  value = tensor_shape[i].value

  # Do this in V2 instead:
  value = tensor_shape[i]

  #######################
  # If you had this in V1:
  for dim in tensor_shape:
    value = dim.value
    print(value)

  # Do this in V2 instead:
  for value in tensor_shape:
    print(value)

  #######################
  # If you had this in V1:
  dim = tensor_shape[i]
  dim.assert_is_compatible_with(other_shape)  # or using any other shape method

  # Do this in V2 instead:
  if tensor_shape.rank is None:
    dim = Dimension(None)
  else:
    dim = tensor_shape.dims[i]
  dim.assert_is_compatible_with(other_shape)  # or using any other shape method

  # The V2 suggestion above is more explicit, which will save you from
  # the following trap (present in V1):
  # you might do in-place modifications to `dim` and expect them to be reflected
  # in `tensor_shape[i]`, but they would not be.
  ```
  """
  global _TENSORSHAPE_V2_OVERRIDE  # pylint: disable=invalid-name
  _TENSORSHAPE_V2_OVERRIDE = True


@tf_export(v1=["disable_v2_tensorshape"])
def disable_v2_tensorshape():
  """Disables the V2 TensorShape behavior and reverts to V1 behavior.

  See docstring for `enable_v2_tensorshape` for details about the new behavior.
  """
  global _TENSORSHAPE_V2_OVERRIDE  # pylint: disable=invalid-name
  _TENSORSHAPE_V2_OVERRIDE = False


@tf_export(
    "compat.dimension_value", v1=["dimension_value", "compat.dimension_value"])
def dimension_value(dimension):
  """Compatibility utility required to allow for both V1 and V2 behavior in TF.

  Until the release of TF 2.0, we need the legacy behavior of `TensorShape` to
  coexist with the new behavior. This utility is a bridge between the two.

  When accessing the value of a TensorShape dimension,
  use this utility, like this:

  ```
  # If you had this in your V1 code:
  value = tensor_shape[i].value

  # Use `dimension_value` as direct replacement compatible with both V1 & V2:
  value = dimension_value(tensor_shape[i])

  # This would be the V2 equivalent:
  value = tensor_shape[i]  # Warning: this will return the dim value in V2!
  ```

  Arguments:
    dimension: Either a `Dimension` instance, an integer, or None.

  Returns:
    A plain value, i.e. an integer or None.
  """
  if isinstance(dimension, Dimension):
    return dimension.value
  return dimension


@tf_export(
    "compat.dimension_at_index",
    v1=["dimension_at_index", "compat.dimension_at_index"])
def dimension_at_index(shape, index):
  """Compatibility utility required to allow for both V1 and V2 behavior in TF.

  Until the release of TF 2.0, we need the legacy behavior of `TensorShape` to
  coexist with the new behavior. This utility is a bridge between the two.

  If you want to retrieve the Dimension instance corresponding to a certain
  index in a TensorShape instance, use this utility, like this:

  ```
  # If you had this in your V1 code:
  dim = tensor_shape[i]

  # Use `dimension_at_index` as direct replacement compatible with both V1 & V2:
  dim = dimension_at_index(tensor_shape, i)

  # Another possibility would be this, but WARNING: it only works if the
  # tensor_shape instance has a defined rank.
  dim = tensor_shape.dims[i]  # `dims` may be None if the rank is undefined!

  # In native V2 code, we recommend instead being more explicit:
  if tensor_shape.rank is None:
    dim = Dimension(None)
  else:
    dim = tensor_shape.dims[i]

  # Being more explicit will save you from the following trap (present in V1):
  # you might do in-place modifications to `dim` and expect them to be reflected
  # in `tensor_shape[i]`, but they would not be (as the Dimension object was
  # instantiated on the fly.
  ```

  Arguments:
    shape: A TensorShape instance.
    index: An integer index.

  Returns:
    A dimension object.
  """
  assert isinstance(shape, TensorShape)
  if shape.rank is None:
    return Dimension(None)
  else:
    return shape.dims[index]


@tf_export(v1=["Dimension"])
class Dimension(object):
  """Represents the value of one dimension in a TensorShape."""

  def __init__(self, value):
    """Creates a new Dimension with the given value.
    
    Args:
      value: Dimension value. 
      Acceptable dimension value formats are:
           1. Dimension value in allowable data type.
           2. Instance of Dimension class containing dimension value as 
              an instance variable.
           3. `None` indicating unknown dimension.
      
    Raises:
      ValueError: If the dimension value is less than zero (e.g. -1)
        or not in acceptable type.
        
      TypeError: If the data type of dimension value is not present in the allowable 
         data types. Details about the allowable data types can be found in 
         tensorflow/python/framework/dtypes.py
      
    """
    if value is None:
      self._value = None
    elif isinstance(value, Dimension):
      self._value = value.value
    elif isinstance(value, dtypes.DType):
      raise TypeError("Cannot convert %s to Dimension" % value)
    else:
      self._value = int(value)
      if (not isinstance(value, compat.bytes_or_text_types) and
          self._value != value):
        raise ValueError("Ambiguous dimension: %s" % value)
      if self._value < 0:
        raise ValueError("Dimension %d must be >= 0" % self._value)

  def __repr__(self):
    """ 
    Returns:
      Official string representation of the Dimension value. 
      e.g. `Dimension(3)`
      
    """
    return "Dimension(%s)" % repr(self._value)

  def __str__(self):
    """ 
    Returns:
      String representation of the Dimension value, otherwise `?`.
    """
    value = self._value
    return "?" if value is None else str(value)

  def __eq__(self, other):
    """Testing equality between two known dimension values.
    
    Args:
      other: Another Dimension, or a value accepted by `as_dimension`.
      
    Returns:
      `True` if `self.value == other.value` and both the values are known, 
      otherwise `None`.
      
    """
    try:
      other = as_dimension(other)
    except (TypeError, ValueError):
      return NotImplemented
    if self._value is None or other.value is None:
      return None
    return self._value == other.value

  def __ne__(self, other):
    """Testing inequality between two known dimension values.
    
    Args:
      other: Another Dimension, or a value accepted by `as_dimension`.
     
    Returns:
      `True` if `other.value != self.value` and both the values are known, 
      otherwise `None`.
      
    """
    try:
      other = as_dimension(other)
    except (TypeError, ValueError):
      return NotImplemented
    if self._value is None or other.value is None:
      return None
    return self._value != other.value

  def __int__(self):
    """Returns the value of this dimension."""
    return self._value

  # This is needed for Windows.
  # See https://github.com/tensorflow/tensorflow/pull/9780
  def __long__(self):
    """Returns the value of this dimension."""
    return self._value

  def __index__(self):
    # Allow use in Python 3 range
    """Returns the value of this dimension."""
    return self._value

  @property
  def value(self):
    """The value of this dimension."""
    return self._value

  def is_compatible_with(self, other):
    """ Check compatibility of two dimension values.
    
    Two known Dimensions are compatible if they have the same value.
    An unknown Dimension is compatible with all other Dimensions.

    Args:
      other: Another Dimension, or a value accepted by `as_dimension`.

    Returns:
      True if either both the dimension values are same or one of the
      dimension value is `None`.
      
    """
    other = as_dimension(other)
    return (self._value is None or other.value is None or
            self._value == other.value)

  def assert_is_compatible_with(self, other):
    """Check compatibility of two dimension values.

    Args:
      other: Another Dimension.

    Raises:
      ValueError: If `self` and `other` are not compatible (see
        is_compatible_with).
    """
    if not self.is_compatible_with(other):
      raise ValueError("Dimensions %s and %s are not compatible" %
                       (self, other))

  def merge_with(self, other):
    """Combine information of two dimension values.

    Dimensions are combined as follows:

    ```python
    tf.compat.v1.Dimension(n)   .merge_with(tf.compat.v1.Dimension(n))     ==
    tf.compat.v1.Dimension(n)
    tf.compat.v1.Dimension(n)   .merge_with(tf.compat.v1.Dimension(None))  ==
    tf.compat.v1.Dimension(n)
    tf.compat.v1.Dimension(None).merge_with(tf.compat.v1.Dimension(n))     ==
    tf.compat.v1.Dimension(n)
    # equivalent to tf.compat.v1.Dimension(None)
    tf.compat.v1.Dimension(None).merge_with(tf.compat.v1.Dimension(None))

    # raises ValueError for n != m
    tf.compat.v1.Dimension(n)   .merge_with(tf.compat.v1.Dimension(m))
    ```

    Args:
      other: Another Dimension, or a value accepted by `as_dimension`.

    Returns:
      A Dimension containing the combined information of `self` and
      `other`.

    Raises:
      ValueError: If `self` and `other` are not compatible (see
        is_compatible_with).
    """
    other = as_dimension(other)
    self.assert_is_compatible_with(other)
    if self._value is None:
      return Dimension(other.value)
    else:
      return Dimension(self._value)

  def __add__(self, other):
    """ Sum two known dimension values.

    Dimensions are summed as follows:

    ```python
    tf.compat.v1.Dimension(m)    + tf.compat.v1.Dimension(n)     ==
    tf.compat.v1.Dimension(m + n)
    tf.compat.v1.Dimension(m)    + tf.compat.v1.Dimension(None)  # equiv. to
    tf.compat.v1.Dimension(None)
    tf.compat.v1.Dimension(None) + tf.compat.v1.Dimension(n)     # equiv. to
    tf.compat.v1.Dimension(None)
    tf.compat.v1.Dimension(None) + tf.compat.v1.Dimension(None)  # equiv. to
    tf.compat.v1.Dimension(None)
    ```
    Args:
      other: Another Dimension, or a value accepted by `as_dimension`.

    Returns:
      A Dimension whose value is the sum of `self` and `other`, otherwise None.
    """
    other = as_dimension(other)
    if self._value is None or other.value is None:
      return Dimension(None)
    else:
      return Dimension(self._value + other.value)

  def __radd__(self, other):
    """Sum two known dimension values.

    Args:
      other: Another Dimension.

    Returns:
      A Dimension whose value is the sum of `self` and `other`.
    """
    return self + other

  def __sub__(self, other):
    """Subtraction of `other` from `self`.

    Dimensions are subtracted as follows:

    ```python
    tf.compat.v1.Dimension(m)    - tf.compat.v1.Dimension(n)     ==
    tf.compat.v1.Dimension(m - n)
    tf.compat.v1.Dimension(m)    - tf.compat.v1.Dimension(None)  # equiv. to
    tf.compat.v1.Dimension(None)
    tf.compat.v1.Dimension(None) - tf.compat.v1.Dimension(n)     # equiv. to
    tf.compat.v1.Dimension(None)
    tf.compat.v1.Dimension(None) - tf.compat.v1.Dimension(None)  # equiv. to
    tf.compat.v1.Dimension(None)
    ```

    Args:
      other: Another Dimension, or a value accepted by `as_dimension`.

    Returns:
      A Dimension whose value is the subtraction of `other` from `self`, 
      otherwise None.
    """
    other = as_dimension(other)
    if self._value is None or other.value is None:
      return Dimension(None)
    else:
      return Dimension(self._value - other.value)

  def __rsub__(self, other):
    """Subtraction of `self` from `other`.

    Args:
      other: Another Dimension, or a value accepted by `as_dimension`.

    Returns:
      A Dimension whose value is the subtraction of `self` from `other`, otherwise None.
    """
    other = as_dimension(other)
    if self._value is None or other.value is None:
      return Dimension(None)
    else:
      return Dimension(other.value - self._value)

  def __mul__(self, other):
    """Multiply two known dimension values.

    Dimensions are summed as follows:

    ```python
    tf.compat.v1.Dimension(m)    * tf.compat.v1.Dimension(n)     ==
    tf.compat.v1.Dimension(m * n)
    tf.compat.v1.Dimension(m)    * tf.compat.v1.Dimension(None)  # equiv. to
    tf.compat.v1.Dimension(None)
    tf.compat.v1.Dimension(None) * tf.compat.v1.Dimension(n)     # equiv. to
    tf.compat.v1.Dimension(None)
    tf.compat.v1.Dimension(None) * tf.compat.v1.Dimension(None)  # equiv. to
    tf.compat.v1.Dimension(None)
    ```

    Args:
      other: Another Dimension, or a value accepted by `as_dimension`.

    Returns:
      A Dimension whose value is the product of `self` and `other`, otherwise None.
    """
    try:
      other = as_dimension(other)
    except (TypeError, ValueError):
      return NotImplemented

    if self._value is None or other.value is None:
      return Dimension(None)
    else:
      return Dimension(self._value * other.value)

  def __rmul__(self, other):
    """Multiply two known dimension values.

    Args:
      other: Another Dimension.

    Returns:
      A Dimension whose value is the product of `self` and `other`.
    """
    return self * other

  def __floordiv__(self, other):
    """Returns the quotient of `self` and `other` rounded down.

    Dimensions are divided as follows:

    ```python
    tf.compat.v1.Dimension(m)    // tf.compat.v1.Dimension(n)     ==
    tf.compat.v1.Dimension(m // n)
    tf.compat.v1.Dimension(m)    // tf.compat.v1.Dimension(None)  # equiv. to
    tf.compat.v1.Dimension(None)
    tf.compat.v1.Dimension(None) // tf.compat.v1.Dimension(n)     # equiv. to
    tf.compat.v1.Dimension(None)
    tf.compat.v1.Dimension(None) // tf.compat.v1.Dimension(None)  # equiv. to
    tf.compat.v1.Dimension(None)
    ```

    Args:
      other: Another Dimension, or a value accepted by `as_dimension`.

    Returns:
      A `Dimension` whose value is the integer quotient of `self` and `other`, otherwise None.
    """
    try:
      other = as_dimension(other)
    except (TypeError, ValueError):
      return NotImplemented
    if self._value is None or other.value is None:
      return Dimension(None)
    else:
      return Dimension(self._value // other.value)

  def __rfloordiv__(self, other):
    """Returns the quotient of `other` and `self` rounded down.

    Args:
      other: Another Dimension, or a value accepted by `as_dimension`.

    Returns:
      A `Dimension` whose value is the integer quotient of `self` and `other`,
      otherwise None.
    """
    other = as_dimension(other)
    if self._value is None or other.value is None:
      return Dimension(None)
    else:
      return Dimension(other.value // self._value)

  def __div__(self, other):
    """DEPRECATED: Use `__floordiv__` via `x // y` instead.

    This function exists only for backwards compatibility purposes; new code
    should use `__floordiv__` via the syntax `x // y`.  Using `x // y`
    communicates clearly that the result rounds down, and is forward compatible
    to Python 3.

    Args:
      other: Another `Dimension`.

    Returns:
      A `Dimension` whose value is the integer quotient of `self` and `other`.
    """
    return self // other

  def __rdiv__(self, other):
    """Use `__floordiv__` via `x // y` instead.

    This function exists only to have a better error message. Instead of:
    `TypeError: unsupported operand type(s) for /: 'int' and 'Dimension'`,
    this function will explicitly call for usage of `//` instead.

    Args:
      other: Another `Dimension`.

    Raises:
      TypeError.
    """
    raise TypeError("unsupported operand type(s) for /: '{}' and 'Dimension', "
                    "please use // instead".format(type(other).__name__))

  def __truediv__(self, other):
    """Use `__floordiv__` via `x // y` instead.

    This function exists only to have a better error message. Instead of:
    `TypeError: unsupported operand type(s) for /: 'Dimension' and 'int'`,
    this function will explicitly call for usage of `//` instead.

    Args:
      other: Another `Dimension`.

    Raises:
      TypeError.
    """
    raise TypeError("unsupported operand type(s) for /: 'Dimension' and '{}', "
                    "please use // instead".format(type(other).__name__))

  def __rtruediv__(self, other):
    """Use `__floordiv__` via `x // y` instead.

    This function exists only to have a better error message. Instead of:
    `TypeError: unsupported operand type(s) for /: 'int' and 'Dimension'`,
    this function will explicitly call for usage of `//` instead.

    Args:
      other: Another `Dimension`.

    Raises:
      TypeError.
    """
    raise TypeError("unsupported operand type(s) for /: '{}' and 'Dimension', "
                    "please use // instead".format(type(other).__name__))

  def __mod__(self, other):
    """Returns `self` modulo `other` (remainder from the division of 
    self by other).

    Dimension moduli are computed as follows:

    ```python
    tf.compat.v1.Dimension(m)    % tf.compat.v1.Dimension(n)     ==
    tf.compat.v1.Dimension(m % n)
    tf.compat.v1.Dimension(m)    % tf.compat.v1.Dimension(None)  # equiv. to
    tf.compat.v1.Dimension(None)
    tf.compat.v1.Dimension(None) % tf.compat.v1.Dimension(n)     # equiv. to
    tf.compat.v1.Dimension(None)
    tf.compat.v1.Dimension(None) % tf.compat.v1.Dimension(None)  # equiv. to
    tf.compat.v1.Dimension(None)
    ```

    Args:
      other: Another Dimension, or a value accepted by `as_dimension`.

    Returns:
      A Dimension whose value is `self` modulo `other`, otherwise None.
    """
    try:
      other = as_dimension(other)
    except (TypeError, ValueError):
      return NotImplemented
    if self._value is None or other.value is None:
      return Dimension(None)
    else:
      return Dimension(self._value % other.value)

  def __rmod__(self, other):
    """Returns `other` modulo `self` (remainder from the division of 
    other by self).

    Args:
      other: Another Dimension, or a value accepted by `as_dimension`.

    Returns:
      A Dimension whose value is `other` modulo `self`.
    """
    try:
      other = as_dimension(other)
    except (TypeError, ValueError):
      return NotImplemented
    return other % self

  def __lt__(self, other):
    """Compare if `self` is known to be less than `other`.

    Dimensions are compared as follows:

    ```python
    (tf.compat.v1.Dimension(m)    < tf.compat.v1.Dimension(n))    == (m < n)
    (tf.compat.v1.Dimension(m)    < tf.compat.v1.Dimension(None)) == None
    (tf.compat.v1.Dimension(None) < tf.compat.v1.Dimension(n))    == None
    (tf.compat.v1.Dimension(None) < tf.compat.v1.Dimension(None)) == None
    ```

    Args:
      other: Another Dimension, or a value accepted by `as_dimension`.

    Returns:
      Returns True if `self.value < other.value` and both the values are known, 
      otherwise None.
    """
    other = as_dimension(other)
    if self._value is None or other.value is None:
      return None
    else:
      return self._value < other.value

  def __le__(self, other):
    """Compare if `self` is known to be less than or equal to `other`.

    Dimensions are compared as follows:

    ```python
    (tf.compat.v1.Dimension(m)    <= tf.compat.v1.Dimension(n))    == (m <= n)
    (tf.compat.v1.Dimension(m)    <= tf.compat.v1.Dimension(None)) == None
    (tf.compat.v1.Dimension(None) <= tf.compat.v1.Dimension(n))    == None
    (tf.compat.v1.Dimension(None) <= tf.compat.v1.Dimension(None)) == None
    ```

    Args:
      other: Another Dimension, or a value accepted by `as_dimension`.

    Returns:
      Returns True if `self.value <= other.value` and both the values are known, 
      otherwise None.
    """
    other = as_dimension(other)
    if self._value is None or other.value is None:
      return None
    else:
      return self._value <= other.value

  def __gt__(self, other):
    """Compare if `self` is known to be greater than `other`.

    Dimensions are compared as follows:

    ```python
    (tf.compat.v1.Dimension(m)    > tf.compat.v1.Dimension(n))    == (m > n)
    (tf.compat.v1.Dimension(m)    > tf.compat.v1.Dimension(None)) == None
    (tf.compat.v1.Dimension(None) > tf.compat.v1.Dimension(n))    == None
    (tf.compat.v1.Dimension(None) > tf.compat.v1.Dimension(None)) == None
    ```

    Args:
      other: Another Dimension, or a value accepted by `as_dimension`.

    Returns:
      Returns true if `self.value > other.value` and both the values are known, 
      otherwise None.
    """
    other = as_dimension(other)
    if self._value is None or other.value is None:
      return None
    else:
      return self._value > other.value

  def __ge__(self, other):
    """Compare if `self` is known to be greater than or equal to `other`.

    Dimensions are compared as follows:

    ```python
    (tf.compat.v1.Dimension(m)    >= tf.compat.v1.Dimension(n))    == (m >= n)
    (tf.compat.v1.Dimension(m)    >= tf.compat.v1.Dimension(None)) == None
    (tf.compat.v1.Dimension(None) >= tf.compat.v1.Dimension(n))    == None
    (tf.compat.v1.Dimension(None) >= tf.compat.v1.Dimension(None)) == None
    ```

    Args:
      other: Another Dimension, or a value accepted by `as_dimension`.

    Returns:
      Returns True if `self.value >= other.value` and both the values are known, 
      otherwise None.
      
    """
    other = as_dimension(other)
    if self._value is None or other.value is None:
      return None
    else:
      return self._value >= other.value

  def __reduce__(self):
    return Dimension, (self._value,)


def as_dimension(value):
  """Converts the given value to a Dimension.

  A Dimension input will be returned unmodified.
  An input of `None` will be converted to an unknown Dimension.
  An integer input will be converted to a Dimension with that value.

  Args:
    value: The value to be converted.

  Returns:
    A Dimension corresponding to the given value.
  """
  if isinstance(value, Dimension):
    return value
  else:
    return Dimension(value)


@tf_export("TensorShape")
class TensorShape(object):
  """Represents the shape of a `Tensor`.

  A `TensorShape` represents a possibly-partial shape specification for a
  `Tensor`. It may be one of the following:

  * *Fully-known shape:* has a known number of dimensions and a known size
    for each dimension. e.g. `TensorShape([16, 256])`
  * *Partially-known shape:* has a known number of dimensions, and an unknown
    size for one or more dimension. e.g. `TensorShape([None, 256])`
  * *Unknown shape:* has an unknown number of dimensions, and an unknown
    size in all dimensions. e.g. `TensorShape(None)`

  If a tensor is produced by an operation of type `"Foo"`, its shape
  may be inferred if there is a registered shape function for
  `"Foo"`. See [Shape
  functions](https://tensorflow.org/extend/adding_an_op#shape_functions_in_c)
  for details of shape functions and how to register them. Alternatively,
  the shape may be set explicitly using `tf.Tensor.set_shape`.
  """

  def __init__(self, dims):
    """Creates a new TensorShape with the given dimensions.

    Args:
      dims: Acceptable values are list of Dimensions, an integer representing the dimension, 
            or None if the shape is unspecified. `dims` should be either an acceptable
            byte or string type, protocol buffer or an instance of TensorShape class
            containing dimension vale as an instance variable.

    Raises:
      TypeError: If `dims` cannot be converted to a list of dimensions or 
                 an integer representing the dimension.
    """
    if dims is None:
      self._dims = None
    elif isinstance(dims, compat.bytes_or_text_types):
      raise TypeError("A string has ambiguous TensorShape, please wrap in a "
                      "list or convert to an int: %s" % dims)
    elif isinstance(dims, tensor_shape_pb2.TensorShapeProto):
      if dims.unknown_rank:
        self._dims = None
      else:
        self._dims = [
            # Protos store variable-size dimensions as -1
            as_dimension(dim.size if dim.size != -1 else None)
            for dim in dims.dim
        ]
    elif isinstance(dims, TensorShape):
      self._dims = dims.dims
    else:
      try:
        dims_iter = iter(dims)
      except TypeError:
        # Treat as a singleton dimension
        self._dims = [as_dimension(dims)]
      else:
        # Got a list of dimensions
        self._dims = [as_dimension(d) for d in dims_iter]

  @property
  def _v2_behavior(self):
    if _TENSORSHAPE_V2_OVERRIDE is None:
      return tf2.enabled()
    return _TENSORSHAPE_V2_OVERRIDE

  def __repr__(self):
    """ Official string representation of the tensor shape. 
    
    Returns:
      * List of dimension if the values are known e.g. TensorShpe([16,256]).
      * TensorShape(None) if the value is unknown.
       
    """
    if self._v2_behavior:
      if self._dims is not None:
        return "TensorShape(%r)" % [dim.value for dim in self._dims]
      else:
        return "TensorShape(None)"
    else:
      return "TensorShape(%r)" % self._dims

  def __str__(self):
    """ String representation of the tensor shape.
    
    Returns:
      * "<unknown>" if the dimension is not known.
      * If the tensor shape is a single integer value say 16, then it is 
        represented as (16,).
      * If the tensor shape is a list of dimensions say [16,256], then it is 
        represented as (16,256).
    
    """
    if self.rank is None:
      return "<unknown>"
    elif self.rank == 1:
      if self._v2_behavior:
        return "(%s,)" % self._dims[0].value
      else:
        return "(%s,)" % self._dims[0]
    else:
      if self._v2_behavior:
        return "(%s)" % ", ".join(str(d.value) for d in self._dims)
      else:
        return "(%s)" % ", ".join(str(d) for d in self._dims)

  @property
  def rank(self):
    """Returns the rank of this shape, or None if it is unspecified."""
    if self._dims is not None:
      return len(self._dims)
    return None

  @property
  def dims(self):
    """Returns a list of Dimensions."""
    return self._dims

<<<<<<< HEAD
  @dims.setter
  def dims(self, dims):
    """Set the dimension value. """
    self._dims = dims

=======
>>>>>>> 833a04e3
  @property
  def ndims(self):
    """Deprecated accessor for `rank`."""
    return self.rank

  def __len__(self):
    """Obtain rank of the shape.
    Returns:
      The rank of the shape.
    Raises:
      ValueError: if the tensor shape is not specified.
    """
    if self._dims is None:
      raise ValueError("Cannot take the length of shape with unknown rank.")
    return len(self._dims)

  def __bool__(self):
    """Returns True if this shape contains non-zero information."""
    return self._dims is not None

  # Python 3 wants __bool__, Python 2.7 wants __nonzero__
  __nonzero__ = __bool__

  def __iter__(self):
    """
    Returns:
       Iterator object for the given tensor shape, if the rank is known.
    
    Raises:
      ValueError: if the tensor shape is not specified.
    """
    if self._dims is None:
      raise ValueError("Cannot iterate over a shape with unknown rank.")
    else:
      if self._v2_behavior:
        return iter(d.value for d in self._dims)
      else:
        return iter(d for d in self._dims)

  def __getitem__(self, key):
    """Returns the value of a dimension or a shape, depending on the key.

    Args:
<<<<<<< HEAD
      key: An integer representing the index of the specific dimension or a slice
           representing range of tensor shape values (dimensions).
           
=======
      key: If `key` is an integer, returns the dimension at that index;
        otherwise if `key` is a slice, returns a TensorShape whose dimensions
        are those selected by the slice from `self`.

>>>>>>> 833a04e3
    Returns:
      * The dimension at that index if the `key` is an integer. 
      * A TensorShape whose dimensions are those selected by the slice from `self`, if `key` is a slice.
      * Unknown Tensorshape if `stop` value of the key is unknown. 
      * Unknown Tensorshape if either `start` or `stop` value of the key is less than 0.
    
    Raises:
      ValueError: If `key` is a slice and `self` is completely unknown and
        the step is set.
    """
    if self._dims is not None:
      if isinstance(key, slice):
        return TensorShape(self._dims[key])
      else:
        if self._v2_behavior:
          return self._dims[key].value
        else:
          return self._dims[key]
    else:
      if isinstance(key, slice):
        start = key.start if key.start is not None else 0
        stop = key.stop

        if key.step is not None:
          # TODO(mrry): Handle these maybe.
          raise ValueError("Steps are not yet handled")
        if stop is None:
          # NOTE(mrry): This implies that TensorShape(None) is compatible with
          # TensorShape(None)[1:], which is obviously not true. It would be
          # possible to track the number of dimensions symbolically,
          # and perhaps we should do that.
          return unknown_shape()
        elif start < 0 or stop < 0:
          # TODO(mrry): Handle this better, as it will be useful for handling
          # suffixes of otherwise unknown shapes.
          return unknown_shape()
        else:
          return unknown_shape(rank=stop - start)
      else:
        if self._v2_behavior:
          return None
        else:
          return Dimension(None)

  def num_elements(self):
    """Returns the total number of elements, or none for incomplete shapes."""
    if self.is_fully_defined():
      size = 1
      for dim in self._dims:
        size *= dim.value
      return size
    else:
      return None

  def merge_with(self, other):
    """Returns a `TensorShape` combining the information in `self` and `other`.

    The dimensions in `self` and `other` are merged elementwise,
    according to the rules defined for `Dimension.merge_with()`.

    Args:
      other: Another `TensorShape`.

    Returns:
      A `TensorShape` containing the combined information of `self` and
      `other`.

    Raises:
      ValueError: If `self` and `other` are not compatible.
    """
    other = as_shape(other)
    if self._dims is None:
      return other
    else:
      try:
        self.assert_same_rank(other)
        new_dims = []
        for i, dim in enumerate(self._dims):
          new_dims.append(dim.merge_with(other[i]))
        return TensorShape(new_dims)
      except ValueError:
        raise ValueError("Shapes %s and %s are not compatible" % (self, other))

  def concatenate(self, other):
    """Returns the concatenation of the dimension in `self` and `other`.

    *N.B.* If either `self` or `other` is completely unknown,
    concatenation will discard information about the other shape. In
    future, we might support concatenation that preserves this
    information for use with slicing.

    Args:
      other: Another `TensorShape`.

    Returns:
      A `TensorShape` whose dimensions are the concatenation of the
      dimensions in `self` and `other`, otherwise unknown TensorShape.
    """
    # TODO(mrry): Handle the case where we concatenate a known shape with a
    # completely unknown shape, so that we can use the partial information.
    other = as_shape(other)
    if self._dims is None or other.dims is None:
      return unknown_shape()
    else:
      return TensorShape(self._dims + other.dims)

  def assert_same_rank(self, other):
    """Raises an exception if `self` and `other` do not have compatible ranks.

    Args:
      other: Another `TensorShape`.

    Raises:
      ValueError: If `self` and `other` do not represent shapes with the
        same rank.
    """
    other = as_shape(other)
    if self.rank is not None and other.rank is not None:
      if self.rank != other.rank:
        raise ValueError("Shapes %s and %s must have the same rank" %
                         (self, other))

  def assert_has_rank(self, rank):
    """Raises an exception if `self` is not compatible with the given `rank`.

    Args:
      rank: An integer.

    Raises:
      ValueError: If `self` does not represent a shape with the given `rank`.
    """
    if self.rank not in (None, rank):
      raise ValueError("Shape %s must have rank %d" % (self, rank))

  def with_rank(self, rank):
    """Returns a shape based on `self` with the given rank.

    This method promotes a completely unknown shape to one with a
    known rank.

    Args:
      rank: An integer.

    Returns:
      A shape that is at least as specific as `self` with the given rank.

    Raises:
      ValueError: If `self` does not represent a shape with the given `rank`.
    """
    try:
      return self.merge_with(unknown_shape(rank=rank))
    except ValueError:
      raise ValueError("Shape %s must have rank %d" % (self, rank))

  def with_rank_at_least(self, rank):
    """Returns a shape based on `self` with at least the given rank.

    Args:
      rank: An integer.

    Returns:
      A shape that is at least as specific as `self` with at least the given
      rank.

    Raises:
      ValueError: If `self` does not represent a shape with at least the given
        `rank`.
    """
    if self.rank is not None and self.rank < rank:
      raise ValueError("Shape %s must have rank at least %d" % (self, rank))
    else:
      return self

  def with_rank_at_most(self, rank):
    """Returns a shape based on `self` with at most the given rank.

    Args:
      rank: An integer.

    Returns:
      A shape that is at least as specific as `self` with at most the given
      rank.

    Raises:
      ValueError: If `self` does not represent a shape with at most the given
        `rank`.
    """
    if self.rank is not None and self.rank > rank:
      raise ValueError("Shape %s must have rank at most %d" % (self, rank))
    else:
      return self

  def is_compatible_with(self, other):
    """Returns True iff `self` is compatible with `other`.

    Two possibly-partially-defined shapes are compatible if there
    exists a fully-defined shape that both shapes can represent. Thus,
    compatibility allows the shape inference code to reason about
    partially-defined shapes. For example:

    * TensorShape(None) is compatible with all shapes.

    * TensorShape([None, None]) is compatible with all two-dimensional
      shapes, such as TensorShape([32, 784]), and also TensorShape(None). It is
      not compatible with, for example, TensorShape([None]) or
      TensorShape([None, None, None]).

    * TensorShape([32, None]) is compatible with all two-dimensional shapes
      with size 32 in the 0th dimension, and also TensorShape([None, None])
      and TensorShape(None). It is not compatible with, for example,
      TensorShape([32]), TensorShape([32, None, 1]) or TensorShape([64, None]).

    * TensorShape([32, 784]) is compatible with itself, and also
      TensorShape([32, None]), TensorShape([None, 784]), TensorShape([None,
      None]) and TensorShape(None). It is not compatible with, for example,
      TensorShape([32, 1, 784]) or TensorShape([None]).

    The compatibility relation is reflexive and symmetric, but not
    transitive. For example, TensorShape([32, 784]) is compatible with
    TensorShape(None), and TensorShape(None) is compatible with
    TensorShape([4, 4]), but TensorShape([32, 784]) is not compatible with
    TensorShape([4, 4]).

    Args:
      other: Another TensorShape.

    Returns:
      True iff `self` is compatible with `other`.

    """
    other = as_shape(other)
    if self._dims is not None and other.dims is not None:
      if self.rank != other.rank:
        return False
      for x_dim, y_dim in zip(self._dims, other.dims):
        if not x_dim.is_compatible_with(y_dim):
          return False
    return True

  def assert_is_compatible_with(self, other):
    """Raises exception if `self` and `other` do not represent the same shape.

    This method can be used to assert that there exists a shape that both
    `self` and `other` represent.

    Args:
      other: Another TensorShape.

    Raises:
      ValueError: If `self` and `other` do not represent the same shape.
    """
    if not self.is_compatible_with(other):
      raise ValueError("Shapes %s and %s are incompatible" % (self, other))

  def most_specific_compatible_shape(self, other):
    """Returns the most specific TensorShape compatible with `self` and `other`.

    * TensorShape([None, 1]) is the most specific TensorShape compatible with
      both TensorShape([2, 1]) and TensorShape([5, 1]). Note that
      TensorShape(None) is also compatible with above mentioned TensorShapes.

    * TensorShape([1, 2, 3]) is the most specific TensorShape compatible with
      both TensorShape([1, 2, 3]) and TensorShape(None). There are more
      less specific TensorShapes compatible with above mentioned TensorShapes,
      e.g. TensorShape([1, 2, None]), TensorShape(None).

    Args:
      other: Another `TensorShape`.

    Returns:
      A `TensorShape` which is the most specific compatible shape of `self`
      and `other`.
    """

    other = as_shape(other)
    if self._dims is None or other.dims is None or self.rank != other.rank:
      return unknown_shape()

    dims = [(Dimension(None))] * self.rank
    for i, (d1, d2) in enumerate(zip(self._dims, other.dims)):
      if d1 is not None and d2 is not None and d1 == d2:
        dims[i] = d1
    return TensorShape(dims)

  def is_fully_defined(self):
    """Returns True iff `self` is fully defined in every dimension."""
    return (self._dims is not None and
            all(dim.value is not None for dim in self._dims))

  def assert_is_fully_defined(self):
    """Raises an exception if `self` is not fully defined in every dimension.

    Raises:
      ValueError: If `self` does not have a known value for every dimension.
    """
    if not self.is_fully_defined():
      raise ValueError("Shape %s is not fully defined" % self)

  def as_list(self):
    """Returns a list of integers or `None` for each dimension.

    Returns:
      A list of integers or `None` for each dimension.

    Raises:
      ValueError: If `self` is an unknown shape with an unknown rank.
    """
    if self._dims is None:
      raise ValueError("as_list() is not defined on an unknown TensorShape.")
    return [dim.value for dim in self._dims]

  def as_proto(self):
    """Returns this shape as a `TensorShapeProto`."""
    if self._dims is None:
      return tensor_shape_pb2.TensorShapeProto(unknown_rank=True)
    else:
      return tensor_shape_pb2.TensorShapeProto(dim=[
          tensor_shape_pb2.TensorShapeProto.Dim(
              size=-1 if d.value is None else d.value) for d in self._dims
      ])

  def __eq__(self, other):
    """Check equality between two tensor shapes.
    
    Args:
      other: Another `TensorShape`.
    
   Returns:
      `True` if self._dims == other.dims.
      
    """
    try:
      other = as_shape(other)
    except TypeError:
      return NotImplemented
    return self._dims == other.dims

  def __ne__(self, other):
    """Check inequality between two tensor shapes.
    
    Args:
      other: Another `TensorShape`.
     
    Returns:
      True if `self` is known to be different from `other`.
    
    Raises:
      ValueError: If either `self.rank` or `other.rank` is None.
      
    """
    try:
      other = as_shape(other)
    except TypeError:
      return NotImplemented
    if self.rank is None or other.rank is None:
      raise ValueError("The inequality of unknown TensorShapes is undefined.")
    if self.rank != other.rank:
      return True
    return self._dims != other.dims

  def __reduce__(self):
    return TensorShape, (self._dims,)

  def __concat__(self, other):
    """Returns concatenation of the dimension in `self` and `other`.
    
    Args:
      other: Another `TensorShape` 
    """
    return self.concatenate(other)


def as_shape(shape):
  """Converts the given object to a TensorShape."""
  if isinstance(shape, TensorShape):
    return shape
  else:
    return TensorShape(shape)


def unknown_shape(rank=None, **kwargs):
  """Returns an unknown TensorShape, optionally with a known rank.

  Args:
    rank: (Optional) If specified, the number of dimensions in the shape.
    **kwargs: For backwards compatibility.

  Returns:
    An unknown TensorShape.

  Raises:
    TypeError: In case of invalid arguments.
  """
  if rank is None and "ndims" in kwargs:
    rank = kwargs.pop("ndims")
  if kwargs:
    raise TypeError("Unknown argument: %s" % kwargs)
  if rank is None:
    return TensorShape(None)
  else:
    return TensorShape([Dimension(None)] * rank)


def scalar():
  """Returns a shape representing a scalar."""
  return TensorShape([])


def vector(length):
  """Returns a shape representing a vector.

  Args:
    length: The length of the vector, which may be None if unknown.

  Returns:
    A TensorShape representing a vector of the given length.
  """
  return TensorShape([length])


def matrix(rows, cols):
  """Returns a shape representing a matrix.

  Args:
    rows: The number of rows in the matrix, which may be None if unknown.
    cols: The number of columns in the matrix, which may be None if unknown.

  Returns:
    A TensorShape representing a matrix of the given size.
  """
  return TensorShape([rows, cols])<|MERGE_RESOLUTION|>--- conflicted
+++ resolved
@@ -877,15 +877,7 @@
   def dims(self):
     """Returns a list of Dimensions."""
     return self._dims
-
-<<<<<<< HEAD
-  @dims.setter
-  def dims(self, dims):
-    """Set the dimension value. """
-    self._dims = dims
-
-=======
->>>>>>> 833a04e3
+  
   @property
   def ndims(self):
     """Deprecated accessor for `rank`."""
@@ -929,16 +921,10 @@
     """Returns the value of a dimension or a shape, depending on the key.
 
     Args:
-<<<<<<< HEAD
-      key: An integer representing the index of the specific dimension or a slice
-           representing range of tensor shape values (dimensions).
-           
-=======
       key: If `key` is an integer, returns the dimension at that index;
         otherwise if `key` is a slice, returns a TensorShape whose dimensions
         are those selected by the slice from `self`.
-
->>>>>>> 833a04e3
+        
     Returns:
       * The dimension at that index if the `key` is an integer. 
       * A TensorShape whose dimensions are those selected by the slice from `self`, if `key` is a slice.
