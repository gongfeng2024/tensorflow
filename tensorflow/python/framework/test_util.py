--- conflicted
+++ resolved
@@ -253,19 +253,6 @@
   Returns:
     The wrapped function
   """
-<<<<<<< HEAD
-  # pylint: disable=protected-access
-  def disable_c_api_wrapper(*args, **kwargs):
-    prev_value = ops._USE_C_API
-    ops._USE_C_API = False
-    try:
-      with ops.Graph().as_default():
-        fn(*args, **kwargs)
-    finally:
-      ops._USE_C_API = prev_value
-  # pylint: disable=protected-access
-  return disable_c_api_wrapper
-=======
   return lambda *args, **kwargs: _use_c_api_wrapper(fn, False, *args, **kwargs)
 
 
@@ -283,7 +270,6 @@
     The wrapped function
   """
   return lambda *args, **kwargs: _use_c_api_wrapper(fn, True, *args, **kwargs)
->>>>>>> 85d41028
 
 
 class TensorFlowTestCase(googletest.TestCase):
