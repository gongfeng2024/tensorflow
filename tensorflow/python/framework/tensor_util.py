# Copyright 2015 The TensorFlow Authors. All Rights Reserved.
#
# Licensed under the Apache License, Version 2.0 (the "License");
# you may not use this file except in compliance with the License.
# You may obtain a copy of the License at
#
#     http://www.apache.org/licenses/LICENSE-2.0
#
# Unless required by applicable law or agreed to in writing, software
# distributed under the License is distributed on an "AS IS" BASIS,
# WITHOUT WARRANTIES OR CONDITIONS OF ANY KIND, either express or implied.
# See the License for the specific language governing permissions and
# limitations under the License.
# ==============================================================================

"""Utilities to create TensorProtos."""
from __future__ import absolute_import
from __future__ import division
from __future__ import print_function

from autograd import core as ag_core
import numpy as np
import six

from tensorflow.core.framework import tensor_pb2
from tensorflow.core.framework import tensor_shape_pb2
from tensorflow.python.framework import ops
from tensorflow.python.framework import tensor_shape
from tensorflow.python.util import compat

# TODO(opensource): Add support for pyx_library in the open-source build.
# For now, we use the slow versions that fast_tensor_util replaces.
# pylint: disable=g-import-not-at-top
try:
  from tensorflow.python.framework import fast_tensor_util
  _FAST_TENSOR_UTIL_AVAILABLE = True
except ImportError:
  _FAST_TENSOR_UTIL_AVAILABLE = False

from tensorflow.python.framework import dtypes
from tensorflow.python.framework import ops
# pylint: enable=g-import-not-at-top


def ExtractBitsFromFloat16(x):
  return np.asscalar(np.asarray(x, dtype=np.float16).view(np.uint16))


def SlowAppendFloat16ArrayToTensorProto(tensor_proto, proto_values):
  tensor_proto.half_val.extend([
      ExtractBitsFromFloat16(x) for x in proto_values])

if _FAST_TENSOR_UTIL_AVAILABLE:
  _NP_TO_APPEND_FN = {
      # TODO(sesse): We should have a
      # fast_tensor_util.AppendFloat16ArrayToTensorProto,
      # but it seems np.float16_t doesn't exist?
      np.float16: SlowAppendFloat16ArrayToTensorProto,
      np.float32: fast_tensor_util.AppendFloat32ArrayToTensorProto,
      np.float64: fast_tensor_util.AppendFloat64ArrayToTensorProto,
      np.int32: fast_tensor_util.AppendInt32ArrayToTensorProto,
      np.int64: fast_tensor_util.AppendInt64ArrayToTensorProto,
      np.uint8: fast_tensor_util.AppendUInt8ArrayToTensorProto,
      np.uint16: fast_tensor_util.AppendUInt16ArrayToTensorProto,
      np.int8: fast_tensor_util.AppendInt8ArrayToTensorProto,
      np.int16: fast_tensor_util.AppendInt16ArrayToTensorProto,
      np.complex64: fast_tensor_util.AppendComplex64ArrayToTensorProto,
      np.complex128: fast_tensor_util.AppendComplex128ArrayToTensorProto,
      np.object: fast_tensor_util.AppendObjectArrayToTensorProto,
      np.bool: fast_tensor_util.AppendBoolArrayToTensorProto,
      dtypes.qint8.as_numpy_dtype:
          fast_tensor_util.AppendInt8ArrayToTensorProto,
      dtypes.quint8.as_numpy_dtype:
          fast_tensor_util.AppendUInt8ArrayToTensorProto,
      dtypes.qint16.as_numpy_dtype:
          fast_tensor_util.AppendInt8ArrayToTensorProto,
      dtypes.quint16.as_numpy_dtype:
          fast_tensor_util.AppendUInt8ArrayToTensorProto,
      dtypes.qint32.as_numpy_dtype:
          fast_tensor_util.AppendInt32ArrayToTensorProto,
      # NOTE(touts): Intentionally no way to feed a DT_BFLOAT16.
  }
else:

  def SlowAppendFloat32ArrayToTensorProto(tensor_proto, proto_values):
    tensor_proto.float_val.extend([np.asscalar(x) for x in proto_values])

  def SlowAppendFloat64ArrayToTensorProto(tensor_proto, proto_values):
    tensor_proto.double_val.extend([np.asscalar(x) for x in proto_values])

  def SlowAppendIntArrayToTensorProto(tensor_proto, proto_values):
    tensor_proto.int_val.extend([np.asscalar(x) for x in proto_values])

  def SlowAppendQIntArrayToTensorProto(tensor_proto, proto_values):
    tensor_proto.int_val.extend([np.asscalar(x[0]) for x in proto_values])

  def SlowAppendInt64ArrayToTensorProto(tensor_proto, proto_values):
    tensor_proto.int64_val.extend([np.asscalar(x) for x in proto_values])

  def SlowAppendComplex64ArrayToTensorProto(tensor_proto, proto_values):
    tensor_proto.scomplex_val.extend([np.asscalar(v)
                                      for x in proto_values
                                      for v in [x.real, x.imag]])

  def SlowAppendComplex128ArrayToTensorProto(tensor_proto, proto_values):
    tensor_proto.dcomplex_val.extend([np.asscalar(v)
                                      for x in proto_values
                                      for v in [x.real, x.imag]])

  def SlowAppendObjectArrayToTensorProto(tensor_proto, proto_values):
    tensor_proto.string_val.extend([compat.as_bytes(x) for x in proto_values])

  def SlowAppendBoolArrayToTensorProto(tensor_proto, proto_values):
    tensor_proto.bool_val.extend([np.asscalar(x) for x in proto_values])

  _NP_TO_APPEND_FN = {
      np.float16: SlowAppendFloat16ArrayToTensorProto,
      np.float32: SlowAppendFloat32ArrayToTensorProto,
      np.float64: SlowAppendFloat64ArrayToTensorProto,
      np.int32: SlowAppendIntArrayToTensorProto,
      np.int64: SlowAppendInt64ArrayToTensorProto,
      np.uint8: SlowAppendIntArrayToTensorProto,
      np.uint16: SlowAppendIntArrayToTensorProto,
      np.int8: SlowAppendIntArrayToTensorProto,
      np.int16: SlowAppendIntArrayToTensorProto,
      np.complex64: SlowAppendComplex64ArrayToTensorProto,
      np.complex128: SlowAppendComplex128ArrayToTensorProto,
      np.object: SlowAppendObjectArrayToTensorProto,
      np.bool: SlowAppendBoolArrayToTensorProto,
      dtypes.qint8.as_numpy_dtype: SlowAppendQIntArrayToTensorProto,
      dtypes.quint8.as_numpy_dtype: SlowAppendQIntArrayToTensorProto,
      dtypes.qint16.as_numpy_dtype: SlowAppendQIntArrayToTensorProto,
      dtypes.quint16.as_numpy_dtype: SlowAppendQIntArrayToTensorProto,
      dtypes.qint32.as_numpy_dtype: SlowAppendQIntArrayToTensorProto,
      # NOTE(touts): Intentionally no way to feed a DT_BFLOAT16.
  }


def GetFromNumpyDTypeDict(dtype_dict, dtype):
  # NOTE: dtype_dict.get(dtype) always returns None.
  for key, val in six.iteritems(dtype_dict):
    if key == dtype:
      return val
  return None


def GetNumpyAppendFn(dtype):
  # numpy dtype for strings are variable length. We can not compare
  # dtype with a single constant (np.string does not exist) to decide
  # dtype is a "string" type. We need to compare the dtype.type to be
  # sure it's a string type.
  if dtype.type == np.string_ or dtype.type == np.unicode_:
    if _FAST_TENSOR_UTIL_AVAILABLE:
      return fast_tensor_util.AppendObjectArrayToTensorProto
    else:
      return SlowAppendObjectArrayToTensorProto
  return GetFromNumpyDTypeDict(_NP_TO_APPEND_FN, dtype)


def TensorShapeProtoToList(shape):
  """Convert a TensorShape to a list.

  Args:
    shape: A TensorShapeProto.

  Returns:
    List of integers representing the dimensions of the tensor.
  """
  return [dim.size for dim in shape.dim]


def _GetDenseDimensions(list_of_lists):
  """Returns the inferred dense dimensions of a list of lists."""
  if not isinstance(list_of_lists, (list, tuple)):
    return []
  elif not list_of_lists:
    return [0]
  else:
    return [len(list_of_lists)] + _GetDenseDimensions(list_of_lists[0])


def _FlattenToStrings(nested_strings):
  if isinstance(nested_strings, (list, tuple)):
    for inner in nested_strings:
      for flattened_string in _FlattenToStrings(inner):
        yield flattened_string
  else:
    yield nested_strings


_TENSOR_CONTENT_TYPES = frozenset([
    dtypes.float32, dtypes.float64, dtypes.int32, dtypes.uint8, dtypes.int16,
    dtypes.int8, dtypes.int64, dtypes.qint8, dtypes.quint8, dtypes.qint16,
    dtypes.quint16, dtypes.qint32,
])


class _Message(object):

  def __init__(self, message):
    self._message = message

  def __repr__(self):
    return self._message


def _FirstNotNone(l):
  for x in l:
    if x is not None:
      if isinstance(x, ops.Tensor):
        return _Message("list containing Tensors")
      else:
        return x
  return None


def _NotNone(v):
  if v is None:
    return _Message("None")
  else:
    return v


def _FilterTuple(v):
  if not isinstance(v, (list, tuple)):
    return v
  if isinstance(v, tuple):
    if not any(isinstance(x, (list, tuple)) for x in v):
      return None
  if isinstance(v, list):
    if not any(isinstance(x, (list, tuple)) for x in v):
      return _FirstNotNone([None if isinstance(x, (list, tuple)) else x for x in v])
  return _FirstNotNone([_FilterTuple(x) for x in v])


def _FilterInt(v):
  if isinstance(v, (list, tuple)):
    return _FirstNotNone([_FilterInt(x) for x in v])
<<<<<<< HEAD
  return None if isinstance(
          v,
          (compat.integral_types, tensor_shape.Dimension)) else _NotNone(v)
=======
  return None if isinstance(v, (compat.integral_types,
                                tensor_shape.Dimension)) else _NotNone(v)
>>>>>>> e722358e


def _FilterFloat(v):
  if isinstance(v, (list, tuple)):
    return _FirstNotNone([_FilterFloat(x) for x in v])
  return None if isinstance(v, compat.real_types) else _NotNone(v)


def _FilterComplex(v):
  if isinstance(v, (list, tuple)):
    return _FirstNotNone([_FilterComplex(x) for x in v])
  return None if isinstance(v, compat.complex_types) else _NotNone(v)


def _FilterStr(v):
  if isinstance(v, (list, tuple)):
    return _FirstNotNone([_FilterStr(x) for x in v])
  if isinstance(v, compat.bytes_or_text_types):
    return None
  else:
    return _NotNone(v)


def _FilterBool(v):
  if isinstance(v, (list, tuple)):
    return _FirstNotNone([_FilterBool(x) for x in v])
  return None if isinstance(v, bool) else _NotNone(v)


def _FilterNotTensor(v):
  if isinstance(v, (list, tuple)):
    return _FirstNotNone([_FilterNotTensor(x) for x in v])
  return str(v) if isinstance(v, ops.Tensor) else None


_TF_TO_IS_OK = {
    dtypes.bool: [_FilterBool],
    dtypes.complex128: [_FilterComplex],
    dtypes.complex64: [_FilterComplex],
    dtypes.float32: [_FilterFloat],
    dtypes.float64: [_FilterFloat],
    dtypes.int16: [_FilterInt],
    dtypes.int32: [_FilterInt],
    dtypes.int64: [_FilterInt],
    dtypes.int8: [_FilterInt],
    dtypes.qint16: [_FilterInt, _FilterTuple],
    dtypes.qint32: [_FilterInt, _FilterTuple],
    dtypes.qint8: [_FilterInt, _FilterTuple],
    dtypes.quint16: [_FilterInt, _FilterTuple],
    dtypes.quint8: [_FilterInt, _FilterTuple],
    dtypes.string: [_FilterStr],
    dtypes.uint16: [_FilterInt],
    dtypes.uint8: [_FilterInt],
}


def _AssertCompatible(values, dtype):
  fn_list = _TF_TO_IS_OK.get(dtype, [_FilterNotTensor])
  mismatch = _FirstNotNone([fn(values) for fn in fn_list])
  if mismatch is not None:
    if dtype is None:
      raise TypeError("List of Tensors when single Tensor expected")
    else:
      raise TypeError("Expected %s, got %s of type '%s' instead." %
                      (dtype.name, repr(mismatch), type(mismatch).__name__))


def make_tensor_proto(values, dtype=None, shape=None, verify_shape=False):
  """Create a TensorProto.

  Args:
    values:         Values to put in the TensorProto.
    dtype:          Optional tensor_pb2 DataType value.
    shape:          List of integers representing the dimensions of tensor.
    verify_shape:   Boolean that enables verification of a shape of values.

  Returns:
    A `TensorProto`. Depending on the type, it may contain data in the
    "tensor_content" attribute, which is not directly useful to Python programs.
    To access the values you should convert the proto back to a numpy ndarray
    with `tensor_util.MakeNdarray(proto)`.

    If `values` is a `TensorProto`, it is immediately returned; `dtype` and
    `shape` are ignored.

  Raises:
    TypeError:  if unsupported types are provided.
    ValueError: if arguments have inappropriate values or if verify_shape is
     True and shape of values is not equals to a shape from the argument.

  make_tensor_proto accepts "values" of a python scalar, a python list, a
  numpy ndarray, or a numpy scalar.

  If "values" is a python scalar or a python list, make_tensor_proto
  first convert it to numpy ndarray. If dtype is None, the
  conversion tries its best to infer the right numpy data
  type. Otherwise, the resulting numpy array has a compatible data
  type with the given dtype.

  In either case above, the numpy ndarray (either the caller provided
  or the auto converted) must have the compatible type with dtype.

  make_tensor_proto then converts the numpy array to a tensor proto.

  If "shape" is None, the resulting tensor proto represents the numpy
  array precisely.

  Otherwise, "shape" specifies the tensor's shape and the numpy array
  can not have more elements than what "shape" specifies.

  """
  if isinstance(values, tensor_pb2.TensorProto):
    return values

  if dtype:
    dtype = dtypes.as_dtype(dtype)

  is_quantized = (dtype in [dtypes.qint8, dtypes.quint8, dtypes.qint16,
                            dtypes.quint16, dtypes.qint32])

  # We first convert value to a numpy array or scalar.
  if isinstance(values, (np.ndarray, np.generic)):
    if dtype:
      nparray = values.astype(dtype.as_numpy_dtype)
    else:
      nparray = values
  elif callable(getattr(values, "__array__", None)):
    # If a class has the __array__ method, then it is possible to convert
    # to numpy array.
    nparray = np.asarray(values, dtype=dtype)
  else:
    if values is None:
      raise ValueError("None values not supported.")
    # if dtype is provided, forces numpy array to be the type
    # provided if possible.
    if dtype and dtype.is_numpy_compatible:
      np_dt = dtype.as_numpy_dtype
    else:
      np_dt = None
    # If shape is None, numpy.prod returns None when dtype is not set, but raises
    # exception when dtype is set to np.int64
    if shape is not None and np.prod(shape, dtype=np.int64) == 0:
      nparray = np.empty(shape, dtype=np_dt)
    else:
      _AssertCompatible(values, dtype)
      nparray = np.array(values, dtype=np_dt)
      # check to them.
      # We need to pass in quantized values as tuples, so don't apply the shape
      if (list(nparray.shape) != _GetDenseDimensions(values) and
          not is_quantized):
        raise ValueError("""Argument must be a dense tensor: %s"""
                         """ - got shape %s, but wanted %s.""" % (
                             values, list(nparray.shape),
                             _GetDenseDimensions(values)))

    # python/numpy default float type is float64. We prefer float32 instead.
    if (nparray.dtype == np.float64) and dtype is None:
      nparray = nparray.astype(np.float32)
    # python/numpy default int type is int64. We prefer int32 instead.
    elif (nparray.dtype == np.int64) and dtype is None:
      downcasted_array = nparray.astype(np.int32)
      # Do not down cast if it leads to precision loss.
      if np.array_equal(downcasted_array, nparray):
        nparray = downcasted_array

  # if dtype is provided, it must be compatible with what numpy
  # conversion says.
  numpy_dtype = dtypes.as_dtype(nparray.dtype)
  if numpy_dtype is None:
    raise TypeError("Unrecognized data type: %s" % nparray.dtype)

  # If dtype was specified and is a quantized type, we convert
  # numpy_dtype back into the quantized version.
  if is_quantized:
    numpy_dtype = dtype

  if dtype is not None and (not hasattr(dtype, "base_dtype") or
                            dtype.base_dtype != numpy_dtype.base_dtype):
    raise TypeError("Incompatible types: %s vs. %s. Value is %s"
                    % (dtype, nparray.dtype, values))

  # If shape is not given, get the shape from the numpy array.
  if shape is None:
    shape = nparray.shape
    is_same_size = True
    shape_size = nparray.size
  else:
    shape = [int(dim) for dim in shape]
    shape_size = np.prod(shape, dtype=np.int64)
    is_same_size = shape_size == nparray.size

    if verify_shape:
      if not nparray.shape == tuple(shape):
        raise TypeError("Expected Tensor's shape: %s, got %s." %
                        (tuple(shape), nparray.shape))

    if nparray.size > shape_size:
      raise ValueError(
          "Too many elements provided. Needed at most %d, but received %d" %
          (shape_size, nparray.size))

  tensor_proto = tensor_pb2.TensorProto(
      dtype=numpy_dtype.as_datatype_enum,
      tensor_shape=tensor_shape.as_shape(shape).as_proto())

  if is_same_size and numpy_dtype in _TENSOR_CONTENT_TYPES and shape_size > 1:
    if nparray.size * nparray.itemsize >= (1 << 31):
      raise ValueError(
          "Cannot create a tensor proto whose content is larger than 2GB.")
    tensor_proto.tensor_content = nparray.tostring()
    return tensor_proto

  # If we were not given values as a numpy array, compute the proto_values
  # from the given values directly, to avoid numpy trimming nulls from the
  # strings. Since values could be a list of strings, or a multi-dimensional
  # list of lists that might or might not correspond to the given shape,
  # we flatten it conservatively.
  if numpy_dtype == dtypes.string and not isinstance(values, np.ndarray):
    proto_values = _FlattenToStrings(values)

    # At this point, values may be a list of objects that we could not
    # identify a common type for (hence it was inferred as
    # np.object/dtypes.string).  If we are unable to convert it to a
    # string, we raise a more helpful error message.
    #
    # Ideally, we'd be able to convert the elements of the list to a
    # common type, but this type inference requires some thinking and
    # so we defer it for now.
    try:
      str_values = [compat.as_bytes(x) for x in proto_values]
    except TypeError:
      raise TypeError("Failed to convert object of type %s to Tensor. "
                      "Contents: %s. Consider casting elements to a "
                      "supported type." % (type(values), values))
    tensor_proto.string_val.extend(str_values)
    return tensor_proto

  # TensorFlow expects C order (a.k.a., eigen row major).
  proto_values = nparray.ravel()

  append_fn = GetNumpyAppendFn(proto_values.dtype)
  if append_fn is None:
    raise TypeError("Element type not supported in TensorProto: %s" %
                    numpy_dtype.name)
  append_fn(tensor_proto, proto_values)

  return tensor_proto


def MakeNdarray(tensor):
  """Create a numpy ndarray from a tensor.

  Create a numpy ndarray with the same shape and data as the tensor.

  Args:
    tensor: A TensorProto.

  Returns:
    A numpy array with the tensor contents.

  Raises:
    TypeError: if tensor has unsupported type.

  """
  shape = [d.size for d in tensor.tensor_shape.dim]
  num_elements = np.prod(shape, dtype=np.int64)
  tensor_dtype = dtypes.as_dtype(tensor.dtype)
  dtype = tensor_dtype.as_numpy_dtype

  if tensor.tensor_content:
    return np.fromstring(tensor.tensor_content, dtype=dtype).reshape(shape)
  elif tensor_dtype == dtypes.float16:
    # the half_val field of the TensorProto stores the binary representation
    # of the fp16: we need to reinterpret this as a proper float16
    if len(tensor.half_val) == 1:
      tmp = np.array(tensor.half_val[0], dtype=np.uint16)
      tmp.dtype = np.float16
      return np.repeat(tmp, num_elements).reshape(shape)
    else:
      tmp = np.fromiter(tensor.half_val, dtype=np.uint16)
      tmp.dtype = np.float16
      return tmp.reshape(shape)
  elif tensor_dtype == dtypes.float32:
    if len(tensor.float_val) == 1:
      return np.repeat(np.array(tensor.float_val[0], dtype=dtype),
                       num_elements).reshape(shape)
    else:
      return np.fromiter(tensor.float_val, dtype=dtype).reshape(shape)
  elif tensor_dtype == dtypes.float64:
    if len(tensor.double_val) == 1:
      return np.repeat(np.array(tensor.double_val[0], dtype=dtype),
                       num_elements).reshape(shape)
    else:
      return np.fromiter(tensor.double_val, dtype=dtype).reshape(shape)
  elif tensor_dtype in [dtypes.int32, dtypes.uint8, dtypes.uint16, dtypes.int16,
                        dtypes.int8, dtypes.qint32, dtypes.quint8, dtypes.qint8,
                        dtypes.qint16, dtypes.quint16, dtypes.bfloat16]:
    if len(tensor.int_val) == 1:
      return np.repeat(np.array(tensor.int_val[0], dtype=dtype),
                       num_elements).reshape(shape)
    else:
      return np.fromiter(tensor.int_val, dtype=dtype).reshape(shape)
  elif tensor_dtype == dtypes.int64:
    if len(tensor.int64_val) == 1:
      return np.repeat(np.array(tensor.int64_val[0], dtype=dtype),
                       num_elements).reshape(shape)
    else:
      return np.fromiter(tensor.int64_val, dtype=dtype).reshape(shape)
  elif tensor_dtype == dtypes.string:
    if len(tensor.string_val) == 1:
      return np.repeat(np.array(tensor.string_val[0], dtype=dtype),
                       num_elements).reshape(shape)
    else:
      return np.array([x for x in tensor.string_val],
                      dtype=dtype).reshape(shape)
  elif tensor_dtype == dtypes.complex64:
    it = iter(tensor.scomplex_val)
    if len(tensor.scomplex_val) == 2:
      return np.repeat(np.array(complex(tensor.scomplex_val[0],
                                        tensor.scomplex_val[1]), dtype=dtype),
                       num_elements).reshape(shape)
    else:
      return np.array([complex(x[0], x[1]) for x in zip(it, it)],
                      dtype=dtype).reshape(shape)
  elif tensor_dtype == dtypes.complex128:
    it = iter(tensor.dcomplex_val)
    if len(tensor.dcomplex_val) == 2:
      return np.repeat(np.array(complex(tensor.dcomplex_val[0],
                                        tensor.dcomplex_val[1]), dtype=dtype),
                       num_elements).reshape(shape)
    else:
      return np.array([complex(x[0], x[1]) for x in zip(it, it)],
                      dtype=dtype).reshape(shape)
  elif tensor_dtype == dtypes.bool:
    if len(tensor.bool_val) == 1:
      return np.repeat(np.array(tensor.bool_val[0], dtype=dtype),
                       num_elements).reshape(shape)
    else:
      return np.fromiter(tensor.bool_val, dtype=dtype).reshape(shape)
  else:
    raise TypeError("Unsupported tensor type: %s" % tensor.dtype)


def ShapeEquals(tensor_proto, shape):
  """Returns True if "tensor_proto" has the given "shape".

  Args:
    tensor_proto: A TensorProto.
    shape: A tensor shape, expressed as a TensorShape, list, or tuple.

  Returns:
    True if "tensor_proto" has the given "shape", otherwise False.

  Raises:
    TypeError: If "tensor_proto" is not a TensorProto, or shape is not a
      TensorShape, list, or tuple.
  """
  if not isinstance(tensor_proto, tensor_pb2.TensorProto):
    raise TypeError("tensor_proto is not a tensor_pb2.TensorProto object")
  if isinstance(shape, tensor_shape_pb2.TensorShapeProto):
    shape = [d.size for d in shape.dim]
  elif not isinstance(shape, (list, tuple)):
    raise TypeError("shape is not a list or tuple")
  tensor_shape_list = [d.size for d in tensor_proto.tensor_shape.dim]
  return all(x == y for x, y in zip(tensor_shape_list, shape))


def _ConstantValue(tensor, partial):
  # TODO(touts): Support Variables?
  if not isinstance(ag_core.getval(tensor), ops.Tensor):
    raise TypeError("tensor is not a Tensor")
  if tensor.op.type == "Const":
    return MakeNdarray(tensor.op.get_attr("value"))
  elif tensor.op.type == "Shape":
    input_shape = tensor.op.inputs[0].get_shape()
    if input_shape.is_fully_defined():
      return np.array([dim.value for dim in input_shape.dims],
                      dtype=tensor.dtype.as_numpy_dtype)
    else:
      return None
  elif tensor.op.type == "Size":
    input_shape = tensor.op.inputs[0].get_shape()
    if input_shape.is_fully_defined():
      return np.prod([dim.value for dim in input_shape.dims], dtype=np.int32)
    else:
      return None
  elif tensor.op.type == "Rank":
    input_shape = tensor.op.inputs[0].get_shape()
    if input_shape.ndims is not None:
      return np.ndarray(shape=(), buffer=np.array([input_shape.ndims]),
                        dtype=np.int32)
    else:
      return None
  elif tensor.op.type == "Range":
    start = constant_value(tensor.op.inputs[0])
    if start is None:
      return None
    limit = constant_value(tensor.op.inputs[1])
    if limit is None:
      return None
    delta = constant_value(tensor.op.inputs[2])
    if delta is None:
      return None
    return np.arange(start, limit, delta, dtype=tensor.dtype.as_numpy_dtype)
  elif tensor.op.type == "Cast":
    pre_cast = constant_value(tensor.op.inputs[0])
    if pre_cast is None:
      return None
    cast_dtype = dtypes.as_dtype(tensor.op.get_attr("DstT"))
    return pre_cast.astype(cast_dtype.as_numpy_dtype)
  elif tensor.op.type == "Concat":
    dim = constant_value(tensor.op.inputs[0])
    if dim is None:
      return None
    values = []
    for x in tensor.op.inputs[1:]:
      value = constant_value(x)
      if value is None:
        return None
      values.append(value)
    return np.concatenate(values, axis=dim)
  elif tensor.op.type == "ConcatV2":
    dim = constant_value(tensor.op.inputs[-1])
    if dim is None:
      return None
    values = []
    for x in tensor.op.inputs[:-1]:
      value = constant_value(x)
      if value is None:
        return None
      values.append(value)
    return np.concatenate(values, axis=dim)
  elif tensor.op.type == "Pack":
    values = []
    # Some imported GraphDefs have Pack ops with zero inputs. Those are invalid
    # and shouldn't be produced, but to deal sensibly with them here we check
    # and return None.
    if not tensor.op.inputs:
      return None
    for x in tensor.op.inputs:
      value = constant_value(x, partial)
      if value is None and not partial:
        return None
      values.append(value)
    return np.array(values)
  elif tensor.op.type == "Fill":
    fill_shape = tensor.shape
    fill_value = constant_value(tensor.op.inputs[1])
    if fill_shape.is_fully_defined() and fill_value is not None:
      return np.full(fill_shape.as_list(), fill_value, dtype=fill_value.dtype)
    else:
      return None
  elif tensor.op.type == "Equal":
    value1 = constant_value(tensor.op.inputs[0])
    if value1 is None:
      return None
    value2 = constant_value(tensor.op.inputs[1])
    if value2 is None:
      return None
    return np.equal(value1, value2)
  elif tensor.op.type == "NotEqual":
    value1 = constant_value(tensor.op.inputs[0])
    if value1 is None:
      return None
    value2 = constant_value(tensor.op.inputs[1])
    if value2 is None:
      return None
    return np.not_equal(value1, value2)
  else:
    return None


def constant_value(tensor, partial=False):  # pylint: disable=invalid-name
  """Returns the constant value of the given tensor, if efficiently calculable.

  This function attempts to partially evaluate the given tensor, and
  returns its value as a numpy ndarray if this succeeds.

  TODO(mrry): Consider whether this function should use a registration
  mechanism like gradients and ShapeFunctions, so that it is easily
  extensible.

  NOTE: If `constant_value(tensor)` returns a non-`None` result, it will no
  longer be possible to feed a different value for `tensor`. This allows the
  result of this function to influence the graph that is constructed, and
  permits static shape optimizations.

  Args:
    tensor: The Tensor to be evaluated.
    partial: If True, the returned numpy array is allowed to have partially
      evaluated values. Values that can't be evaluated will be None.

  Returns:
    A numpy ndarray containing the constant value of the given `tensor`,
    or None if it cannot be calculated.

  Raises:
    TypeError: if tensor is not an ops.Tensor.
  """
  if isinstance(ag_core.getval(tensor), ops.EagerTensor):
    return tensor.numpy()
  ret = _ConstantValue(tensor, partial)
  if ret is not None:
    # The caller may now depend on the constant value of `tensor`, so we
    # conservatively prevent it from being fed.
    tensor.graph.prevent_feeding(tensor)
  return ret


def constant_value_as_shape(tensor):  # pylint: disable=invalid-name
  """A version of `constant_value()` that returns a `TensorShape`.

  This version should be used when a constant tensor value is
  interpreted as a (possibly partial) shape, e.g. in the shape
  function for `tf.reshape()`. By explicitly requesting a
  `TensorShape` as the return value, it is possible to represent
  unknown dimensions; by contrast, `constant_value()` is
  all-or-nothing.

  Args:
    tensor: The rank-1 Tensor to be evaluated.

  Returns:
    A `TensorShape` based on the constant value of the given `tensor`.
  """
  shape = tensor.get_shape().with_rank(1)
  if tensor.get_shape() == [0]:
    return tensor_shape.scalar()
  elif tensor.op.type == "Shape":
    return tensor.op.inputs[0].get_shape()
  elif tensor.op.type == "Pack":
    ret = tensor_shape.scalar()  # Empty list.
    for pack_input in tensor.op.inputs:
      # `pack_input` must be a scalar. Attempt to evaluate it, and append it
      # to `ret`.
      pack_input_val = constant_value(pack_input)
      if pack_input_val is None or pack_input_val < 0:
        new_dim = tensor_shape.Dimension(None)
      else:
        new_dim = tensor_shape.Dimension(pack_input_val)
      ret = ret.concatenate([new_dim])
    return ret
  elif tensor.op.type == "Concat":
    # We assume that `tensor.op.inputs[0]` evaluates to 0, as this is
    # the only legal value when concatenating vectors, and it will
    # have been checked by a previous shape function.
    ret = tensor_shape.scalar()  # Empty list.
    for concat_input in tensor.op.inputs[1:]:
      # `concat_input` must be a vector. Attempt to evaluate it as a shape,
      # and concatenate it with `ret`.
      ret = ret.concatenate(constant_value_as_shape(concat_input))
    return ret
  elif tensor.op.type == "ConcatV2":
    # We assume that `tensor.op.inputs[-1]` evaluates to 0, as this is
    # the only legal value when concatenating vectors, and it will
    # have been checked by a previous shape function.
    ret = tensor_shape.scalar()  # Empty list.
    for concat_input in tensor.op.inputs[:-1]:
      # `concat_input` must be a vector. Attempt to evaluate it as a shape,
      # and concatenate it with `ret`.
      ret = ret.concatenate(constant_value_as_shape(concat_input))
    return ret
  elif tensor.op.type == "StridedSlice":
    try:
      begin = constant_value(tensor.op.inputs[1])
      end = constant_value(tensor.op.inputs[2])
      strides = constant_value(tensor.op.inputs[3])
      if begin is not None and end is not None and strides is not None:
        begin = begin[0]
        end = end[0]
        strides = strides[0]
        begin_mask = tensor.op.get_attr("begin_mask")
        if begin_mask == 1:
          begin = None
        end_mask = tensor.op.get_attr("end_mask")
        if end_mask == 1:
          end = None

        ellipsis_mask = tensor.op.get_attr("ellipsis_mask")
        new_axis_mask = tensor.op.get_attr("new_axis_mask")
        shrink_axis_mask = tensor.op.get_attr("shrink_axis_mask")
        valid_attributes = (not ellipsis_mask and not new_axis_mask and
                            not shrink_axis_mask and
                            (not begin_mask or (begin_mask == 1)) and
                            (not end_mask or (end_mask == 1)))
        if valid_attributes:  # additional inputs not supported
          prev = constant_value_as_shape(tensor.op.inputs[0])
          prev = prev[begin:end:strides]
          ret = tensor_shape.TensorShape(prev)
          return ret

    except ValueError:  # Could come from get_attr or slicing prev.
      pass
    except TypeError:  # Could come from slicing prev.
      pass

  ret = tensor_shape.unknown_shape(shape[0].value)
  value = constant_value(tensor)
  if value is not None:
    ret = ret.merge_with(tensor_shape.TensorShape(
        [d if d >= 0 else None for d in value]))
  return ret


def is_tensor(x):  # pylint: disable=invalid-name
  """Check whether `x` is of tensor type.

  Check whether an object is a tensor. Equivalent to
  `isinstance(x, [tf.Tensor, tf.SparseTensor, tf.Variable])`.

  Args:
    x: An python object to check.

  Returns:
    `True` if `x` is a tensor, `False` if not.
  """
  return isinstance(x, ops._TensorLike) or ops.is_dense_tensor_like(x)  # pylint: disable=protected-access<|MERGE_RESOLUTION|>--- conflicted
+++ resolved
@@ -236,15 +236,8 @@
 def _FilterInt(v):
   if isinstance(v, (list, tuple)):
     return _FirstNotNone([_FilterInt(x) for x in v])
-<<<<<<< HEAD
-  return None if isinstance(
-          v,
-          (compat.integral_types, tensor_shape.Dimension)) else _NotNone(v)
-=======
   return None if isinstance(v, (compat.integral_types,
                                 tensor_shape.Dimension)) else _NotNone(v)
->>>>>>> e722358e
-
 
 def _FilterFloat(v):
   if isinstance(v, (list, tuple)):
