--- conflicted
+++ resolved
@@ -272,24 +272,15 @@
 def linear(x):
   """Linear activation function.
 
-<<<<<<< HEAD
-    Arguments:
-        x: Input tensor.
-
-    Returns:
-        Linear activation:
-
-    # Note
+  Arguments:
+      x: Input tensor.
+
+  Returns:
+      The linear activation: `x`.
+        
+  # Note
       - Often used as last layer of regression networks.
-    """
-=======
-  Arguments:
-      x: Input tensor.
-
-  Returns:
-      The linear activation: `x`.
-  """
->>>>>>> 2a8f9b1c
+  """
   return x
 
 
