# Copyright 2015 The TensorFlow Authors. All Rights Reserved.
#
# Licensed under the Apache License, Version 2.0 (the "License");
# you may not use this file except in compliance with the License.
# You may obtain a copy of the License at
#
#     http://www.apache.org/licenses/LICENSE-2.0
#
# Unless required by applicable law or agreed to in writing, software
# distributed under the License is distributed on an "AS IS" BASIS,
# WITHOUT WARRANTIES OR CONDITIONS OF ANY KIND, either express or implied.
# See the License for the specific language governing permissions and
# limitations under the License.
# ==============================================================================
"""Utilities for text input preprocessing.
"""
# pylint: disable=invalid-name
from __future__ import absolute_import
from __future__ import division
from __future__ import print_function

from keras_preprocessing import text

from tensorflow.python.util.tf_export import tf_export

text_to_word_sequence = text.text_to_word_sequence
one_hot = text.one_hot
hashing_trick = text.hashing_trick
Tokenizer = text.Tokenizer

<<<<<<< HEAD
if sys.version_info < (3,):
  maketrans = string.maketrans
else:
  maketrans = str.maketrans


@tf_export('keras.preprocessing.text.text_to_word_sequence')
def text_to_word_sequence(text,
                          filters='!"#$%&()*+,-./:;<=>?@[\\]^_`{|}~\t\n',
                          lower=True,
                          split=' '):
  r"""Converts a text to a sequence of words (or tokens).

  Arguments:
      text: Input text (string).
      filters: list (or concatenation) of characters to filter out, such as
          punctuation. Default: '!"#$%&()*+,-./:;<=>?@[\\]^_`{|}~\t\n',
          includes basic punctuation, tabs, and newlines.
      lower: boolean, whether to convert the input to lowercase.
      split: string, separator for word splitting.

  Returns:
      A list of words (or tokens).
  """
  if lower:
    text = text.lower()

  if sys.version_info < (3,):
    if isinstance(text, unicode):
      translate_map = dict((ord(c), unicode(split)) for c in filters)
      text = text.translate(translate_map)
    elif len(split) == 1:
      translate_map = maketrans(filters, split * len(filters))
      text = text.translate(translate_map)
    else:
      for c in filters:
        text = text.replace(c, split)
  else:
    translate_dict = {c: split for c in filters}
    translate_map = maketrans(translate_dict)
    text = text.translate(translate_map)

  seq = text.split(split)
  return [i for i in seq if i]


@tf_export('keras.preprocessing.text.one_hot')
def one_hot(text,
            n,
            filters='!"#$%&()*+,-./:;<=>?@[\\]^_`{|}~\t\n',
            lower=True,
            split=' '):
  r"""One-hot encodes a text into a list of word indexes of size n.

  This is a wrapper to the `hashing_trick` function using `hash` as the
  hashing function; unicity of word to index mapping non-guaranteed.

  Arguments:
      text: Input text (string).
      n: int, size of vocabulary.
      filters: list (or concatenation) of characters to filter out, such as
          punctuation. Default: '!"#$%&()*+,-./:;<=>?@[\\]^_`{|}~\t\n',
          includes basic punctuation, tabs, and newlines.
      lower: boolean, whether to set the text to lowercase.
      split: string, separator for word splitting.

  Returns:
      List of integers in [1, n].
      Each integer encodes a word (unicity non-guaranteed).
  """
  return hashing_trick(
      text, n, hash_function=hash, filters=filters, lower=lower, split=split)


@tf_export('keras.preprocessing.text.hashing_trick')
def hashing_trick(text,
                  n,
                  hash_function=None,
                  filters='!"#$%&()*+,-./:;<=>?@[\\]^_`{|}~\t\n',
                  lower=True,
                  split=' '):
  r"""Converts a text to a sequence of indexes in a fixed-size hashing space.

  Arguments:
      text: Input text (string).
      n: Dimension of the hashing space.
      hash_function: defaults to python `hash` function, can be 'md5' or
          any function that takes in input a string and returns a int.
          Note that 'hash' is not a stable hashing function, so
          it is not consistent across different runs, while 'md5'
          is a stable hashing function.
      filters: list (or concatenation) of characters to filter out, such as
          punctuation. Default: '!"#$%&()*+,-./:;<=>?@[\\]^_`{|}~\t\n',
          includes basic punctuation, tabs, and newlines.
      lower: boolean, whether to set the text to lowercase.
      split: string, separator for word splitting.

  Returns:
      A list of integer word indices (unicity non-guaranteed).

  `0` is a reserved index that won't be assigned to any word.

  Two or more words may be assigned to the same index, due to possible
  collisions by the hashing function.
  The
  probability
  of a collision is in relation to the dimension of the hashing space and
  the number of distinct objects.
  """
  if hash_function is None:
    hash_function = hash
  elif hash_function == 'md5':
    hash_function = lambda w: int(md5(w.encode()).hexdigest(), 16)

  seq = text_to_word_sequence(text, filters=filters, lower=lower, split=split)
  return [(hash_function(w) % (n - 1) + 1) for w in seq]


@tf_export('keras.preprocessing.text.Tokenizer')
class Tokenizer(object):
  """Text tokenization utility class.

  This class allows to vectorize a text corpus, by turning each
  text into either a sequence of integers (each integer being the index
  of a token in a dictionary) or into a vector where the coefficient
  for each token could be binary, based on word count, based on tf-idf...

  Arguments:
      num_words: the maximum number of words to keep, based
          on word frequency. Only the most common `num_words` words will
          be kept.
      filters: a string where each element is a character that will be
          filtered from the texts. The default is all punctuation, plus
          tabs and line breaks, minus the `'` character.
      lower: boolean. Whether to convert the texts to lowercase.
      split: string, separator for word splitting.
      char_level: if True, every character will be treated as a token.
      oov_token: if given, it will be added to word_index and used to
          replace out-of-vocabulary words during text_to_sequence calls

  By default, all punctuation is removed, turning the texts into
  space-separated sequences of words
  (words maybe include the `'` character). These sequences are then
  split into lists of tokens. They will then be indexed or vectorized.

  `0` is a reserved index that won't be assigned to any word.
  """

  def __init__(self,
               num_words=None,
               filters='!"#$%&()*+,-./:;<=>?@[\\]^_`{|}~\t\n',
               lower=True,
               split=' ',
               char_level=False,
               oov_token=None,
               **kwargs):
    # Legacy support
    if 'nb_words' in kwargs:
      logging.warning('The `nb_words` argument in `Tokenizer` '
                      'has been renamed `num_words`.')
      num_words = kwargs.pop('nb_words')
    if kwargs:
      raise TypeError('Unrecognized keyword arguments: ' + str(kwargs))

    self.word_counts = OrderedDict()
    self.word_docs = {}
    self.filters = filters
    self.split = split
    self.lower = lower
    self.num_words = num_words
    self.document_count = 0
    self.char_level = char_level
    self.oov_token = oov_token
    self.index_docs = {}

  def fit_on_texts(self, texts):
    """Updates internal vocabulary based on a list of texts.

    In the case where texts contains lists, we assume each entry of the lists
    to be a token.

    Required before using `texts_to_sequences` or `texts_to_matrix`.

    Arguments:
        texts: can be a list of strings,
            a generator of strings (for memory-efficiency),
            or a list of list of strings.
    """
    for text in texts:
      self.document_count += 1
      if self.char_level or isinstance(text, list):
        seq = text
      else:
        seq = text_to_word_sequence(text, self.filters, self.lower, self.split)
      for w in seq:
        if w in self.word_counts:
          self.word_counts[w] += 1
        else:
          self.word_counts[w] = 1
      for w in set(seq):
        if w in self.word_docs:
          self.word_docs[w] += 1
        else:
          self.word_docs[w] = 1

    wcounts = list(self.word_counts.items())
    wcounts.sort(key=lambda x: x[1], reverse=True)
    sorted_voc = [wc[0] for wc in wcounts]
    # note that index 0 is reserved, never assigned to an existing word
    self.word_index = dict(
        list(zip(sorted_voc, list(range(1,
                                        len(sorted_voc) + 1)))))

    if self.oov_token is not None:
      i = self.word_index.get(self.oov_token)
      if i is None:
        self.word_index[self.oov_token] = len(self.word_index) + 1

    for w, c in list(self.word_docs.items()):
      self.index_docs[self.word_index[w]] = c

  def fit_on_sequences(self, sequences):
    """Updates internal vocabulary based on a list of sequences.

    Required before using `sequences_to_matrix`
    (if `fit_on_texts` was never called).

    Arguments:
        sequences: A list of sequence.
            A "sequence" is a list of integer word indices.
    """
    self.document_count += len(sequences)
    for seq in sequences:
      seq = set(seq)
      for i in seq:
        if i not in self.index_docs:
          self.index_docs[i] = 1
        else:
          self.index_docs[i] += 1

  def texts_to_sequences(self, texts):
    """Transforms each text in texts in a sequence of integers.

    Only top "num_words" most frequent words will be taken into account.
    Only words known by the tokenizer will be taken into account.

    Arguments:
        texts: A list of texts (strings).

    Returns:
        A list of sequences.
    """
    res = []
    for vect in self.texts_to_sequences_generator(texts):
      res.append(vect)
    return res

  def texts_to_sequences_generator(self, texts):
    """Transforms each text in `texts` in a sequence of integers.

    Each item in texts can also be a list, in which case we assume each item of
    that list
    to be a token.

    Only top "num_words" most frequent words will be taken into account.
    Only words known by the tokenizer will be taken into account.

    Arguments:
        texts: A list of texts (strings).

    Yields:
        Yields individual sequences.
    """
    num_words = self.num_words
    for text in texts:
      if self.char_level or isinstance(text, list):
        seq = text
      else:
        seq = text_to_word_sequence(text, self.filters, self.lower, self.split)
      vect = []
      for w in seq:
        i = self.word_index.get(w)
        if i is not None:
          if num_words and i >= num_words:
            continue
          else:
            vect.append(i)
        elif self.oov_token is not None:
          i = self.word_index.get(self.oov_token)
          if i is not None:
            vect.append(i)
      yield vect

  def texts_to_matrix(self, texts, mode='binary'):
    """Convert a list of texts to a Numpy matrix.

    Arguments:
        texts: list of strings.
        mode: one of "binary", "count", "tfidf", "freq".

    Returns:
        A Numpy matrix.
    """
    sequences = self.texts_to_sequences(texts)
    return self.sequences_to_matrix(sequences, mode=mode)

  def sequences_to_matrix(self, sequences, mode='binary'):
    """Converts a list of sequences into a Numpy matrix.

    Arguments:
        sequences: list of sequences
            (a sequence is a list of integer word indices).
        mode: one of "binary", "count", "tfidf", "freq"

    Returns:
        A Numpy matrix.

    Raises:
        ValueError: In case of invalid `mode` argument,
            or if the Tokenizer requires to be fit to sample data.
    """
    if not self.num_words:
      if self.word_index:
        num_words = len(self.word_index) + 1
      else:
        raise ValueError('Specify a dimension (num_words argument), '
                         'or fit on some text data first.')
    else:
      num_words = self.num_words

    if mode == 'tfidf' and not self.document_count:
      raise ValueError('Fit the Tokenizer on some data '
                       'before using tfidf mode.')

    x = np.zeros((len(sequences), num_words))
    for i, seq in enumerate(sequences):
      if not seq:
        continue
      counts = {}
      for j in seq:
        if j >= num_words:
          continue
        if j not in counts:
          counts[j] = 1.
        else:
          counts[j] += 1
      for j, c in list(counts.items()):
        if mode == 'count':
          x[i][j] = c
        elif mode == 'freq':
          x[i][j] = c / len(seq)
        elif mode == 'binary':
          x[i][j] = 1
        elif mode == 'tfidf':
          # Use weighting scheme 2 in
          # https://en.wikipedia.org/wiki/Tf%E2%80%93idf
          tf = 1 + np.log(c)
          idf = np.log(1 + self.document_count /
                       (1 + self.index_docs.get(j, 0)))
          x[i][j] = tf * idf
        else:
          raise ValueError('Unknown vectorization mode:', mode)
    return x
=======
tf_export(
    'keras.preprocessing.text.text_to_word_sequence')(text_to_word_sequence)
tf_export('keras.preprocessing.text.one_hot')(one_hot)
tf_export('keras.preprocessing.text.hashing_trick')(hashing_trick)
tf_export('keras.preprocessing.text.Tokenizer')(Tokenizer)
>>>>>>> f4b11a9e
<|MERGE_RESOLUTION|>--- conflicted
+++ resolved
@@ -28,374 +28,8 @@
 hashing_trick = text.hashing_trick
 Tokenizer = text.Tokenizer
 
-<<<<<<< HEAD
-if sys.version_info < (3,):
-  maketrans = string.maketrans
-else:
-  maketrans = str.maketrans
-
-
-@tf_export('keras.preprocessing.text.text_to_word_sequence')
-def text_to_word_sequence(text,
-                          filters='!"#$%&()*+,-./:;<=>?@[\\]^_`{|}~\t\n',
-                          lower=True,
-                          split=' '):
-  r"""Converts a text to a sequence of words (or tokens).
-
-  Arguments:
-      text: Input text (string).
-      filters: list (or concatenation) of characters to filter out, such as
-          punctuation. Default: '!"#$%&()*+,-./:;<=>?@[\\]^_`{|}~\t\n',
-          includes basic punctuation, tabs, and newlines.
-      lower: boolean, whether to convert the input to lowercase.
-      split: string, separator for word splitting.
-
-  Returns:
-      A list of words (or tokens).
-  """
-  if lower:
-    text = text.lower()
-
-  if sys.version_info < (3,):
-    if isinstance(text, unicode):
-      translate_map = dict((ord(c), unicode(split)) for c in filters)
-      text = text.translate(translate_map)
-    elif len(split) == 1:
-      translate_map = maketrans(filters, split * len(filters))
-      text = text.translate(translate_map)
-    else:
-      for c in filters:
-        text = text.replace(c, split)
-  else:
-    translate_dict = {c: split for c in filters}
-    translate_map = maketrans(translate_dict)
-    text = text.translate(translate_map)
-
-  seq = text.split(split)
-  return [i for i in seq if i]
-
-
-@tf_export('keras.preprocessing.text.one_hot')
-def one_hot(text,
-            n,
-            filters='!"#$%&()*+,-./:;<=>?@[\\]^_`{|}~\t\n',
-            lower=True,
-            split=' '):
-  r"""One-hot encodes a text into a list of word indexes of size n.
-
-  This is a wrapper to the `hashing_trick` function using `hash` as the
-  hashing function; unicity of word to index mapping non-guaranteed.
-
-  Arguments:
-      text: Input text (string).
-      n: int, size of vocabulary.
-      filters: list (or concatenation) of characters to filter out, such as
-          punctuation. Default: '!"#$%&()*+,-./:;<=>?@[\\]^_`{|}~\t\n',
-          includes basic punctuation, tabs, and newlines.
-      lower: boolean, whether to set the text to lowercase.
-      split: string, separator for word splitting.
-
-  Returns:
-      List of integers in [1, n].
-      Each integer encodes a word (unicity non-guaranteed).
-  """
-  return hashing_trick(
-      text, n, hash_function=hash, filters=filters, lower=lower, split=split)
-
-
-@tf_export('keras.preprocessing.text.hashing_trick')
-def hashing_trick(text,
-                  n,
-                  hash_function=None,
-                  filters='!"#$%&()*+,-./:;<=>?@[\\]^_`{|}~\t\n',
-                  lower=True,
-                  split=' '):
-  r"""Converts a text to a sequence of indexes in a fixed-size hashing space.
-
-  Arguments:
-      text: Input text (string).
-      n: Dimension of the hashing space.
-      hash_function: defaults to python `hash` function, can be 'md5' or
-          any function that takes in input a string and returns a int.
-          Note that 'hash' is not a stable hashing function, so
-          it is not consistent across different runs, while 'md5'
-          is a stable hashing function.
-      filters: list (or concatenation) of characters to filter out, such as
-          punctuation. Default: '!"#$%&()*+,-./:;<=>?@[\\]^_`{|}~\t\n',
-          includes basic punctuation, tabs, and newlines.
-      lower: boolean, whether to set the text to lowercase.
-      split: string, separator for word splitting.
-
-  Returns:
-      A list of integer word indices (unicity non-guaranteed).
-
-  `0` is a reserved index that won't be assigned to any word.
-
-  Two or more words may be assigned to the same index, due to possible
-  collisions by the hashing function.
-  The
-  probability
-  of a collision is in relation to the dimension of the hashing space and
-  the number of distinct objects.
-  """
-  if hash_function is None:
-    hash_function = hash
-  elif hash_function == 'md5':
-    hash_function = lambda w: int(md5(w.encode()).hexdigest(), 16)
-
-  seq = text_to_word_sequence(text, filters=filters, lower=lower, split=split)
-  return [(hash_function(w) % (n - 1) + 1) for w in seq]
-
-
-@tf_export('keras.preprocessing.text.Tokenizer')
-class Tokenizer(object):
-  """Text tokenization utility class.
-
-  This class allows to vectorize a text corpus, by turning each
-  text into either a sequence of integers (each integer being the index
-  of a token in a dictionary) or into a vector where the coefficient
-  for each token could be binary, based on word count, based on tf-idf...
-
-  Arguments:
-      num_words: the maximum number of words to keep, based
-          on word frequency. Only the most common `num_words` words will
-          be kept.
-      filters: a string where each element is a character that will be
-          filtered from the texts. The default is all punctuation, plus
-          tabs and line breaks, minus the `'` character.
-      lower: boolean. Whether to convert the texts to lowercase.
-      split: string, separator for word splitting.
-      char_level: if True, every character will be treated as a token.
-      oov_token: if given, it will be added to word_index and used to
-          replace out-of-vocabulary words during text_to_sequence calls
-
-  By default, all punctuation is removed, turning the texts into
-  space-separated sequences of words
-  (words maybe include the `'` character). These sequences are then
-  split into lists of tokens. They will then be indexed or vectorized.
-
-  `0` is a reserved index that won't be assigned to any word.
-  """
-
-  def __init__(self,
-               num_words=None,
-               filters='!"#$%&()*+,-./:;<=>?@[\\]^_`{|}~\t\n',
-               lower=True,
-               split=' ',
-               char_level=False,
-               oov_token=None,
-               **kwargs):
-    # Legacy support
-    if 'nb_words' in kwargs:
-      logging.warning('The `nb_words` argument in `Tokenizer` '
-                      'has been renamed `num_words`.')
-      num_words = kwargs.pop('nb_words')
-    if kwargs:
-      raise TypeError('Unrecognized keyword arguments: ' + str(kwargs))
-
-    self.word_counts = OrderedDict()
-    self.word_docs = {}
-    self.filters = filters
-    self.split = split
-    self.lower = lower
-    self.num_words = num_words
-    self.document_count = 0
-    self.char_level = char_level
-    self.oov_token = oov_token
-    self.index_docs = {}
-
-  def fit_on_texts(self, texts):
-    """Updates internal vocabulary based on a list of texts.
-
-    In the case where texts contains lists, we assume each entry of the lists
-    to be a token.
-
-    Required before using `texts_to_sequences` or `texts_to_matrix`.
-
-    Arguments:
-        texts: can be a list of strings,
-            a generator of strings (for memory-efficiency),
-            or a list of list of strings.
-    """
-    for text in texts:
-      self.document_count += 1
-      if self.char_level or isinstance(text, list):
-        seq = text
-      else:
-        seq = text_to_word_sequence(text, self.filters, self.lower, self.split)
-      for w in seq:
-        if w in self.word_counts:
-          self.word_counts[w] += 1
-        else:
-          self.word_counts[w] = 1
-      for w in set(seq):
-        if w in self.word_docs:
-          self.word_docs[w] += 1
-        else:
-          self.word_docs[w] = 1
-
-    wcounts = list(self.word_counts.items())
-    wcounts.sort(key=lambda x: x[1], reverse=True)
-    sorted_voc = [wc[0] for wc in wcounts]
-    # note that index 0 is reserved, never assigned to an existing word
-    self.word_index = dict(
-        list(zip(sorted_voc, list(range(1,
-                                        len(sorted_voc) + 1)))))
-
-    if self.oov_token is not None:
-      i = self.word_index.get(self.oov_token)
-      if i is None:
-        self.word_index[self.oov_token] = len(self.word_index) + 1
-
-    for w, c in list(self.word_docs.items()):
-      self.index_docs[self.word_index[w]] = c
-
-  def fit_on_sequences(self, sequences):
-    """Updates internal vocabulary based on a list of sequences.
-
-    Required before using `sequences_to_matrix`
-    (if `fit_on_texts` was never called).
-
-    Arguments:
-        sequences: A list of sequence.
-            A "sequence" is a list of integer word indices.
-    """
-    self.document_count += len(sequences)
-    for seq in sequences:
-      seq = set(seq)
-      for i in seq:
-        if i not in self.index_docs:
-          self.index_docs[i] = 1
-        else:
-          self.index_docs[i] += 1
-
-  def texts_to_sequences(self, texts):
-    """Transforms each text in texts in a sequence of integers.
-
-    Only top "num_words" most frequent words will be taken into account.
-    Only words known by the tokenizer will be taken into account.
-
-    Arguments:
-        texts: A list of texts (strings).
-
-    Returns:
-        A list of sequences.
-    """
-    res = []
-    for vect in self.texts_to_sequences_generator(texts):
-      res.append(vect)
-    return res
-
-  def texts_to_sequences_generator(self, texts):
-    """Transforms each text in `texts` in a sequence of integers.
-
-    Each item in texts can also be a list, in which case we assume each item of
-    that list
-    to be a token.
-
-    Only top "num_words" most frequent words will be taken into account.
-    Only words known by the tokenizer will be taken into account.
-
-    Arguments:
-        texts: A list of texts (strings).
-
-    Yields:
-        Yields individual sequences.
-    """
-    num_words = self.num_words
-    for text in texts:
-      if self.char_level or isinstance(text, list):
-        seq = text
-      else:
-        seq = text_to_word_sequence(text, self.filters, self.lower, self.split)
-      vect = []
-      for w in seq:
-        i = self.word_index.get(w)
-        if i is not None:
-          if num_words and i >= num_words:
-            continue
-          else:
-            vect.append(i)
-        elif self.oov_token is not None:
-          i = self.word_index.get(self.oov_token)
-          if i is not None:
-            vect.append(i)
-      yield vect
-
-  def texts_to_matrix(self, texts, mode='binary'):
-    """Convert a list of texts to a Numpy matrix.
-
-    Arguments:
-        texts: list of strings.
-        mode: one of "binary", "count", "tfidf", "freq".
-
-    Returns:
-        A Numpy matrix.
-    """
-    sequences = self.texts_to_sequences(texts)
-    return self.sequences_to_matrix(sequences, mode=mode)
-
-  def sequences_to_matrix(self, sequences, mode='binary'):
-    """Converts a list of sequences into a Numpy matrix.
-
-    Arguments:
-        sequences: list of sequences
-            (a sequence is a list of integer word indices).
-        mode: one of "binary", "count", "tfidf", "freq"
-
-    Returns:
-        A Numpy matrix.
-
-    Raises:
-        ValueError: In case of invalid `mode` argument,
-            or if the Tokenizer requires to be fit to sample data.
-    """
-    if not self.num_words:
-      if self.word_index:
-        num_words = len(self.word_index) + 1
-      else:
-        raise ValueError('Specify a dimension (num_words argument), '
-                         'or fit on some text data first.')
-    else:
-      num_words = self.num_words
-
-    if mode == 'tfidf' and not self.document_count:
-      raise ValueError('Fit the Tokenizer on some data '
-                       'before using tfidf mode.')
-
-    x = np.zeros((len(sequences), num_words))
-    for i, seq in enumerate(sequences):
-      if not seq:
-        continue
-      counts = {}
-      for j in seq:
-        if j >= num_words:
-          continue
-        if j not in counts:
-          counts[j] = 1.
-        else:
-          counts[j] += 1
-      for j, c in list(counts.items()):
-        if mode == 'count':
-          x[i][j] = c
-        elif mode == 'freq':
-          x[i][j] = c / len(seq)
-        elif mode == 'binary':
-          x[i][j] = 1
-        elif mode == 'tfidf':
-          # Use weighting scheme 2 in
-          # https://en.wikipedia.org/wiki/Tf%E2%80%93idf
-          tf = 1 + np.log(c)
-          idf = np.log(1 + self.document_count /
-                       (1 + self.index_docs.get(j, 0)))
-          x[i][j] = tf * idf
-        else:
-          raise ValueError('Unknown vectorization mode:', mode)
-    return x
-=======
 tf_export(
     'keras.preprocessing.text.text_to_word_sequence')(text_to_word_sequence)
 tf_export('keras.preprocessing.text.one_hot')(one_hot)
 tf_export('keras.preprocessing.text.hashing_trick')(hashing_trick)
-tf_export('keras.preprocessing.text.Tokenizer')(Tokenizer)
->>>>>>> f4b11a9e
+tf_export('keras.preprocessing.text.Tokenizer')(Tokenizer)