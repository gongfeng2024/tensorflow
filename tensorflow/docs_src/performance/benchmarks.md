--- conflicted
+++ resolved
@@ -3,15 +3,9 @@
 ## Overview
 
 A selection of image classification models were tested across multiple platforms
-<<<<<<< HEAD
-to create a point of reference for the TensorFlow community. The methodology,
-links to the benchmark scripts, and commands to reproduce the results are in the
-[Appendix](#appendix).
-=======
 to create a point of reference for the TensorFlow community. The
 [Methodology](#methodology) section details how the test were executed and has
 links to the scripts used.
->>>>>>> ddf30ca6
 
 ## Results for image classification models
 
@@ -151,33 +145,19 @@
 
 GPUs | InceptionV3 | ResNet-50 | ResNet-152 | VGG16
 ---- | ----------- | --------- | ---------- | -----
-<<<<<<< HEAD
-1    | 128         | 210       | 85.3       | 124
-2    | 259         | 412       | 166        | 241
-4    | 520         | 827       | 330        | 470
-8    | 995         | 1623      | 643        | 738
-=======
   1  | 128         | 210       | 85.3       | 144
   2  | 259         | 412       | 166        | 281
   4  | 520         | 827       | 330        | 549
   8  | 995         | 1623      | 643        | 820
->>>>>>> ddf30ca6
 
 **Training real data**
 
 GPUs | InceptionV3 | ResNet-50 | ResNet-152 | VGG16
 ---- | ----------- | --------- | ---------- | -----
-<<<<<<< HEAD
-1    | 130         | 208       | 85.0       | 124
-2    | 257         | 403       | 163        | 221
-4    | 507         | 814       | 325        | 401
-8    | 966         | 1525      | 641        | 619
-=======
   1  | 130         | 208       | 85.0       | 144
   2  | 257         | 403       | 163        | 253
   4  | 507         | 814       | 325        | 457
   8  | 966         | 1525      | 641        | 690
->>>>>>> ddf30ca6
 
 ## Details for Google Compute Engine (NVIDIA® Tesla® K80)
 
@@ -227,17 +207,10 @@
 
 GPUs | InceptionV3 | ResNet-50 | ResNet-152 | Alexnet | VGG16
 ---- | ----------- | --------- | ---------- | ------- | -----
-<<<<<<< HEAD
-  1  | 30.6        | 56.7      | 20.7       | 639     | 30.2       
-  2  | 58.4        | 107       | 39.0       | 1136    | 55.5       
-  4  | 115         | 211       | 77.3       | 2067    | 106        
-  8  | 225         | 422       | 151        | 4056    | 213   
-=======
   1  | 30.6        | 56.7      | 20.7       | 639     | 34.2
   2  | 58.4        | 107       | 39.0       | 1136    | 62.9
   4  | 115         | 211       | 77.3       | 2067    | 118
   8  | 225         | 422       | 151        | 4056    | 230
->>>>>>> ddf30ca6
 
 ### Other Results
 
@@ -254,17 +227,10 @@
 
 GPUs | InceptionV3 (batch size 32) | ResNet-50 (batch size 32)
 ---- | --------------------------- | -------------------------
-<<<<<<< HEAD
-  1  | 29.5                        | 53.6       
-  2  | 55.4                        | 102        
-  4  | 110                         | 201        
-  8  | 216                         | 387  
-=======
   1  | 29.5                        | 53.6
   2  | 55.4                        | 102
   4  | 110                         | 201
   8  | 216                         | 387
->>>>>>> ddf30ca6
 
 ## Details for Amazon EC2 (NVIDIA® Tesla® K80)
 
@@ -427,56 +393,6 @@
 32   | 820                         | 1265
 64   | 1608                        | 2623
 
-<<<<<<< HEAD
-## Appendix
-
-### Executing benchmark tests
-
-The [benchmark code](https://github.com/tensorflow/benchmarks/tree/master/scripts/tf_cnn_benchmarks)
-was created to be used for benchmarking TensorFlow as well as used as a tool to
-test hardware platforms. Techniques used in the benchmark scripts are detailed
-in @{$performance_models$High-Performance Models}.
-
-There are two ways to execute the benchmark code:
-
-1.  Execute [tf_cnn_benchmarks.py](https://github.com/tensorflow/benchmarks/tree/master/scripts/tf_cnn_benchmarks/tf_cnn_benchmarks.py)
-    directly.
-2.  Utilize the [scripts](https://github.com/tensorflow/benchmarks/tree/master/scripts/tf_cnn_benchmarks/main.py)
-    that helps pick the correct config for each platform executes
-    `tf_cnn_benchmarks.py`.
-
-The wrapper is suggested as a starting point. Then investigate the variety of
-options available in `tf_cnn_benchmarks.py`. Below are a couple examples of
-using the wrapper.
-
-**Single Server**
-This example illustrates training ResNet-50 on a single instance with 8 GPUs.
-The `system` flag is used to determine the optimal configuration. The
-supported values are gce, aws, and dgx1. If `system` is not passed, the best
-config for the most widely available hardware is used.
-
-```bash
-python main.py --model=resnet50 --num_gpus=8
-python main.py --system=aws --model=resnet50 --num_gpus=8
-```
-
-**Distributed**
-This example illustrates training ResNet-50 on 2 hosts, e.g. host_0 (10.0.0.1)
-and host_1 (10.0.0.2), with 8 GPUs each on AWS (Amazon EC2).
-
-```bash
-# Run the following commands on host_0 (10.0.0.1):
-  $  python main.py --system=aws --model=resnet50 --job_name=worker
-     --hosts=10.0.0.1,10.0.0.2 --task_index=0
-
-  $  python main.py --system=aws --model=resnet50 --job_name=ps
-     --hosts=10.0.0.1,10.0.0.2 --task_index=0
-
-# Run the following commands on host_1 (10.0.0.2):
-  $  python main.py --system=aws --model=resnet50 --job_name=worker
-     --hosts=10.0.0.1,10.0.0.2 --task_index=1
-=======
->>>>>>> ddf30ca6
 
 ## Methodology
 
