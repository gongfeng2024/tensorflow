--- conflicted
+++ resolved
@@ -32,8 +32,8 @@
 tensors:
 
 ```python
-3 # a rank 0 tensor; this is a scalar with shape []
-[1., 2., 3.] # a rank 1 tensor; this is a vector with shape [3]
+3 # a rank 0 tensor; a scalar with shape []
+[1., 2., 3.] # a rank 1 tensor; a vector with shape [3]
 [[1., 2., 3.], [4., 5., 6.]] # a rank 2 tensor; a matrix with shape [2, 3]
 [[[1., 2., 3.]], [[7., 8., 9.]]] # a rank 3 tensor with shape [2, 1, 3]
 ```
@@ -181,7 +181,7 @@
 W = tf.Variable([.3], dtype=tf.float32)
 b = tf.Variable([-.3], dtype=tf.float32)
 x = tf.placeholder(tf.float32)
-linear_model = W * x + b
+linear_model = W*x + b
 ```
 
 Constants are initialized when you call `tf.constant`, and their value can never
@@ -302,7 +302,7 @@
 b = tf.Variable([-.3], dtype=tf.float32)
 # Model input and output
 x = tf.placeholder(tf.float32)
-linear_model = W * x + b
+linear_model = W*x + b
 y = tf.placeholder(tf.float32)
 
 # loss
@@ -330,13 +330,9 @@
 W: [-0.9999969] b: [ 0.99999082] loss: 5.69997e-11
 ```
 
-Notice that the loss is a very small number (very close to zero). If you run this
-<<<<<<< HEAD
-program, your loss may not be exactly the same because the model is initialized
-=======
-program, your loss may not be the exact same because the model is initialized
->>>>>>> dd06643c
-with pseudorandom values.
+Notice that the loss is a very small number (very close to zero). If you run 
+this program, your loss may not be exactly the same as the aforementioned loss 
+because the model is initialized with pseudorandom values.
 
 This more complicated program can still be visualized in TensorBoard
 ![TensorBoard final model visualization](https://www.tensorflow.org/images/getting_started_final.png)
@@ -399,13 +395,8 @@
 ```
 When run, it produces
 ```
-<<<<<<< HEAD
-train loss: {'loss': 4.3049088e-08, 'global_step': 1000}
-eval loss: {'loss': 0.0025487561, 'global_step': 1000}
-=======
 train metrics: {'loss': 1.2712867e-09, 'global_step': 1000}
 eval metrics: {'loss': 0.0025279333, 'global_step': 1000}
->>>>>>> dd06643c
 ```
 Notice how our eval data has a higher loss, but it is still close to zero.
 That means we are learning properly.
@@ -435,7 +426,7 @@
   # Build a linear model and predict values
   W = tf.get_variable("W", [1], dtype=tf.float64)
   b = tf.get_variable("b", [1], dtype=tf.float64)
-  y = W * features['x'] + b
+  y = W*features['x'] + b
   # Loss sub-graph
   loss = tf.reduce_sum(tf.square(y - labels))
   # Training sub-graph
@@ -474,13 +465,8 @@
 ```
 When run, it produces
 ```
-<<<<<<< HEAD
-train loss: {'loss': 4.9380226e-11, 'global_step': 1000}
-eval loss: {'loss': 0.01010081, 'global_step': 1000}
-=======
 train metrics: {'loss': 1.227995e-11, 'global_step': 1000}
 eval metrics: {'loss': 0.01010036, 'global_step': 1000}
->>>>>>> dd06643c
 ```
 
 Notice how the contents of the custom `model_fn()` function are very similar
