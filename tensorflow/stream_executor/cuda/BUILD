# Description:
#   CUDA-platform specific StreamExecutor support code.

licenses(["notice"])  # Apache 2.0

load("//tensorflow:tensorflow.bzl", "tf_cc_test")
load(
    "//tensorflow/stream_executor:build_defs.bzl",
    "stream_executor_friends",
    "tf_additional_cuda_driver_deps",
    "tf_additional_cuda_platform_deps",
    "tf_additional_cudnn_plugin_deps",
)
load("//tensorflow:tensorflow.bzl", "tf_copts")
load("@local_config_cuda//cuda:build_defs.bzl", "if_cuda_is_configured")
load("//tensorflow/core:platform/default/build_config_root.bzl", "if_static")

package_group(
    name = "friends",
    packages = stream_executor_friends(),
)

package(
    default_visibility = [":friends"],
)

# Filegroup used to collect source files for the dependency check.
filegroup(
    name = "c_srcs",
    data = glob([
        "**/*.cc",
        "**/*.h",
    ]),
)

cc_library(
    name = "cuda_platform_id",
    srcs = ["cuda_platform_id.cc"],
    hdrs = ["cuda_platform_id.h"],
    deps = ["//tensorflow/stream_executor:platform"],
)

cc_library(
    name = "cuda_platform",
    srcs = if_cuda_is_configured(["cuda_platform.cc"]),
    hdrs = if_cuda_is_configured(["cuda_platform.h"]),
    visibility = ["//visibility:public"],
    deps = if_cuda_is_configured([
        ":cuda_driver",
        ":cuda_gpu_executor",
        ":cuda_platform_id",
        "//tensorflow/stream_executor",  # buildcleaner: keep
        "//tensorflow/stream_executor:executor_cache",
        "//tensorflow/stream_executor:multi_platform_manager",
        "//tensorflow/stream_executor:stream_executor_pimpl_header",
        "//tensorflow/stream_executor/lib",
        "//tensorflow/stream_executor/platform",
    ] + tf_additional_cuda_platform_deps()),
    alwayslink = True,  # Registers itself with the MultiPlatformManager.
)

cc_library(
    name = "cuda_diagnostics",
    srcs = if_cuda_is_configured(["cuda_diagnostics.cc"]),
    hdrs = if_cuda_is_configured(["cuda_diagnostics.h"]),
    deps = if_cuda_is_configured([
<<<<<<< HEAD
        "//tensorflow/stream_executor/lib",
        "//tensorflow/stream_executor/platform",
        "@com_google_absl//absl/container:inlined_vector",
        "@com_google_absl//absl/strings",
=======
        "@com_google_absl//absl/container:inlined_vector",
        "@com_google_absl//absl/strings",
        "//tensorflow/stream_executor/lib",
        "//tensorflow/stream_executor/platform",
>>>>>>> 4bfa2359
    ]),
)

cc_library(
    name = "cuda_driver",
    srcs = if_cuda_is_configured(["cuda_driver.cc"]),
<<<<<<< HEAD
    hdrs = if_cuda_is_configured(["cuda_driver.h"]),
=======
    hdrs = if_cuda_is_configured([
        "cuda_driver.h",
        "cuda_driver_wrapper.h",
    ]),
>>>>>>> 4bfa2359
    deps = if_cuda_is_configured([
        ":cuda_diagnostics",
        "@com_google_absl//absl/base",
        "@com_google_absl//absl/container:inlined_vector",
        "@com_google_absl//absl/strings",
        "@local_config_cuda//cuda:cuda_headers",
        "//tensorflow/stream_executor:device_options",
        "//tensorflow/stream_executor/lib",
        "//tensorflow/stream_executor/platform",
<<<<<<< HEAD
=======
        "//tensorflow/stream_executor/platform:dso_loader",
>>>>>>> 4bfa2359
    ] + tf_additional_cuda_driver_deps()),
)

# The activation library is tightly coupled to the executor library.
# TODO(leary) split up cuda_gpu_executor.cc so that this can stand alone.
cc_library(
    name = "cuda_activation_header",
    hdrs = if_cuda_is_configured(["cuda_activation.h"]),
    visibility = ["//visibility:public"],
    deps = if_cuda_is_configured(["//tensorflow/stream_executor/platform"]),
)

cc_library(
    name = "cuda_activation",
    srcs = if_cuda_is_configured(["cuda_activation.cc"]),
    hdrs = if_cuda_is_configured(["cuda_activation.h"]),
    deps = if_cuda_is_configured([
        ":cuda_driver",
        "@local_config_cuda//cuda:cuda_headers",
        "//tensorflow/stream_executor",
        "//tensorflow/stream_executor:stream_executor_internal",
        "//tensorflow/stream_executor/platform",
<<<<<<< HEAD
        "@local_config_cuda//cuda:cuda_headers",
=======
>>>>>>> 4bfa2359
    ]),
)

cc_library(
    name = "cuda_gpu_executor_header",
    textual_hdrs = if_cuda_is_configured(["cuda_gpu_executor.h"]),
    visibility = ["//visibility:public"],
    deps = if_cuda_is_configured([
        ":cuda_kernel",
        "//tensorflow/stream_executor:event",
        "//tensorflow/stream_executor/lib",
        "//tensorflow/stream_executor/platform",
    ]),
)

cc_library(
    name = "cublas_plugin",
    srcs = if_cuda_is_configured(["cuda_blas.cc"]),
    hdrs = if_cuda_is_configured(["cuda_blas.h"]),
    visibility = ["//visibility:public"],
    deps = if_cuda_is_configured([
        ":cuda_activation",
        ":cuda_gpu_executor",
        ":cuda_helpers",
        ":cuda_platform_id",
        ":cuda_stream",
        ":cuda_timer",
        "@com_google_absl//absl/strings",
        "//third_party/eigen3",
        "@local_config_cuda//cuda:cuda_headers",
        "//tensorflow/core:lib_internal",
        "//tensorflow/stream_executor",
        "//tensorflow/stream_executor:event",
        "//tensorflow/stream_executor:host_or_device_scalar",
        "//tensorflow/stream_executor:plugin_registry",
        "//tensorflow/stream_executor:scratch_allocator",
        "//tensorflow/stream_executor:timer",
        "//tensorflow/stream_executor/lib",
        "//tensorflow/stream_executor/platform",
        "//tensorflow/stream_executor/platform:dso_loader",
    ] + if_static(["@local_config_cuda//cuda:cublas"])),
    alwayslink = True,
)

cc_library(
    name = "cufft_plugin",
    srcs = if_cuda_is_configured(["cuda_fft.cc"]),
    hdrs = if_cuda_is_configured(["cuda_fft.h"]),
    visibility = ["//visibility:public"],
    deps = if_cuda_is_configured([
        ":cuda_activation_header",
        ":cuda_gpu_executor_header",
        ":cuda_helpers",
        ":cuda_platform_id",
        ":cuda_stream",
        "@local_config_cuda//cuda:cuda_headers",
        "//tensorflow/stream_executor:event",
        "//tensorflow/stream_executor:fft",
        "//tensorflow/stream_executor:plugin_registry",
        "//tensorflow/stream_executor:scratch_allocator",
        "//tensorflow/stream_executor/lib",
        "//tensorflow/stream_executor/platform",
        "//tensorflow/stream_executor/platform:dso_loader",
    ] + if_static(["@local_config_cuda//cuda:cufft"])),
    alwayslink = True,
)

cc_library(
    name = "cudnn_plugin",
    srcs = if_cuda_is_configured(["cuda_dnn.cc"]),
    hdrs = if_cuda_is_configured(["cuda_dnn.h"]),
    copts = [
        # STREAM_EXECUTOR_CUDNN_WRAP would fail on Clang with the default
        # setting of template depth 256
        "-ftemplate-depth-512",
    ],
    visibility = ["//visibility:public"],
    deps = if_cuda_is_configured([
        ":cuda_activation",
        ":cuda_diagnostics",
        ":cuda_driver",
        ":cuda_gpu_executor",
        ":cuda_platform_id",
        ":cuda_stream",
        ":cuda_timer",
        ":cudnn_version",
        "@com_google_absl//absl/strings",
        "//third_party/eigen3",
        "@local_config_cuda//cuda:cuda_headers",
        "//tensorflow/core:lib",
        "//tensorflow/core:lib_internal",
        "//tensorflow/core:logger",
        "//tensorflow/stream_executor:dnn",
        "//tensorflow/stream_executor:event",
        "//tensorflow/stream_executor:logging_proto_cc",
        "//tensorflow/stream_executor:plugin_registry",
        "//tensorflow/stream_executor:scratch_allocator",
        "//tensorflow/stream_executor:stream_executor_pimpl_header",
        "//tensorflow/stream_executor:temporary_device_memory",
        "//tensorflow/stream_executor/lib",
        "//tensorflow/stream_executor/platform",
        "//tensorflow/stream_executor/platform:dso_loader",
    ] + tf_additional_cudnn_plugin_deps() + if_static(["@local_config_cuda//cuda:cudnn"])),
    alwayslink = True,
)

cc_library(
    name = "curand_plugin",
    srcs = if_cuda_is_configured(["cuda_rng.cc"]),
    hdrs = if_cuda_is_configured(["cuda_rng.h"]),
    deps = if_cuda_is_configured([
        ":cuda_activation",
        ":cuda_gpu_executor",
        ":cuda_helpers",
        ":cuda_platform_id",
        ":cuda_stream",
        "@local_config_cuda//cuda:cuda_headers",
        "//tensorflow/stream_executor:event",
        "//tensorflow/stream_executor:plugin_registry",
        "//tensorflow/stream_executor:rng",
        "//tensorflow/stream_executor/lib",
        "//tensorflow/stream_executor/platform",
        "//tensorflow/stream_executor/platform:dso_loader",
    ] + if_static(["@local_config_cuda//cuda:curand"])),
    alwayslink = True,
)

cc_library(
    name = "cuda_kernel",
    hdrs = if_cuda_is_configured(["cuda_kernel.h"]),
    deps = if_cuda_is_configured([
        ":cuda_driver",
        "@local_config_cuda//cuda:cuda_headers",
        "//tensorflow/stream_executor:event",
        "//tensorflow/stream_executor:stream_executor_pimpl_header",
        "//tensorflow/stream_executor/lib",
        "//tensorflow/stream_executor/platform",
<<<<<<< HEAD
        "@local_config_cuda//cuda:cuda_headers",
=======
>>>>>>> 4bfa2359
    ]),
)

# TODO(leary) we likely need to canonicalize/eliminate this.
cc_library(
    name = "cuda_helpers",
    textual_hdrs = if_cuda_is_configured(["cuda_helpers.h"]),
)

cc_library(
    name = "cuda_event",
    srcs = if_cuda_is_configured(["cuda_event.cc"]),
    hdrs = if_cuda_is_configured(["cuda_event.h"]),
    deps = if_cuda_is_configured([
        ":cuda_driver",
        ":cuda_gpu_executor_header",
        ":cuda_stream",
        "//tensorflow/stream_executor:stream_executor_headers",
        "//tensorflow/stream_executor/lib",
    ]),
)

cc_library(
    name = "cuda_stream",
    srcs = if_cuda_is_configured(["cuda_stream.cc"]),
    hdrs = if_cuda_is_configured(["cuda_stream.h"]),
    deps = if_cuda_is_configured([
        ":cuda_driver",
        ":cuda_gpu_executor_header",
        "//tensorflow/stream_executor:stream_executor_headers",
        "//tensorflow/stream_executor:stream_header",
        "//tensorflow/stream_executor/lib",
        "//tensorflow/stream_executor/platform",
    ]),
)

cc_library(
    name = "cuda_timer",
    srcs = if_cuda_is_configured(["cuda_timer.cc"]),
    hdrs = if_cuda_is_configured(["cuda_timer.h"]),
    deps = if_cuda_is_configured([
        ":cuda_driver",
        ":cuda_gpu_executor_header",
        ":cuda_stream",
        "//tensorflow/stream_executor:stream_executor_headers",
        "//tensorflow/stream_executor/lib",
    ]),
)

# It implements :cuda_gpu_executor_header
cc_library(
    name = "cuda_gpu_executor",
    srcs = if_cuda_is_configured(["cuda_gpu_executor.cc"]),
    hdrs = if_cuda_is_configured(["cuda_gpu_executor.h"]),
    deps = if_cuda_is_configured([
        ":cuda_activation",
        ":cuda_diagnostics",
        ":cuda_driver",
        ":cuda_event",
        ":cuda_kernel",
        ":cuda_platform_id",
        ":cuda_stream",
        ":cuda_timer",
        "@com_google_absl//absl/strings",
        "//tensorflow/stream_executor:event",
        "//tensorflow/stream_executor:plugin_registry",
        "//tensorflow/stream_executor:stream_executor_internal",
        "//tensorflow/stream_executor:stream_executor_pimpl_header",
        "//tensorflow/stream_executor:timer",
        "//tensorflow/stream_executor/lib",
        "//tensorflow/stream_executor/platform",
<<<<<<< HEAD
        "@com_google_absl//absl/strings",
=======
        "//tensorflow/stream_executor/platform:dso_loader",
>>>>>>> 4bfa2359
    ]),
    alwayslink = True,
)

cc_library(
    name = "cudnn_version",
    srcs = ["cudnn_version.cc"],
    hdrs = ["cudnn_version.h"],
    deps = [
        "//tensorflow/core:lib",
    ],
)

tf_cc_test(
    name = "cudnn_version_test",
    srcs = ["cudnn_version_test.cc"],
    deps = [
        ":cudnn_version",
        "//tensorflow/core:test",
        "//tensorflow/core:test_main",
    ],
)

cc_library(
    name = "all_runtime",
    copts = tf_copts(),
    visibility = ["//visibility:public"],
    deps = [
        ":cublas_plugin",
        ":cuda_driver",
        ":cuda_platform",
        ":cudnn_plugin",
        ":cufft_plugin",
        ":curand_plugin",
    ],
    alwayslink = 1,
)<|MERGE_RESOLUTION|>--- conflicted
+++ resolved
@@ -64,31 +64,20 @@
     srcs = if_cuda_is_configured(["cuda_diagnostics.cc"]),
     hdrs = if_cuda_is_configured(["cuda_diagnostics.h"]),
     deps = if_cuda_is_configured([
-<<<<<<< HEAD
-        "//tensorflow/stream_executor/lib",
-        "//tensorflow/stream_executor/platform",
         "@com_google_absl//absl/container:inlined_vector",
         "@com_google_absl//absl/strings",
-=======
-        "@com_google_absl//absl/container:inlined_vector",
-        "@com_google_absl//absl/strings",
-        "//tensorflow/stream_executor/lib",
-        "//tensorflow/stream_executor/platform",
->>>>>>> 4bfa2359
+        "//tensorflow/stream_executor/lib",
+        "//tensorflow/stream_executor/platform",
     ]),
 )
 
 cc_library(
     name = "cuda_driver",
     srcs = if_cuda_is_configured(["cuda_driver.cc"]),
-<<<<<<< HEAD
-    hdrs = if_cuda_is_configured(["cuda_driver.h"]),
-=======
     hdrs = if_cuda_is_configured([
         "cuda_driver.h",
         "cuda_driver_wrapper.h",
     ]),
->>>>>>> 4bfa2359
     deps = if_cuda_is_configured([
         ":cuda_diagnostics",
         "@com_google_absl//absl/base",
@@ -98,10 +87,7 @@
         "//tensorflow/stream_executor:device_options",
         "//tensorflow/stream_executor/lib",
         "//tensorflow/stream_executor/platform",
-<<<<<<< HEAD
-=======
-        "//tensorflow/stream_executor/platform:dso_loader",
->>>>>>> 4bfa2359
+        "//tensorflow/stream_executor/platform:dso_loader",
     ] + tf_additional_cuda_driver_deps()),
 )
 
@@ -124,10 +110,6 @@
         "//tensorflow/stream_executor",
         "//tensorflow/stream_executor:stream_executor_internal",
         "//tensorflow/stream_executor/platform",
-<<<<<<< HEAD
-        "@local_config_cuda//cuda:cuda_headers",
-=======
->>>>>>> 4bfa2359
     ]),
 )
 
@@ -265,10 +247,6 @@
         "//tensorflow/stream_executor:stream_executor_pimpl_header",
         "//tensorflow/stream_executor/lib",
         "//tensorflow/stream_executor/platform",
-<<<<<<< HEAD
-        "@local_config_cuda//cuda:cuda_headers",
-=======
->>>>>>> 4bfa2359
     ]),
 )
 
@@ -340,11 +318,7 @@
         "//tensorflow/stream_executor:timer",
         "//tensorflow/stream_executor/lib",
         "//tensorflow/stream_executor/platform",
-<<<<<<< HEAD
-        "@com_google_absl//absl/strings",
-=======
-        "//tensorflow/stream_executor/platform:dso_loader",
->>>>>>> 4bfa2359
+        "//tensorflow/stream_executor/platform:dso_loader",
     ]),
     alwayslink = True,
 )
