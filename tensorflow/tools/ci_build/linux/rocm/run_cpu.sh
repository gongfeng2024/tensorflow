--- conflicted
+++ resolved
@@ -48,29 +48,14 @@
 else
          yes "" | $PYTHON_BIN_PATH configure.py
 
-<<<<<<< HEAD
-bazel test \
-      -k \
-      --test_tag_filters=-no_oss,-oss_excluded,-oss_serial,-gpu,-multi_gpu,-tpu,-cuda-only,-benchmark-test,-v1only \
-      --jobs=${N_BUILD_JOBS} \
-      --local_test_jobs=${N_BUILD_JOBS} \
-      --test_timeout 600,900,2400,7200 \
-      --build_tests_only \
-      --test_output=errors \
-      --test_sharding_strategy=disabled \
-      --test_size_filters=small,medium,large \
-      -- \
-      //tensorflow/... \
-      -//tensorflow/core/tpu/... \
-      -//tensorflow/lite/... \
-=======
+
         # Run bazel test command. Double test timeouts to avoid flakes.
         # xla/mlir_hlo/tests/Dialect/gml_st tests disabled in 09/08/22 sync
         bazel test \
               -k \
-              --test_tag_filters=-no_oss,-oss_excluded,-oss_serial,-gpu,-multi_gpu,-tpu,-no_rocm,-benchmark-test,-v1only \
+              --test_tag_filters=-no_oss,-oss_excluded,-oss_serial,-gpu,-multi_gpu,-tpu,-cuda-only,-benchmark-test,-v1only \
               --test_lang_filters=cc,py \
-	      --jobs=30 \
+	            --jobs=30 \
               --local_ram_resources=60000 \
               --local_cpu_resources=15 \
               --local_test_jobs=${N_BUILD_JOBS} \
@@ -86,5 +71,4 @@
               -//tensorflow/core/tpu/... \
               -//tensorflow/lite/... \
               -//tensorflow/tools/toolchains/...
-fi 
->>>>>>> 1537a0c4
+fi 