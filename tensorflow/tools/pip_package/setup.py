# lint as: python3
# Copyright 2015 The TensorFlow Authors. All Rights Reserved.
#
# Licensed under the Apache License, Version 2.0 (the "License");
# you may not use this file except in compliance with the License.
# You may obtain a copy of the License at
#
#     http://www.apache.org/licenses/LICENSE-2.0
#
# Unless required by applicable law or agreed to in writing, software
# distributed under the License is distributed on an "AS IS" BASIS,
# WITHOUT WARRANTIES OR CONDITIONS OF ANY KIND, either express or implied.
# See the License for the specific language governing permissions and
# limitations under the License..
# ==============================================================================
"""TensorFlow is an open source machine learning framework for everyone.

[![Python](https://img.shields.io/pypi/pyversions/tensorflow.svg?style=plastic)](https://badge.fury.io/py/tensorflow)
[![PyPI](https://badge.fury.io/py/tensorflow.svg)](https://badge.fury.io/py/tensorflow)

TensorFlow is an open source software library for high performance numerical
computation. Its flexible architecture allows easy deployment of computation
across a variety of platforms (CPUs, GPUs, TPUs), and from desktops to clusters
of servers to mobile and edge devices.

Originally developed by researchers and engineers from the Google Brain team
within Google's AI organization, it comes with strong support for machine
learning and deep learning and the flexible numerical computation core is used
across many other scientific domains.
"""

from __future__ import absolute_import
from __future__ import division
from __future__ import print_function

import fnmatch
import os
import re
import sys

from setuptools import Command
from setuptools import find_packages
from setuptools import setup
from setuptools.command.install import install as InstallCommandBase
from setuptools.dist import Distribution


# This version string is semver compatible, but incompatible with pip.
# For pip, we will remove all '-' characters from this string, and use the
# result for pip.
# Also update tensorflow/tensorflow.bzl and
# tensorflow/core/public/version.h
<<<<<<< HEAD
_VERSION = '2.5.0-rc0'
=======
_VERSION = '2.6.0'
>>>>>>> 4be1674b


# We use the same setup.py for all tensorflow_* packages and for the nightly
# equivalents (tf_nightly_*). The package is controlled from the argument line
# when building the pip package.
project_name = 'tensorflow'
if '--project_name' in sys.argv:
  project_name_idx = sys.argv.index('--project_name')
  project_name = sys.argv[project_name_idx + 1]
  sys.argv.remove('--project_name')
  sys.argv.pop(project_name_idx)


# All versions of TF need these packages. We use the `~=` syntax to pin packages
# to the latest major.minor release accepting all other patches on top of that.
# If we already know of a patched version, we pin to that.
# For packages that don't have yet a stable release, we pin using `~= 0.x` which
# means we accept any `0.y` version (y >= x) but not the first major release. We
# will need additional testing for that.
# NOTE: This assumes that all packages follow SemVer. If a package follows a
# different versioning scheme (e.g., PVP), we use different bound specifier and
# comment the versioning scheme.
# NOTE: Please add test only packages to `TEST_PACKAGES` below.
REQUIRED_PACKAGES = [
    # NOTE: As numpy has releases that break semver guarantees and several other
    # deps depend on numpy without an upper bound, we must install numpy before
    # everything else.
    'numpy ~= 1.19.2',
    # Install other dependencies
    'absl-py ~= 0.10',
    'astunparse ~= 1.6.3',
    'flatbuffers ~= 1.12.0',
    'google_pasta ~= 0.2',
    'h5py ~= 3.1.0',
    'keras_preprocessing ~= 1.1.2',
    'opt_einsum ~= 3.3.0',
    'protobuf >= 3.9.2',
    'six ~= 1.15.0',
    'termcolor ~= 1.1.0',
    'typing_extensions ~= 3.7.4',
    'wheel ~= 0.35',
    'wrapt ~= 1.12.1',
    # These packages need to be pinned exactly as newer versions are
    # incompatible with the rest of the ecosystem
    'gast == 0.4.0',
    # TensorFlow ecosystem packages that TF exposes API for
    # These need to be in sync with the existing TF version
    # They are updated during the release process
    # When updating these, please also update the nightly versions below
    'tensorboard ~= 2.4',
    'tf-estimator-nightly == 2.5.0.dev2021032501',
    # TODO(scottzhu): OSS keras hasn't been formally released yet.
    # Use keras-nightly at the moment.
    'keras-nightly ~= 2.5.0.dev',
]


# For nightly packages, instead of depending on tensorboard,
# tensorflow_estimator and keras, we depend on their nightly equivalent.
# When updating these, make sure to also update the release versions above.
# NOTE: the nightly versions are one version ahead of the release ones!
# NOTE: the nightly versions specify alpha/dev!
if 'tf_nightly' in project_name:
  for i, pkg in enumerate(REQUIRED_PACKAGES):
    if 'tensorboard' in pkg:
      REQUIRED_PACKAGES[i] = 'tb-nightly ~= 2.5.0.a'
    elif 'tensorflow_estimator' in pkg:
      REQUIRED_PACKAGES[i] = 'tf-estimator-nightly ~= 2.5.0.dev'
    elif 'keras' in pkg and 'keras_preprocessing' not in pkg:
      REQUIRED_PACKAGES[i] = 'keras-nightly ~= 2.6.0.dev'


# grpcio does not build correctly on big-endian machines due to lack of
# BoringSSL support.
# See https://github.com/tensorflow/tensorflow/issues/17882.
if sys.byteorder == 'little':
  REQUIRED_PACKAGES.append('grpcio ~= 1.34.0')


# Packages which are only needed for testing code.
# Please don't add test-only packages to `REQUIRED_PACKAGES`!
# Follows the same conventions as `REQUIRED_PACKAGES`
TEST_PACKAGES = [
    'portpicker ~= 1.3.1',
    'scipy ~= 1.5.2',
    'tblib ~= 1.7.0',
    'dill ~= 0.3.2',
]


DOCLINES = __doc__.split('\n')
if project_name.endswith('-gpu'):
  project_name_no_gpu = project_name[:-len('-gpu')]
  _GPU_PACKAGE_NOTE = 'Note that %s package by default supports both CPU and '\
      'GPU. %s has the same content and exists solely for backward '\
      'compatibility. Please migrate to %s for GPU support.'\
      % (project_name_no_gpu, project_name, project_name_no_gpu)
  DOCLINES.append(_GPU_PACKAGE_NOTE)


# pylint: disable=line-too-long
CONSOLE_SCRIPTS = [
    'toco_from_protos = tensorflow.lite.toco.python.toco_from_protos:main',
    'tflite_convert = tensorflow.lite.python.tflite_convert:main',
    'toco = tensorflow.lite.python.tflite_convert:main',
    'saved_model_cli = tensorflow.python.tools.saved_model_cli:main',
    'import_pb_to_tensorboard = tensorflow.python.tools.import_pb_to_tensorboard:main',
    # We need to keep the TensorBoard command, even though the console script
    # is now declared by the tensorboard pip package. If we remove the
    # TensorBoard command, pip will inappropriately remove it during install,
    # even though the command is not removed, just moved to a different wheel.
    'tensorboard = tensorboard.main:run_main',
    'tf_upgrade_v2 = tensorflow.tools.compatibility.tf_upgrade_v2_main:main',
    'estimator_ckpt_converter = '
    'tensorflow_estimator.python.estimator.tools.checkpoint_converter:main',
]
# pylint: enable=line-too-long

# remove the tensorboard console script if building tf_nightly
if 'tf_nightly' in project_name:
  CONSOLE_SCRIPTS.remove('tensorboard = tensorboard.main:run_main')


class BinaryDistribution(Distribution):

  def has_ext_modules(self):
    return True


class InstallCommand(InstallCommandBase):
  """Override the dir where the headers go."""

  def finalize_options(self):
    ret = InstallCommandBase.finalize_options(self)
    self.install_headers = os.path.join(self.install_platlib, 'tensorflow',
                                        'include')
    self.install_lib = self.install_platlib
    return ret


class InstallHeaders(Command):
  """Override how headers are copied.

  The install_headers that comes with setuptools copies all files to
  the same directory. But we need the files to be in a specific directory
  hierarchy for -I <include_dir> to work correctly.
  """
  description = 'install C/C++ header files'

  user_options = [
      ('install-dir=', 'd', 'directory to install header files to'),
      ('force', 'f', 'force installation (overwrite existing files)'),
  ]

  boolean_options = ['force']

  def initialize_options(self):
    self.install_dir = None
    self.force = 0
    self.outfiles = []

  def finalize_options(self):
    self.set_undefined_options('install', ('install_headers', 'install_dir'),
                               ('force', 'force'))

  def mkdir_and_copy_file(self, header):
    install_dir = os.path.join(self.install_dir, os.path.dirname(header))
    # Get rid of some extra intervening directories so we can have fewer
    # directories for -I
    install_dir = re.sub('/google/protobuf_archive/src', '', install_dir)

    # Copy external code headers into tensorflow/include.
    # A symlink would do, but the wheel file that gets created ignores
    # symlink within the directory hierarchy.
    # NOTE(keveman): Figure out how to customize bdist_wheel package so
    # we can do the symlink.
    external_header_locations = [
        'tensorflow/include/external/eigen_archive/',
        'tensorflow/include/external/com_google_absl/',
    ]
    for location in external_header_locations:
      if location in install_dir:
        extra_dir = install_dir.replace(location, '')
        if not os.path.exists(extra_dir):
          self.mkpath(extra_dir)
        self.copy_file(header, extra_dir)

    if not os.path.exists(install_dir):
      self.mkpath(install_dir)
    return self.copy_file(header, install_dir)

  def run(self):
    hdrs = self.distribution.headers
    if not hdrs:
      return

    self.mkpath(self.install_dir)
    for header in hdrs:
      (out, _) = self.mkdir_and_copy_file(header)
      self.outfiles.append(out)

  def get_inputs(self):
    return self.distribution.headers or []

  def get_outputs(self):
    return self.outfiles


def find_files(pattern, root):
  """Return all the files matching pattern below root dir."""
  for dirpath, _, files in os.walk(root):
    for filename in fnmatch.filter(files, pattern):
      yield os.path.join(dirpath, filename)


so_lib_paths = [
    i for i in os.listdir('.')
    if os.path.isdir(i) and fnmatch.fnmatch(i, '_solib_*')
]

matches = []
for path in so_lib_paths:
  matches.extend(['../' + x for x in find_files('*', path) if '.py' not in x])

if os.name == 'nt':
  EXTENSION_NAME = 'python/_pywrap_tensorflow_internal.pyd'
else:
  EXTENSION_NAME = 'python/_pywrap_tensorflow_internal.so'

headers = (
    list(find_files('*.proto', 'tensorflow/compiler')) +
    list(find_files('*.proto', 'tensorflow/core')) +
    list(find_files('*.proto', 'tensorflow/python')) +
    list(find_files('*.proto', 'tensorflow/python/framework')) +
    list(find_files('*.def', 'tensorflow/compiler')) +
    list(find_files('*.h', 'tensorflow/c')) +
    list(find_files('*.h', 'tensorflow/cc')) +
    list(find_files('*.h', 'tensorflow/compiler')) +
    list(find_files('*.h.inc', 'tensorflow/compiler')) +
    list(find_files('*.h', 'tensorflow/core')) +
    list(find_files('*.h', 'tensorflow/python')) +
    list(find_files('*.h', 'tensorflow/python/framework')) +
    list(find_files('*.h', 'tensorflow/stream_executor')) +
    list(find_files('*.h', 'google/com_google_protobuf/src')) +
    list(find_files('*.inc', 'google/com_google_protobuf/src')) +
    list(find_files('*', 'third_party/eigen3')) +
    list(find_files('*.h', 'tensorflow/include/external/com_google_absl')) +
    list(find_files('*.inc', 'tensorflow/include/external/com_google_absl')) +
    list(find_files('*', 'tensorflow/include/external/eigen_archive')))

setup(
    name=project_name,
    version=_VERSION.replace('-', ''),
    description=DOCLINES[0],
    long_description='\n'.join(DOCLINES[2:]),
    long_description_content_type="text/markdown",
    url='https://www.tensorflow.org/',
    download_url='https://github.com/tensorflow/tensorflow/tags',
    author='Google Inc.',
    author_email='packages@tensorflow.org',
    # Contained modules and scripts.
    packages=find_packages(),
    entry_points={
        'console_scripts': CONSOLE_SCRIPTS,
    },
    headers=headers,
    install_requires=REQUIRED_PACKAGES,
    tests_require=REQUIRED_PACKAGES + TEST_PACKAGES,
    # Add in any packaged data.
    include_package_data=True,
    package_data={
        'tensorflow': [
            EXTENSION_NAME,
        ] + matches,
    },
    zip_safe=False,
    distclass=BinaryDistribution,
    cmdclass={
        'install_headers': InstallHeaders,
        'install': InstallCommand,
    },
    # PyPI package information.
    classifiers=sorted([
        'Development Status :: 5 - Production/Stable',
        # TODO(angerson) Add IFTTT when possible
        'Environment :: GPU :: NVIDIA CUDA :: 11.0',
        'Intended Audience :: Developers',
        'Intended Audience :: Education',
        'Intended Audience :: Science/Research',
        'License :: OSI Approved :: Apache Software License',
        'Programming Language :: Python :: 3',
        'Programming Language :: Python :: 3.6',
        'Programming Language :: Python :: 3.7',
        'Programming Language :: Python :: 3.8',
        'Programming Language :: Python :: 3 :: Only',
        'Topic :: Scientific/Engineering',
        'Topic :: Scientific/Engineering :: Mathematics',
        'Topic :: Scientific/Engineering :: Artificial Intelligence',
        'Topic :: Software Development',
        'Topic :: Software Development :: Libraries',
        'Topic :: Software Development :: Libraries :: Python Modules',
    ]),
    license='Apache 2.0',
    keywords='tensorflow tensor machine learning',
)<|MERGE_RESOLUTION|>--- conflicted
+++ resolved
@@ -50,11 +50,7 @@
 # result for pip.
 # Also update tensorflow/tensorflow.bzl and
 # tensorflow/core/public/version.h
-<<<<<<< HEAD
-_VERSION = '2.5.0-rc0'
-=======
 _VERSION = '2.6.0'
->>>>>>> 4be1674b
 
 
 # We use the same setup.py for all tensorflow_* packages and for the nightly
