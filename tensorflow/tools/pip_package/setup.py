--- conflicted
+++ resolved
@@ -35,15 +35,7 @@
     'numpy >= 1.11.0',
     'six >= 1.10.0',
     'protobuf >= 3.2.0',
-<<<<<<< HEAD
-    'werkzeug >= 0.11.10',
-    'html5lib == 0.9999999',  # identical to 1.0b8
-    'markdown >= 2.6.8',
-    'bleach == 1.5.0',
-    'backports.weakref == 1.0rc1',
-=======
     'tensorflow-tensorboard',
->>>>>>> da3112ad
 ]
 
 project_name = 'tensorflow'
