# Copyright 2019 The TensorFlow Authors. All Rights Reserved.
#
# Licensed under the Apache License, Version 2.0 (the "License");
# you may not use this file except in compliance with the License.
# You may obtain a copy of the License at
#
#     http://www.apache.org/licenses/LICENSE-2.0
#
# Unless required by applicable law or agreed to in writing, software
# distributed under the License is distributed on an "AS IS" BASIS,
# WITHOUT WARRANTIES OR CONDITIONS OF ANY KIND, either express or implied.
# See the License for the specific language governing permissions and
# limitations under the License.
# ============================================================================
#
# THIS IS A GENERATED DOCKERFILE.
#
# This file was assembled from multiple pieces, whose use is documented
# throughout. Please refer to the TensorFlow dockerfiles documentation
# for more information.

ARG UBUNTU_VERSION=20.04

ARG ARCH=
ARG CUDA=11.8
FROM nvidia/cuda${ARCH:+-$ARCH}:${CUDA}.0-base-ubuntu${UBUNTU_VERSION} as base
# ARCH and CUDA are specified again because the FROM directive resets ARGs
# (but their default value is retained if set previously)
ARG ARCH
ARG CUDA
ARG CUDNN=8.6.0.163-1
ARG CUDNN_MAJOR_VERSION=8
ARG LIB_DIR_PREFIX=x86_64
ARG LIBNVINFER=8.4.3-1
ARG LIBNVINFER_MAJOR_VERSION=8

# Let us install tzdata painlessly
ENV DEBIAN_FRONTEND=noninteractive

# Needed for string substitution
SHELL ["/bin/bash", "-c"]
# Pick up some TF dependencies
RUN apt-key adv --fetch-keys https://developer.download.nvidia.com/compute/cuda/repos/ubuntu2004/x86_64/3bf863cc.pub && \
    apt-get update && apt-get install -y --no-install-recommends \
        build-essential \
<<<<<<< HEAD
        cuda-11-8 \
=======
        cuda-cudart-dev-${CUDA/./-} \
        cuda-nvcc-${CUDA/./-} \
        cuda-cupti-${CUDA/./-} \
        cuda-nvprune-${CUDA/./-} \
        cuda-libraries-${CUDA/./-} \
>>>>>>> 62dcf7e0
        cuda-command-line-tools-${CUDA/./-} \
        libcublas-${CUDA/./-} \
        cuda-nvrtc-${CUDA/./-} \
        libcufft-${CUDA/./-} \
        libcurand-${CUDA/./-} \
        libcusolver-${CUDA/./-} \
        libcusparse-${CUDA/./-} \
        curl \
        libcudnn8=${CUDNN}+cuda${CUDA} \
        pkg-config \
        software-properties-common \
        unzip

# Install TensorRT if not building for PowerPC
# NOTE: libnvinfer uses cuda11.6 versions
RUN [[ "${ARCH}" = "ppc64le" ]] || { apt-get update && \
        apt-key adv --fetch-keys https://developer.download.nvidia.com/compute/machine-learning/repos/ubuntu2004/x86_64/7fa2af80.pub && \
        echo "deb https://developer.download.nvidia.com/compute/machine-learning/repos/ubuntu2004/x86_64 /"  > /etc/apt/sources.list.d/tensorRT.list && \
        apt-get update && \
        apt-get install -y --no-install-recommends libnvinfer${LIBNVINFER_MAJOR_VERSION}=${LIBNVINFER}+cuda11.6 \
        libnvinfer-plugin${LIBNVINFER_MAJOR_VERSION}=${LIBNVINFER}+cuda11.6 \
        && apt-get clean \
        && rm -rf /var/lib/apt/lists/*; }

# For CUDA profiling, TensorFlow requires CUPTI.
ENV LD_LIBRARY_PATH /usr/local/cuda-11.8/targets/x86_64-linux/lib:/usr/local/cuda/extras/CUPTI/lib64:/usr/local/cuda/lib64:$LD_LIBRARY_PATH

# Link the libcuda stub to the location where tensorflow is searching for it and reconfigure
# dynamic linker run-time bindings
RUN ln -s /usr/local/cuda/lib64/stubs/libcuda.so /usr/local/cuda/lib64/stubs/libcuda.so.1 \
    && echo "/usr/local/cuda/lib64/stubs" > /etc/ld.so.conf.d/z-cuda-stubs.conf \
    && ldconfig

# See http://bugs.python.org/issue19846
ENV LANG C.UTF-8

RUN apt-get update && apt-get install -y \
    python3 \
    python3-pip

RUN python3 -m pip --no-cache-dir install --upgrade \
    "pip<20.3" \
    setuptools

# Some TF tools expect a "python" binary
RUN ln -s $(which python3) /usr/local/bin/python

# Options:
#   tensorflow
#   tensorflow-gpu
#   tf-nightly
#   tf-nightly-gpu
ARG TF_PACKAGE=tensorflow
RUN apt-get update && apt-get install -y curl libhdf5-dev wget
RUN python3 -m pip install --no-cache-dir --global-option=build_ext \
            --global-option=-I/usr/include/hdf5/serial/ \
            --global-option=-L/usr/lib/powerpc64le-linux-gnu/hdf5/serial \
            h5py

# CACHE_STOP is used to rerun future commands, otherwise downloading the .whl will be cached and will not pull the most recent version
ARG CACHE_STOP=1
RUN if [ ${TF_PACKAGE} = tensorflow-gpu ]; then \
        BASE=https://powerci.osuosl.org/job/TensorFlow_PPC64LE_GPU_Release_Build/lastSuccessfulBuild/; \
    elif [ ${TF_PACKAGE} = tf-nightly-gpu ]; then \
        BASE=https://powerci.osuosl.org/job/TensorFlow_PPC64LE_GPU_Nightly_Artifact/lastSuccessfulBuild/; \
    elif [ ${TF_PACKAGE} = tensorflow ]; then \
        BASE=https://powerci.osuosl.org/job/TensorFlow_PPC64LE_CPU_Release_Build/lastSuccessfulBuild/; \
    elif [ ${TF_PACKAGE} = tf-nightly ]; then \
        BASE=https://powerci.osuosl.org/job/TensorFlow_PPC64LE_CPU_Nightly_Artifact/lastSuccessfulBuild/; \
    fi; \
    MAJOR=`python3 -c 'import sys; print(sys.version_info[0])'`; \
    MINOR=`python3 -c 'import sys; print(sys.version_info[1])'`; \
    PACKAGE=$(wget -qO- ${BASE}"api/xml?xpath=//fileName&wrapper=artifacts" | grep -o "[^<>]*cp${MAJOR}${MINOR}[^<>]*.whl"); \
    wget ${BASE}"artifact/tensorflow_pkg/"${PACKAGE}; \
    python3 -m pip install --no-cache-dir ${PACKAGE}

# Options:
#   tensorflow-io
#   tensorflow-io-nightly
# Set --build-arg TF_IO_PACKAGE_VERSION=0.25.0 to install a specific version.
# Installs the latest version by default.
ARG TF_IO_PACKAGE=tensorflow-io
ARG TF_IO_PACKAGE_VERSION=
RUN python3 -m pip install --no-cache-dir ${TF_IO_PACKAGE}${TF_IO_PACKAGE_VERSION:+==${TF_IO_PACKAGE_VERSION}}

COPY bashrc /etc/bash.bashrc
RUN chmod a+rwx /etc/bash.bashrc<|MERGE_RESOLUTION|>--- conflicted
+++ resolved
@@ -43,15 +43,11 @@
 RUN apt-key adv --fetch-keys https://developer.download.nvidia.com/compute/cuda/repos/ubuntu2004/x86_64/3bf863cc.pub && \
     apt-get update && apt-get install -y --no-install-recommends \
         build-essential \
-<<<<<<< HEAD
-        cuda-11-8 \
-=======
         cuda-cudart-dev-${CUDA/./-} \
         cuda-nvcc-${CUDA/./-} \
         cuda-cupti-${CUDA/./-} \
         cuda-nvprune-${CUDA/./-} \
         cuda-libraries-${CUDA/./-} \
->>>>>>> 62dcf7e0
         cuda-command-line-tools-${CUDA/./-} \
         libcublas-${CUDA/./-} \
         cuda-nvrtc-${CUDA/./-} \
