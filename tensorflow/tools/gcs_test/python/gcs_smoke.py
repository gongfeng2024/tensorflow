--- conflicted
+++ resolved
@@ -63,22 +63,14 @@
   print("%s directory exists: %s" % (dir_name, dir_exists))
 
   # List contents of just created directory.
-<<<<<<< HEAD
-  print("Listing directory %s" % dir_name)
-=======
   print("Listing directory %s." % dir_name)
->>>>>>> decbc269
   starttime = int(round(time.time() * 1000))
   print(file_io.list_directory(dir_name))
   elapsed = int(round(time.time() * 1000)) - starttime
   print("Listed directory %s in %s milliseconds" % (dir_name, elapsed))
 
   # Delete directory.
-<<<<<<< HEAD
-  print("Deleting directory %s" % dir_name)
-=======
   print("Deleting directory %s." % dir_name)
->>>>>>> decbc269
   starttime = int(round(time.time() * 1000))
   file_io.delete_recursively(dir_name)
   elapsed = int(round(time.time() * 1000)) - starttime
