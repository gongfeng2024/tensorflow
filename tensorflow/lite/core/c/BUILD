--- conflicted
+++ resolved
@@ -424,13 +424,7 @@
         ":operator",
         "//tensorflow/lite:builtin_ops",
         "//tensorflow/lite:framework",
-<<<<<<< HEAD
-        "//tensorflow/lite:kernel_api",
         "//tensorflow/lite:logger",
-        "//tensorflow/lite:string_util",
-        "//tensorflow/lite:util",
-=======
->>>>>>> 4e7e3a28
         "//tensorflow/lite/c:c_api_internal",
         "//tensorflow/lite/c:c_api_types",
         "//tensorflow/lite/core:framework",
@@ -479,12 +473,7 @@
         ":operator_without_alwayslink",
         "//tensorflow/lite:framework",
         "//tensorflow/lite:kernel_api",
-<<<<<<< HEAD
         "//tensorflow/lite:logger",
-        "//tensorflow/lite:string_util",
-        "//tensorflow/lite:util",
-=======
->>>>>>> 4e7e3a28
         "//tensorflow/lite/c:c_api_internal",
         "//tensorflow/lite/c:c_api_types",
         "//tensorflow/lite/core:framework",
