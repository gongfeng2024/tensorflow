--- conflicted
+++ resolved
@@ -13,53 +13,51 @@
 namespace xcore {
 namespace conv {
 
-<<<<<<< HEAD
-    static void parse_options(
-        const char* buffer, size_t length, 
-        ::xcore::conv::Conv2DOptions* options,
-        ::xcore::ParPlan* par=nullptr)
-    {
-        const uint8_t* buffer_t = reinterpret_cast<const uint8_t*>(buffer);
-        // std::cout << flexbuffers::GetRoot(buffer_t, length).ToString() << std::endl;
-        auto map = flexbuffers::GetRoot(buffer_t, length).AsMap();
-
-        auto keys = map.Keys();
-        auto values = map.Values();
-        for (int i = 0; i < map.size(); ++i)
-        {
-            std::string key(keys[i].ToString());
+    // static void parse_options(
+    //     const char* buffer, size_t length, 
+    //     ::xcore::conv::Conv2DOptions* options,
+    //     ::xcore::ParPlan* par=nullptr)
+    // {
+    //     const uint8_t* buffer_t = reinterpret_cast<const uint8_t*>(buffer);
+    //     // std::cout << flexbuffers::GetRoot(buffer_t, length).ToString() << std::endl;
+    //     auto map = flexbuffers::GetRoot(buffer_t, length).AsMap();
+
+    //     auto keys = map.Keys();
+    //     auto values = map.Values();
+    //     for (int i = 0; i < map.size(); ++i)
+    //     {
+    //         std::string key(keys[i].ToString());
             
-            if (key.compare("padding") == 0)
-            {
-                std::string padding_mode_str = values[i].ToString();
-                if (padding_mode_str.compare("VALID") == 0) 
-                    options->padding_mode = PADDING_VALID;
-                else 
-                    options->padding_mode = PADDING_SAME;
-            }
-            else if (key.compare("unpadded_shape") == 0)
-            {
-                auto vec = values[i].AsVector(); // values represent [C_out, K_h, K_w, C_in]
-                options->C_out = vec[0].AsInt32();
-                options->K_h = vec[1].AsInt32();
-                options->K_w = vec[2].AsInt32();
-                options->C_in = vec[3].AsInt32();
-            }
-            else if (key.compare("stride_h") == 0)
-                options->stride_h = values[i].AsInt32();
-            else if (key.compare("stride_w") == 0)
-                options->stride_w = values[i].AsInt32();
-            else if (key.compare("par_plan") == 0)
-            {
-                auto jobs = values[i].AsVector();
-                for (int i=0; i<jobs.size(); ++i)
-                {
-                    auto region = jobs[i].AsVector();
-                    par->emplace_back(region[0].AsInt32(), region[1].AsInt32(), region[2].AsInt32(), region[3].AsInt32());
-                }
-            }
-        }
-=======
+    //         if (key.compare("padding") == 0)
+    //         {
+    //             std::string padding_mode_str = values[i].ToString();
+    //             if (padding_mode_str.compare("VALID") == 0) 
+    //                 options->padding_mode = PADDING_VALID;
+    //             else 
+    //                 options->padding_mode = PADDING_SAME;
+    //         }
+    //         else if (key.compare("unpadded_shape") == 0)
+    //         {
+    //             auto vec = values[i].AsVector(); // values represent [C_out, K_h, K_w, C_in]
+    //             options->C_out = vec[0].AsInt32();
+    //             options->K_h = vec[1].AsInt32();
+    //             options->K_w = vec[2].AsInt32();
+    //             options->C_in = vec[3].AsInt32();
+    //         }
+    //         else if (key.compare("stride_h") == 0)
+    //             options->stride_h = values[i].AsInt32();
+    //         else if (key.compare("stride_w") == 0)
+    //             options->stride_w = values[i].AsInt32();
+    //         else if (key.compare("par_plan") == 0)
+    //         {
+    //             auto jobs = values[i].AsVector();
+    //             for (int i=0; i<jobs.size(); ++i)
+    //             {
+    //                 auto region = jobs[i].AsVector();
+    //                 par->emplace_back(region[0].AsInt32(), region[1].AsInt32(), region[2].AsInt32(), region[3].AsInt32());
+    //             }
+    //         }
+    //     }
 union padding_t {
   padding_mode_t mode;
   struct padding_data_t {
@@ -127,7 +125,6 @@
         options->par_plan.regions[i].rows = region[2].AsInt32();
         options->par_plan.regions[i].cols = region[3].AsInt32();
       }
->>>>>>> 94cd7505
     }
   }
 }
@@ -155,107 +152,288 @@
   if (buffer)
     parse_options(buffer, length, &op_data->options);
 
-<<<<<<< HEAD
-    //**************************************
-    //**************************************
-    //**************************************
-    // Shallowin_Deepout
-    //**************************************
-    //**************************************
-    //**************************************
-    namespace sido {
-
-        typedef struct {
-            ::xcore::conv::Conv2DOptions options;
-            nn_conv2d_sido_params_t *params;
-        } OpData;
-
-        void* Init(TfLiteContext* context, const char* buffer, size_t length) 
-        {
-            OpData* op_data = nullptr;
-            context->AllocatePersistentBuffer(context, sizeof(OpData), (void**) &op_data);
-
-            op_data->params = new nn_conv2d_sido_params_t();
-
-            if (buffer)
-                parse_options(buffer, length, &op_data->options);
-
-            return op_data;
-        }
-
-        void Free(TfLiteContext* context, void* buffer) {
-            auto* op_data = reinterpret_cast<OpData*>(buffer);
-            conv2d_shallowin_deepout_deinit(op_data->params);
-        }
-
-        TfLiteStatus Prepare(TfLiteContext* context, TfLiteNode* node) {
-            TF_LITE_ENSURE_EQ(context, NumInputs(node), 4);
-            TF_LITE_ENSURE_EQ(context, NumOutputs(node), 1);
-
-            const TfLiteTensor* input = GetInput(context, node, 0);
-            const TfLiteTensor* weights = GetInput(context, node, 1);
-            const TfLiteTensor* biases = GetInput(context, node, 2);
-            const TfLiteTensor* output = GetOutput(context, node, 0);
-
-            auto* op_data = reinterpret_cast<OpData*>(node->user_data);
-
-            if (op_data->params->blocks)
-            {
-                // need to deinit first because something significant has changes with the operator
-                conv2d_shallowin_deepout_deinit(op_data->params);
-            }
-
-            nn_conv2d_init_params_t init_params;
-            nn_conv2d_region_params_t region_params;
-
-            init_params.X_height = input->dims->data[1];
-            init_params.X_width = input->dims->data[2];
-            init_params.K_h = op_data->options.K_h;
-            init_params.K_w = op_data->options.K_w;
-            init_params.C_in = input->dims->data[3]; // number of channels after padding
-            init_params.C_out = op_data->options.C_out;
-            init_params.pad_mode = op_data->options.padding_mode;
-            init_params.zero_point = input->params.zero_point;
-
-            region_params.top = 0;
-            region_params.left = 0;
-            region_params.rows = output->dims->data[1];
-            region_params.cols = output->dims->data[2];
-
-            // NOTE: There is a comment in common.h about TfLiteQuantization quantization being added to 
-            //         TfLiteTensor to replace TfLiteQuantizationParams params
-            conv2d_shallowin_deepout_init(
-                op_data->params,
-                &init_params,
-                &region_params,
-                weights->data.int8,
-                (data16_t*) biases->data.i16
-            );
-
-            return kTfLiteOk;
-        }
-
-
-        TfLiteStatus Eval(TfLiteContext* context, TfLiteNode* node) {
-            const TfLiteTensor* input = GetInput(context, node, 0);
-            const TfLiteTensor* weights = GetInput(context, node, 1);
-            const TfLiteTensor* shift_scale = GetInput(context, node, 3);
-            TfLiteTensor* output = GetOutput(context, node, 0);
-
-            auto* op_data = reinterpret_cast<OpData*>(node->user_data);
-
-            conv2d_shallowin_deepout(
-                output->data.int8, // Y
-                op_data->params,
-                input->data.int8, // X,
-                weights->data.int8, // K
-                (int16_t*) shift_scale->data.i16 // shifts & scales
-            );
-
-            return kTfLiteOk;
-        }
-
-    } //namespace sido
+  return op_data;
+}
+
+void Free2D(TfLiteContext *context, void *buffer) {
+  auto *op_data = reinterpret_cast<OpData *>(buffer);
+  conv2d_shallowin_deepout_deinit(op_data->params);
+}
+
+TfLiteStatus Prepare2D(TfLiteContext *context, TfLiteNode *node) {
+  TF_LITE_ENSURE_EQ(context, NumInputs(node), 4);
+  TF_LITE_ENSURE_EQ(context, NumOutputs(node), 1);
+
+  const TfLiteTensor *input = GetInput(context, node, 0);
+  const TfLiteTensor *weights = GetInput(context, node, 1);
+  const TfLiteTensor *biases = GetInput(context, node, 2);
+  const TfLiteTensor *output = GetOutput(context, node, 0);
+
+  auto *op_data = reinterpret_cast<OpData *>(node->user_data);
+
+  if (op_data->params->blocks) {
+    // need to deinit first because something significant has changes with the
+    // operator
+    conv2d_shallowin_deepout_deinit(op_data->params);
+  }
+
+  nn_conv2d_init_params_t init_params;
+  nn_conv2d_region_params_t region_params;
+
+  init_params.X_height = input->dims->data[1];
+  init_params.X_width = input->dims->data[2];
+  init_params.K_h = op_data->options.K_h;
+  init_params.K_w = op_data->options.K_w;
+  init_params.C_in = input->dims->data[3]; // number of channels after padding
+  init_params.C_out = op_data->options.C_out;
+  init_params.pad_mode = op_data->options.padding.mode;
+  init_params.zero_point = input->params.zero_point;
+
+  region_params.top = 0;
+  region_params.left = 0;
+  region_params.rows = output->dims->data[1];
+  region_params.cols = output->dims->data[2];
+
+  // NOTE: There is a comment in common.h about TfLiteQuantization quantization
+  // being added to
+  //         TfLiteTensor to replace TfLiteQuantizationParams params
+  conv2d_shallowin_deepout_init(op_data->params, &init_params, &region_params,
+                                weights->data.int8,
+                                (data16_t *)biases->data.i16);
+
+  return kTfLiteOk;
+}
+
+TfLiteStatus Eval2D(TfLiteContext *context, TfLiteNode *node) {
+  const TfLiteTensor *input = GetInput(context, node, 0);
+  const TfLiteTensor *weights = GetInput(context, node, 1);
+  const TfLiteTensor *shift_scale = GetInput(context, node, 3);
+  TfLiteTensor *output = GetOutput(context, node, 0);
+
+  auto *op_data = reinterpret_cast<OpData *>(node->user_data);
+
+  conv2d_shallowin_deepout(output->data.int8, // Y
+                           op_data->params,
+                           input->data.int8,                // X,
+                           weights->data.int8,              // K
+                           (int16_t *)shift_scale->data.i16 // shifts & scales
+  );
+
+  return kTfLiteOk;
+}
+
+} // namespace sido
+
+// //**************************************
+// //**************************************
+// //**************************************
+// // Conv2D_Deepin_Deepout
+// //**************************************
+// //**************************************
+// //**************************************
+// namespace dido {
+
+// typedef struct {
+//   Conv2DOptions options;
+//   nn_conv2d_dido_params_t *params;
+// } OpData;
+
+// void *Init2D(TfLiteContext *context, const char *buffer, size_t length) {
+//   OpData *op_data = nullptr;
+//   context->AllocatePersistentBuffer(context, sizeof(OpData), (void **)&op_data);
+
+//   op_data->params = new nn_conv2d_dido_params_t();
+
+//   if (buffer)
+//     parse_options(buffer, length, &op_data->options);
+
+//   return op_data;
+// }
+
+// void Free2D(TfLiteContext *context, void *buffer) {
+//   auto *op_data = reinterpret_cast<OpData *>(buffer);
+
+//   conv2d_deepin_deepout_deinit(op_data->params);
+// }
+
+// TfLiteStatus Prepare2D(TfLiteContext *context, TfLiteNode *node) {
+//   TF_LITE_ENSURE_EQ(context, NumInputs(node), 4);
+//   TF_LITE_ENSURE_EQ(context, NumOutputs(node), 1);
+
+//   const TfLiteTensor *input = GetInput(context, node, 0);
+//   const TfLiteTensor *weights = GetInput(context, node, 1);
+//   const TfLiteTensor *bias_shift_scale = GetInput(context, node, 2);
+//   const TfLiteTensor *output = GetOutput(context, node, 0);
+
+//   auto *op_data = reinterpret_cast<OpData *>(node->user_data);
+
+//   // set param values not parsed from custom options
+//   op_data->options.K_h = weights->dims->data[1];
+//   op_data->options.K_w = weights->dims->data[2];
+//   op_data->options.C_in = weights->dims->data[3] * weights->dims->data[5];
+//   op_data->options.C_out = weights->dims->data[0] * weights->dims->data[4];
+
+//   if (op_data->params->blocks) {
+//     // need to deinit first because something significant has changes with the
+//     // operator
+//     conv2d_deepin_deepout_deinit(op_data->params);
+//   }
+
+//   nn_conv2d_init_params_t init_params;
+//   nn_conv2d_region_params_t region_params;
+
+//   init_params.X_height = input->dims->data[1];
+//   init_params.X_width = input->dims->data[2];
+//   init_params.K_h = op_data->options.K_h;
+//   init_params.K_w = op_data->options.K_w;
+//   init_params.C_in = op_data->options.C_in;
+//   init_params.C_out = op_data->options.C_out;
+//   init_params.pad_mode = op_data->options.padding.mode;
+//   init_params.zero_point = input->params.zero_point;
+
+//   region_params.top = 0;
+//   region_params.left = 0;
+//   region_params.rows = output->dims->data[1];
+//   region_params.cols = output->dims->data[2];
+
+//   // NOTE: There is a comment in common.h about TfLiteQuantization quantization
+//   // being added to
+//   //         TfLiteTensor to replace TfLiteQuantizationParams params
+//   conv2d_deepin_deepout_init(op_data->params, &init_params, &region_params,
+//                              weights->data.int8,
+//                              (data16_t *)bias_shift_scale->data.i16);
+
+//   return kTfLiteOk;
+// }
+
+// TfLiteStatus Eval2D(TfLiteContext *context, TfLiteNode *node) {
+//   const TfLiteTensor *input = GetInput(context, node, 0);
+//   const TfLiteTensor *weights = GetInput(context, node, 1);
+//   const TfLiteTensor *shift_scale = GetInput(context, node, 3);
+//   TfLiteTensor *output = GetOutput(context, node, 0);
+
+//   auto *op_data = reinterpret_cast<OpData *>(node->user_data);
+
+//   conv2d_deepin_deepout(output->data.int8, // Y
+//                         op_data->params,
+//                         input->data.int8,                // X,
+//                         weights->data.int8,              // K
+//                         (int16_t *)shift_scale->data.i16 // shifts & scales
+//   );
+
+//   return kTfLiteOk;
+// }
+
+// } // namespace dido
+
+//**************************************
+//**************************************
+//**************************************
+// 1x1
+//**************************************
+//**************************************
+//**************************************
+
+    // //**************************************
+    // //**************************************
+    // //**************************************
+    // // Shallowin_Deepout
+    // //**************************************
+    // //**************************************
+    // //**************************************
+    // namespace sido {
+
+    //     typedef struct {
+    //         ::xcore::conv::Conv2DOptions options;
+    //         nn_conv2d_sido_params_t *params;
+    //     } OpData;
+
+    //     void* Init(TfLiteContext* context, const char* buffer, size_t length) 
+    //     {
+    //         OpData* op_data = nullptr;
+    //         context->AllocatePersistentBuffer(context, sizeof(OpData), (void**) &op_data);
+
+    //         op_data->params = new nn_conv2d_sido_params_t();
+
+    //         if (buffer)
+    //             parse_options(buffer, length, &op_data->options);
+
+    //         return op_data;
+    //     }
+
+    //     void Free(TfLiteContext* context, void* buffer) {
+    //         auto* op_data = reinterpret_cast<OpData*>(buffer);
+    //         conv2d_shallowin_deepout_deinit(op_data->params);
+    //     }
+
+    //     TfLiteStatus Prepare(TfLiteContext* context, TfLiteNode* node) {
+    //         TF_LITE_ENSURE_EQ(context, NumInputs(node), 4);
+    //         TF_LITE_ENSURE_EQ(context, NumOutputs(node), 1);
+
+    //         const TfLiteTensor* input = GetInput(context, node, 0);
+    //         const TfLiteTensor* weights = GetInput(context, node, 1);
+    //         const TfLiteTensor* biases = GetInput(context, node, 2);
+    //         const TfLiteTensor* output = GetOutput(context, node, 0);
+
+    //         auto* op_data = reinterpret_cast<OpData*>(node->user_data);
+
+    //         if (op_data->params->blocks)
+    //         {
+    //             // need to deinit first because something significant has changes with the operator
+    //             conv2d_shallowin_deepout_deinit(op_data->params);
+    //         }
+
+    //         nn_conv2d_init_params_t init_params;
+    //         nn_conv2d_region_params_t region_params;
+
+    //         init_params.X_height = input->dims->data[1];
+    //         init_params.X_width = input->dims->data[2];
+    //         init_params.K_h = op_data->options.K_h;
+    //         init_params.K_w = op_data->options.K_w;
+    //         init_params.C_in = input->dims->data[3]; // number of channels after padding
+    //         init_params.C_out = op_data->options.C_out;
+    //         init_params.pad_mode = op_data->options.padding_mode;
+    //         init_params.zero_point = input->params.zero_point;
+
+    //         region_params.top = 0;
+    //         region_params.left = 0;
+    //         region_params.rows = output->dims->data[1];
+    //         region_params.cols = output->dims->data[2];
+
+    //         // NOTE: There is a comment in common.h about TfLiteQuantization quantization being added to 
+    //         //         TfLiteTensor to replace TfLiteQuantizationParams params
+    //         conv2d_shallowin_deepout_init(
+    //             op_data->params,
+    //             &init_params,
+    //             &region_params,
+    //             weights->data.int8,
+    //             (data16_t*) biases->data.i16
+    //         );
+
+    //         return kTfLiteOk;
+    //     }
+
+
+    //     TfLiteStatus Eval(TfLiteContext* context, TfLiteNode* node) {
+    //         const TfLiteTensor* input = GetInput(context, node, 0);
+    //         const TfLiteTensor* weights = GetInput(context, node, 1);
+    //         const TfLiteTensor* shift_scale = GetInput(context, node, 3);
+    //         TfLiteTensor* output = GetOutput(context, node, 0);
+
+    //         auto* op_data = reinterpret_cast<OpData*>(node->user_data);
+
+    //         conv2d_shallowin_deepout(
+    //             output->data.int8, // Y
+    //             op_data->params,
+    //             input->data.int8, // X,
+    //             weights->data.int8, // K
+    //             (int16_t*) shift_scale->data.i16 // shifts & scales
+    //         );
+
+    //         return kTfLiteOk;
+    //     }
+
+    // } //namespace sido
 
 
     //**************************************
@@ -330,369 +508,167 @@
 
     }  // namespace dido
 
-    //**************************************
-    //**************************************
-    //**************************************
-    // 1x1
-    //**************************************
-    //**************************************
-    //**************************************
-
-    namespace n1x1 {
-
-        typedef struct {
-            ::xcore::conv::Conv2DOptions options;
-            nn_conv2d_1x1_plan_t plan;
-        } OpData;
-
-        void* Init(TfLiteContext* context, const char* buffer, size_t length)
-        {
-            OpData* op_data = nullptr;
-            context->AllocatePersistentBuffer(context, sizeof(OpData), (void**) &op_data);
-
-            if (buffer)
-                parse_options(buffer, length, &op_data->options);
-
-            return op_data;
-        }
-
-        TfLiteStatus Prepare(TfLiteContext* context, TfLiteNode* node) {
-            TF_LITE_ENSURE_EQ(context, NumInputs(node), 3);
-            TF_LITE_ENSURE_EQ(context, NumOutputs(node), 1);
-
-            const TfLiteTensor* input = GetInput(context, node, 0);
-            const TfLiteTensor* output = GetOutput(context, node, 0);
-
-            auto* op_data = reinterpret_cast<OpData*>(node->user_data);
-
-            // set param values not parsed from custom options
-            op_data->options.C_in = input->dims->data[3];
-            op_data->options.C_out = output->dims->data[3];
-
-            nn_image_params_t params_in;
-            params_in.height = input->dims->data[1];
-            params_in.width = input->dims->data[2];
-            params_in.channels = op_data->options.C_in;
-
-            nn_image_params_t params_out;
-            params_out.height = output->dims->data[1];
-            params_out.width = output->dims->data[2];
-            params_out.channels = op_data->options.C_out;
-
-            conv2d_1x1_init(
-                &op_data->plan,
-                &params_in,
-                &params_out,
-                0, // start_row
-                0, // start_col
-                params_out.height * params_out.width //out_pixels
-            );
-
-            return kTfLiteOk;
-        }
-
-
-        TfLiteStatus Eval(TfLiteContext* context, TfLiteNode* node) {
-            const TfLiteTensor* input = GetInput(context, node, 0);
-            const TfLiteTensor* weights = GetInput(context, node, 1);
-            const TfLiteTensor* bias_shift_scale = GetInput(context, node, 2);
-            TfLiteTensor* output = GetOutput(context, node, 0);
-
-            auto* op_data = reinterpret_cast<OpData*>(node->user_data);
-
-            conv2d_1x1(
-                output->data.int8, // Y
-                input->data.int8, // X,
-                weights->data.int8, // K
-                (data16_t*) bias_shift_scale->data.i16, // BSS
-                &op_data->plan
-            );
-
-            return kTfLiteOk;
-        }
-
-    } //namespace n1x1
-
-}  // namespace conv
-
-
-TfLiteRegistration* Register_Conv2D_DIDO() {
-    static TfLiteRegistration r = {
-        conv::dido::Init,
-        conv::dido::Free,
-        conv::dido::Prepare,
-        conv::dido::Eval
-    };
-    return &r;
-}
-
-TfLiteRegistration* Register_Conv2D_SIDO() {
-    static TfLiteRegistration r = {
-        conv::sido::Init,
-        conv::sido::Free,
-        conv::sido::Prepare,
-        conv::sido::Eval
-    };
-    return &r;
-}
-
-TfLiteRegistration* Register_Conv2D_1x1() {
-    static TfLiteRegistration r = {
-        conv::n1x1::Init,
-        nullptr,
-        conv::n1x1::Prepare,
-        conv::n1x1::Eval
-    };
-    return &r;
-=======
-  return op_data;
-}
-
-void Free2D(TfLiteContext *context, void *buffer) {
-  auto *op_data = reinterpret_cast<OpData *>(buffer);
-  conv2d_shallowin_deepout_deinit(op_data->params);
-}
-
-TfLiteStatus Prepare2D(TfLiteContext *context, TfLiteNode *node) {
-  TF_LITE_ENSURE_EQ(context, NumInputs(node), 4);
-  TF_LITE_ENSURE_EQ(context, NumOutputs(node), 1);
-
-  const TfLiteTensor *input = GetInput(context, node, 0);
-  const TfLiteTensor *weights = GetInput(context, node, 1);
-  const TfLiteTensor *biases = GetInput(context, node, 2);
-  const TfLiteTensor *output = GetOutput(context, node, 0);
-
-  auto *op_data = reinterpret_cast<OpData *>(node->user_data);
-
-  if (op_data->params->blocks) {
-    // need to deinit first because something significant has changes with the
-    // operator
-    conv2d_shallowin_deepout_deinit(op_data->params);
+    // //**************************************
+    // //**************************************
+    // //**************************************
+    // // 1x1
+    // //**************************************
+    // //**************************************
+    // //**************************************
+
+    // namespace n1x1 {
+
+    //     typedef struct {
+    //         ::xcore::conv::Conv2DOptions options;
+    //         nn_conv2d_1x1_plan_t plan;
+    //     } OpData;
+
+    //     void* Init(TfLiteContext* context, const char* buffer, size_t length)
+    //     {
+    //         OpData* op_data = nullptr;
+    //         context->AllocatePersistentBuffer(context, sizeof(OpData), (void**) &op_data);
+
+    //         if (buffer)
+    //             parse_options(buffer, length, &op_data->options);
+
+    //         return op_data;
+    //     }
+
+    //     TfLiteStatus Prepare(TfLiteContext* context, TfLiteNode* node) {
+    //         TF_LITE_ENSURE_EQ(context, NumInputs(node), 3);
+    //         TF_LITE_ENSURE_EQ(context, NumOutputs(node), 1);
+
+    //         const TfLiteTensor* input = GetInput(context, node, 0);
+    //         const TfLiteTensor* output = GetOutput(context, node, 0);
+
+    //         auto* op_data = reinterpret_cast<OpData*>(node->user_data);
+
+    //         // set param values not parsed from custom options
+    //         op_data->options.C_in = input->dims->data[3];
+    //         op_data->options.C_out = output->dims->data[3];
+
+    //         nn_image_params_t params_in;
+    //         params_in.height = input->dims->data[1];
+    //         params_in.width = input->dims->data[2];
+    //         params_in.channels = op_data->options.C_in;
+
+    //         nn_image_params_t params_out;
+    //         params_out.height = output->dims->data[1];
+    //         params_out.width = output->dims->data[2];
+    //         params_out.channels = op_data->options.C_out;
+
+    //         conv2d_1x1_init(
+    //             &op_data->plan,
+    //             &params_in,
+    //             &params_out,
+    //             0, // start_row
+    //             0, // start_col
+    //             params_out.height * params_out.width //out_pixels
+    //         );
+
+    //         return kTfLiteOk;
+    //     }
+
+
+    //     TfLiteStatus Eval(TfLiteContext* context, TfLiteNode* node) {
+    //         const TfLiteTensor* input = GetInput(context, node, 0);
+    //         const TfLiteTensor* weights = GetInput(context, node, 1);
+    //         const TfLiteTensor* bias_shift_scale = GetInput(context, node, 2);
+    //         TfLiteTensor* output = GetOutput(context, node, 0);
+
+    //         auto* op_data = reinterpret_cast<OpData*>(node->user_data);
+
+    //         conv2d_1x1(
+    //             output->data.int8, // Y
+    //             input->data.int8, // X,
+    //             weights->data.int8, // K
+    //             (data16_t*) bias_shift_scale->data.i16, // BSS
+    //             &op_data->plan
+    //         );
+
+    //         return kTfLiteOk;
+    //     }
+
+    // } //namespace n1x1
+
+//}  // namespace conv
+
+
+// TfLiteRegistration* Register_Conv2D_DIDO() {
+//     static TfLiteRegistration r = {
+//         conv::dido::Init,
+//         conv::dido::Free,
+//         conv::dido::Prepare,
+//         conv::dido::Eval
+//     };
+//     return &r;
+// }
+
+namespace n1x1 {
+
+  typedef struct {
+    Conv2DOptions options;
+    nn_conv2d_1x1_plan_t plan;
+  } OpData;
+
+  void *Init2D(TfLiteContext *context, const char *buffer, size_t length) {
+    OpData *op_data = nullptr;
+    context->AllocatePersistentBuffer(context, sizeof(OpData), (void **)&op_data);
+
+    if (buffer)
+      parse_options(buffer, length, &op_data->options);
+
+    return op_data;
   }
 
-  nn_conv2d_init_params_t init_params;
-  nn_conv2d_region_params_t region_params;
-
-  init_params.X_height = input->dims->data[1];
-  init_params.X_width = input->dims->data[2];
-  init_params.K_h = op_data->options.K_h;
-  init_params.K_w = op_data->options.K_w;
-  init_params.C_in = input->dims->data[3]; // number of channels after padding
-  init_params.C_out = op_data->options.C_out;
-  init_params.pad_mode = op_data->options.padding.mode;
-  init_params.zero_point = input->params.zero_point;
-
-  region_params.top = 0;
-  region_params.left = 0;
-  region_params.rows = output->dims->data[1];
-  region_params.cols = output->dims->data[2];
-
-  // NOTE: There is a comment in common.h about TfLiteQuantization quantization
-  // being added to
-  //         TfLiteTensor to replace TfLiteQuantizationParams params
-  conv2d_shallowin_deepout_init(op_data->params, &init_params, &region_params,
-                                weights->data.int8,
-                                (data16_t *)biases->data.i16);
-
-  return kTfLiteOk;
-}
-
-TfLiteStatus Eval2D(TfLiteContext *context, TfLiteNode *node) {
-  const TfLiteTensor *input = GetInput(context, node, 0);
-  const TfLiteTensor *weights = GetInput(context, node, 1);
-  const TfLiteTensor *shift_scale = GetInput(context, node, 3);
-  TfLiteTensor *output = GetOutput(context, node, 0);
-
-  auto *op_data = reinterpret_cast<OpData *>(node->user_data);
-
-  conv2d_shallowin_deepout(output->data.int8, // Y
-                           op_data->params,
-                           input->data.int8,                // X,
-                           weights->data.int8,              // K
-                           (int16_t *)shift_scale->data.i16 // shifts & scales
-  );
-
-  return kTfLiteOk;
->>>>>>> 94cd7505
-}
-
-} // namespace sido
-
-//**************************************
-//**************************************
-//**************************************
-// Conv2D_Deepin_Deepout
-//**************************************
-//**************************************
-//**************************************
-namespace dido {
-
-typedef struct {
-  Conv2DOptions options;
-  nn_conv2d_dido_params_t *params;
-} OpData;
-
-void *Init2D(TfLiteContext *context, const char *buffer, size_t length) {
-  OpData *op_data = nullptr;
-  context->AllocatePersistentBuffer(context, sizeof(OpData), (void **)&op_data);
-
-  op_data->params = new nn_conv2d_dido_params_t();
-
-  if (buffer)
-    parse_options(buffer, length, &op_data->options);
-
-  return op_data;
-}
-
-void Free2D(TfLiteContext *context, void *buffer) {
-  auto *op_data = reinterpret_cast<OpData *>(buffer);
-
-  conv2d_deepin_deepout_deinit(op_data->params);
-}
-
-TfLiteStatus Prepare2D(TfLiteContext *context, TfLiteNode *node) {
-  TF_LITE_ENSURE_EQ(context, NumInputs(node), 4);
-  TF_LITE_ENSURE_EQ(context, NumOutputs(node), 1);
-
-  const TfLiteTensor *input = GetInput(context, node, 0);
-  const TfLiteTensor *weights = GetInput(context, node, 1);
-  const TfLiteTensor *bias_shift_scale = GetInput(context, node, 2);
-  const TfLiteTensor *output = GetOutput(context, node, 0);
-
-  auto *op_data = reinterpret_cast<OpData *>(node->user_data);
-
-  // set param values not parsed from custom options
-  op_data->options.K_h = weights->dims->data[1];
-  op_data->options.K_w = weights->dims->data[2];
-  op_data->options.C_in = weights->dims->data[3] * weights->dims->data[5];
-  op_data->options.C_out = weights->dims->data[0] * weights->dims->data[4];
-
-  if (op_data->params->blocks) {
-    // need to deinit first because something significant has changes with the
-    // operator
-    conv2d_deepin_deepout_deinit(op_data->params);
+  TfLiteStatus Prepare2D(TfLiteContext *context, TfLiteNode *node) {
+    TF_LITE_ENSURE_EQ(context, NumInputs(node), 3);
+    TF_LITE_ENSURE_EQ(context, NumOutputs(node), 1);
+
+    const TfLiteTensor *input = GetInput(context, node, 0);
+    const TfLiteTensor *output = GetOutput(context, node, 0);
+
+    auto *op_data = reinterpret_cast<OpData *>(node->user_data);
+
+    // set param values not parsed from custom options
+    op_data->options.C_in = input->dims->data[3];
+    op_data->options.C_out = output->dims->data[3];
+
+    nn_image_params_t params_in;
+    params_in.height = input->dims->data[1];
+    params_in.width = input->dims->data[2];
+    params_in.channels = op_data->options.C_in;
+
+    nn_image_params_t params_out;
+    params_out.height = output->dims->data[1];
+    params_out.width = output->dims->data[2];
+    params_out.channels = op_data->options.C_out;
+
+    conv2d_1x1_init(&op_data->plan, &params_in, &params_out,
+                    0,                                   // start_row
+                    0,                                   // start_col
+                    params_out.height * params_out.width // out_pixels
+    );
+
+    return kTfLiteOk;
   }
 
-  nn_conv2d_init_params_t init_params;
-  nn_conv2d_region_params_t region_params;
-
-  init_params.X_height = input->dims->data[1];
-  init_params.X_width = input->dims->data[2];
-  init_params.K_h = op_data->options.K_h;
-  init_params.K_w = op_data->options.K_w;
-  init_params.C_in = op_data->options.C_in;
-  init_params.C_out = op_data->options.C_out;
-  init_params.pad_mode = op_data->options.padding.mode;
-  init_params.zero_point = input->params.zero_point;
-
-  region_params.top = 0;
-  region_params.left = 0;
-  region_params.rows = output->dims->data[1];
-  region_params.cols = output->dims->data[2];
-
-  // NOTE: There is a comment in common.h about TfLiteQuantization quantization
-  // being added to
-  //         TfLiteTensor to replace TfLiteQuantizationParams params
-  conv2d_deepin_deepout_init(op_data->params, &init_params, &region_params,
-                             weights->data.int8,
-                             (data16_t *)bias_shift_scale->data.i16);
-
-  return kTfLiteOk;
-}
-
-TfLiteStatus Eval2D(TfLiteContext *context, TfLiteNode *node) {
-  const TfLiteTensor *input = GetInput(context, node, 0);
-  const TfLiteTensor *weights = GetInput(context, node, 1);
-  const TfLiteTensor *shift_scale = GetInput(context, node, 3);
-  TfLiteTensor *output = GetOutput(context, node, 0);
-
-  auto *op_data = reinterpret_cast<OpData *>(node->user_data);
-
-  conv2d_deepin_deepout(output->data.int8, // Y
-                        op_data->params,
-                        input->data.int8,                // X,
-                        weights->data.int8,              // K
-                        (int16_t *)shift_scale->data.i16 // shifts & scales
-  );
-
-  return kTfLiteOk;
-}
-
-} // namespace dido
-
-//**************************************
-//**************************************
-//**************************************
-// 1x1
-//**************************************
-//**************************************
-//**************************************
-
-namespace n1x1 {
-
-typedef struct {
-  Conv2DOptions options;
-  nn_conv2d_1x1_plan_t plan;
-} OpData;
-
-void *Init2D(TfLiteContext *context, const char *buffer, size_t length) {
-  OpData *op_data = nullptr;
-  context->AllocatePersistentBuffer(context, sizeof(OpData), (void **)&op_data);
-
-  if (buffer)
-    parse_options(buffer, length, &op_data->options);
-
-  return op_data;
-}
-
-TfLiteStatus Prepare2D(TfLiteContext *context, TfLiteNode *node) {
-  TF_LITE_ENSURE_EQ(context, NumInputs(node), 3);
-  TF_LITE_ENSURE_EQ(context, NumOutputs(node), 1);
-
-  const TfLiteTensor *input = GetInput(context, node, 0);
-  const TfLiteTensor *output = GetOutput(context, node, 0);
-
-  auto *op_data = reinterpret_cast<OpData *>(node->user_data);
-
-  // set param values not parsed from custom options
-  op_data->options.C_in = input->dims->data[3];
-  op_data->options.C_out = output->dims->data[3];
-
-  nn_image_params_t params_in;
-  params_in.height = input->dims->data[1];
-  params_in.width = input->dims->data[2];
-  params_in.channels = op_data->options.C_in;
-
-  nn_image_params_t params_out;
-  params_out.height = output->dims->data[1];
-  params_out.width = output->dims->data[2];
-  params_out.channels = op_data->options.C_out;
-
-  conv2d_1x1_init(&op_data->plan, &params_in, &params_out,
-                  0,                                   // start_row
-                  0,                                   // start_col
-                  params_out.height * params_out.width // out_pixels
-  );
-
-  return kTfLiteOk;
-}
-
-TfLiteStatus Eval2D(TfLiteContext *context, TfLiteNode *node) {
-  const TfLiteTensor *input = GetInput(context, node, 0);
-  const TfLiteTensor *weights = GetInput(context, node, 1);
-  const TfLiteTensor *bias_shift_scale = GetInput(context, node, 2);
-  TfLiteTensor *output = GetOutput(context, node, 0);
-
-  auto *op_data = reinterpret_cast<OpData *>(node->user_data);
-
-  conv2d_1x1(output->data.int8,                      // Y
-             input->data.int8,                       // X,
-             weights->data.int8,                     // K
-             (data16_t *)bias_shift_scale->data.i16, // BSS
-             &op_data->plan);
-
-  return kTfLiteOk;
-}
+  TfLiteStatus Eval2D(TfLiteContext *context, TfLiteNode *node) {
+    const TfLiteTensor *input = GetInput(context, node, 0);
+    const TfLiteTensor *weights = GetInput(context, node, 1);
+    const TfLiteTensor *bias_shift_scale = GetInput(context, node, 2);
+    TfLiteTensor *output = GetOutput(context, node, 0);
+
+    auto *op_data = reinterpret_cast<OpData *>(node->user_data);
+
+    conv2d_1x1(output->data.int8,                      // Y
+              input->data.int8,                       // X,
+              weights->data.int8,                     // K
+              (data16_t *)bias_shift_scale->data.i16, // BSS
+              &op_data->plan);
+
+    return kTfLiteOk;
+  }
 
 } // namespace n1x1
 
@@ -706,84 +682,84 @@
 
 namespace depthwise {
 
-typedef struct {
-  Conv2DOptions options;
-  nn_conv2d_depthwise_plan_t plan;
-  nn_conv2d_depthwise_job_t job;
-} OpData;
-
-void *Init(TfLiteContext *context, const char *buffer, size_t length) {
-  OpData *op_data = nullptr;
-  context->AllocatePersistentBuffer(context, sizeof(OpData), (void **)&op_data);
-
-  if (buffer)
-    parse_options(buffer, length, &op_data->options);
-
-  return op_data;
-}
-
-TfLiteStatus Prepare(TfLiteContext *context, TfLiteNode *node) {
-  TF_LITE_ENSURE_EQ(context, NumInputs(node), 3);
-  TF_LITE_ENSURE_EQ(context, NumOutputs(node), 1);
-
-  const TfLiteTensor *input = GetInput(context, node, 0);
-  const TfLiteTensor *weights = GetInput(context, node, 1);
-  const TfLiteTensor *output = GetOutput(context, node, 0);
-
-  auto *op_data = reinterpret_cast<OpData *>(node->user_data);
-
-  // set param values not parsed from custom options
-  op_data->options.C_in = input->dims->data[3];
-  op_data->options.C_out = output->dims->data[3];
-  op_data->options.K_h = weights->dims->data[0];
-  op_data->options.K_w = weights->dims->data[1];
-
-  nn_image_params_t params_in;
-  params_in.height = input->dims->data[1];
-  params_in.width = input->dims->data[2];
-  params_in.channels = op_data->options.C_in;
-
-  nn_image_params_t params_out;
-  params_out.height = output->dims->data[1];
-  params_out.width = output->dims->data[2];
-  params_out.channels = op_data->options.C_out;
-
-  int8_t window_start_row;
-  int8_t window_start_col;
-  int8_t zero_point;
-
-  window_start_row = -op_data->options.padding.data.top;
-  window_start_col = -op_data->options.padding.data.left;
-  zero_point = op_data->options.padding.data.zero_point;
-
-  conv2d_depthwise_init(&op_data->plan, &op_data->job, &params_in, &params_out,
-                        nullptr, // job_params
-                        window_start_row, window_start_col,
-                        op_data->options.K_h, op_data->options.K_w,
-                        op_data->options.stride_h, op_data->options.stride_w,
-                        zero_point,
-                        1 // job_count
-  );
-
-  return kTfLiteOk;
-}
-
-TfLiteStatus Eval(TfLiteContext *context, TfLiteNode *node) {
-  const TfLiteTensor *input = GetInput(context, node, 0);
-  const TfLiteTensor *weights = GetInput(context, node, 1);
-  const TfLiteTensor *bss = GetInput(context, node, 2);
-  TfLiteTensor *output = GetOutput(context, node, 0);
-
-  auto *op_data = reinterpret_cast<OpData *>(node->user_data);
-
-  conv2d_depthwise(output->data.int8,               // Y
-                   input->data.int8,                // X,
-                   weights->data.int8,              // K
-                   (nn_bss_block_t *)bss->data.i16, // BSS
-                   &op_data->plan, &op_data->job);
-
-  return kTfLiteOk;
-}
+  typedef struct {
+    Conv2DOptions options;
+    nn_conv2d_depthwise_plan_t plan;
+    nn_conv2d_depthwise_job_t job;
+  } OpData;
+
+  void *Init(TfLiteContext *context, const char *buffer, size_t length) {
+    OpData *op_data = nullptr;
+    context->AllocatePersistentBuffer(context, sizeof(OpData), (void **)&op_data);
+
+    if (buffer)
+      parse_options(buffer, length, &op_data->options);
+
+    return op_data;
+  }
+
+  TfLiteStatus Prepare(TfLiteContext *context, TfLiteNode *node) {
+    TF_LITE_ENSURE_EQ(context, NumInputs(node), 3);
+    TF_LITE_ENSURE_EQ(context, NumOutputs(node), 1);
+
+    const TfLiteTensor *input = GetInput(context, node, 0);
+    const TfLiteTensor *weights = GetInput(context, node, 1);
+    const TfLiteTensor *output = GetOutput(context, node, 0);
+
+    auto *op_data = reinterpret_cast<OpData *>(node->user_data);
+
+    // set param values not parsed from custom options
+    op_data->options.C_in = input->dims->data[3];
+    op_data->options.C_out = output->dims->data[3];
+    op_data->options.K_h = weights->dims->data[0];
+    op_data->options.K_w = weights->dims->data[1];
+
+    nn_image_params_t params_in;
+    params_in.height = input->dims->data[1];
+    params_in.width = input->dims->data[2];
+    params_in.channels = op_data->options.C_in;
+
+    nn_image_params_t params_out;
+    params_out.height = output->dims->data[1];
+    params_out.width = output->dims->data[2];
+    params_out.channels = op_data->options.C_out;
+
+    int8_t window_start_row;
+    int8_t window_start_col;
+    int8_t zero_point;
+
+    window_start_row = -op_data->options.padding.data.top;
+    window_start_col = -op_data->options.padding.data.left;
+    zero_point = op_data->options.padding.data.zero_point;
+
+    conv2d_depthwise_init(&op_data->plan, &op_data->job, &params_in, &params_out,
+                          nullptr, // job_params
+                          window_start_row, window_start_col,
+                          op_data->options.K_h, op_data->options.K_w,
+                          op_data->options.stride_h, op_data->options.stride_w,
+                          zero_point,
+                          1 // job_count
+    );
+
+    return kTfLiteOk;
+  }
+
+  TfLiteStatus Eval(TfLiteContext *context, TfLiteNode *node) {
+    const TfLiteTensor *input = GetInput(context, node, 0);
+    const TfLiteTensor *weights = GetInput(context, node, 1);
+    const TfLiteTensor *bss = GetInput(context, node, 2);
+    TfLiteTensor *output = GetOutput(context, node, 0);
+
+    auto *op_data = reinterpret_cast<OpData *>(node->user_data);
+
+    conv2d_depthwise(output->data.int8,               // Y
+                    input->data.int8,                // X,
+                    weights->data.int8,              // K
+                    (nn_bss_block_t *)bss->data.i16, // BSS
+                    &op_data->plan, &op_data->job);
+
+    return kTfLiteOk;
+  }
 
 } // namespace depthwise
 
@@ -814,6 +790,26 @@
   return &r;
 }
 
+// TfLiteRegistration* Register_Conv2D_SIDO() {
+//     static TfLiteRegistration r = {
+//         conv::sido::Init,
+//         conv::sido::Free,
+//         conv::sido::Prepare,
+//         conv::sido::Eval
+//     };
+//     return &r;
+// }
+
+// TfLiteRegistration* Register_Conv2D_1x1() {
+//     static TfLiteRegistration r = {
+//         conv::n1x1::Init,
+//         nullptr,
+//         conv::n1x1::Prepare,
+//         conv::n1x1::Eval
+//     };
+//     return &r;
+// }
+
 } // namespace xcore
 } // namespace micro
 } // namespace ops
