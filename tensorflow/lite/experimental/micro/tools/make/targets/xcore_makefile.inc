# Settings for XMOS XS3 based processors
ifeq ($(TARGET), xcore)

#  LIB_LOGGING=tensorflow/lite/experimental/micro/tools/make/downloads/lib_logging
#  xccgcc -target=XU316-1024-QF60-C20 -Os -mcmodel=large -report -g -DDEBUG_PRINT_ENABLE -c -I $(LIB_LOGGING)/api/ $(LIB_LOGGING)/src/debug_printf.c
<<<<<<< HEAD
  PLATFORM_FLAGS = -target=XU316-1024-QF60-C20 -Os -report -g -DDEBUG_PRINT_ENABLE -mcmodel=large 
=======
  PLATFORM_FLAGS = -target=XU316-1024-QF60-C20 -Os -mcmodel=large -report -g -DDEBUG_PRINT_ENABLE
  CXX_TOOL := xcc
  CC_TOOL := xcc
  AR_TOOL := xar   
>>>>>>> 2dcaa240
  CXXFLAGS += -std=c++11 $(PLATFORM_FLAGS)
  CCFLAGS += $(PLATFORM_FLAGS)
  TARGET_ARCH := xcore
  TARGET_TOOLCHAIN_PREFIX := tensorflow/lite/experimental/micro/tools/make/downloads/xtimecomposer/bin/
  TEST_SCRIPT := tensorflow/lite/experimental/micro/testing/test_xcore_binary.sh
  GCC_XCORE := $(MAKEFILE_DIR)/downloads/xtimecomposer/
  
endif<|MERGE_RESOLUTION|>--- conflicted
+++ resolved
@@ -3,14 +3,10 @@
 
 #  LIB_LOGGING=tensorflow/lite/experimental/micro/tools/make/downloads/lib_logging
 #  xccgcc -target=XU316-1024-QF60-C20 -Os -mcmodel=large -report -g -DDEBUG_PRINT_ENABLE -c -I $(LIB_LOGGING)/api/ $(LIB_LOGGING)/src/debug_printf.c
-<<<<<<< HEAD
   PLATFORM_FLAGS = -target=XU316-1024-QF60-C20 -Os -report -g -DDEBUG_PRINT_ENABLE -mcmodel=large 
-=======
-  PLATFORM_FLAGS = -target=XU316-1024-QF60-C20 -Os -mcmodel=large -report -g -DDEBUG_PRINT_ENABLE
   CXX_TOOL := xcc
   CC_TOOL := xcc
   AR_TOOL := xar   
->>>>>>> 2dcaa240
   CXXFLAGS += -std=c++11 $(PLATFORM_FLAGS)
   CCFLAGS += $(PLATFORM_FLAGS)
   TARGET_ARCH := xcore
