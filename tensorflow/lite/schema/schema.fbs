--- conflicted
+++ resolved
@@ -424,10 +424,6 @@
   BITCAST = 159,
   BITWISE_XOR = 160,
   RIGHT_SHIFT = 161,
-<<<<<<< HEAD
-  AVERAGE_POOL_3D = 162,
-  MAX_POOL_3D = 163,
-=======
   // All Operators start with STABLEHLO_ prefixes are subject to change
   // Many of the ops below can not be executed by TFlite runtime
   STABLEHLO_LOGISTIC = 162, // WARNING: Do not have runtime support
@@ -472,7 +468,8 @@
   STABLEHLO_GATHER = 201, // WARNING: No runtime support
   STABLEHLO_TRANSPOSE = 202, // WARNING: No runtime support
   DILATE = 203,
->>>>>>> ac9aa167
+  AVERAGE_POOL_3D = 204,
+  MAX_POOL_3D = 205,
 }
 // LINT.ThenChange(nnapi_linter/linter.proto)
 
@@ -604,9 +601,6 @@
   BitcastOptions,
   BitwiseXorOptions,
   RightShiftOptions,
-<<<<<<< HEAD
-  Pool3DOptions,
-=======
   // DO NOT add new options this union, will cause failure in Java api
   // generation otherwise
   // Add new builtin options into builtin options 2 instead
@@ -631,6 +625,7 @@
   StablehloGatherOptions,
   StablehloTransposeOptions,
   DilateOptions,
+  Pool3DOptions,
 }
 
 table StablehloGatherOptions{
@@ -773,7 +768,6 @@
   index_vector_dim: long;
   unique_indices: bool;
   update_computation_subgraph_index: int;
->>>>>>> ac9aa167
 }
 
 // LINT.IfChange
@@ -1433,7 +1427,9 @@
 table RightShiftOptions {
 }
 
-<<<<<<< HEAD
+table DilateOptions {
+}
+
 table Pool3DOptions {
   padding:Padding;
   stride_d:int;
@@ -1443,9 +1439,6 @@
   filter_width:int;
   filter_height:int;
   fused_activation_function:ActivationFunctionType;
-=======
-table DilateOptions {
->>>>>>> ac9aa167
 }
 
 // An OperatorCode can be an enum value (BuiltinOperator) if the operator is a
