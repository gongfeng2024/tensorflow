--- conflicted
+++ resolved
@@ -2,11 +2,7 @@
 
 android {
     compileSdkVersion 26
-<<<<<<< HEAD
     buildToolsVersion '28.0.3'
-=======
-    buildToolsVersion "27.0.3"
->>>>>>> 7d707dcc
     defaultConfig {
         applicationId "android.example.com.tflitecamerademo"
         // Required by Camera2 API.
