# Description:
# TensorFlow Lite Java API.

load("//tensorflow/java:build_defs.bzl", "JAVACOPTS")
load("//tensorflow/lite:build_def.bzl", "tflite_jni_linkopts", "tflite_linkopts_no_undefined")
load("//tensorflow/lite/core/shims:cc_library_with_tflite.bzl", "android_library_with_tflite", "cc_library_with_tflite", "java_library_with_tflite", "java_test_with_tflite", "jni_binary_with_tflite")
load("//tensorflow/lite/delegates/flex:build_def.bzl", "tflite_flex_android_library")
load("//tensorflow/lite/java:aar_with_jni.bzl", "aar_with_jni", "aar_without_jni")
load("@build_bazel_rules_android//android:rules.bzl", "android_library")
load("@bazel_skylib//:bzl_library.bzl", "bzl_library")

package(
    # copybara:uncomment default_applicable_licenses = ["//tensorflow:license"],
    default_visibility = ["//visibility:public"],
    licenses = ["notice"],
)

exports_files([
    "src/testdata/add.bin",
    "src/testdata/add_unknown_dimensions.bin",
    "src/testdata/grace_hopper_224.jpg",
    "src/testdata/int32.bin",
    "src/testdata/int64.bin",
    "src/testdata/invalid_model.bin",
    "src/testdata/mul_add_signature_def.bin",
    "src/testdata/multi_signature_def.bin",
    "src/testdata/quantized.bin",
    "src/testdata/string.bin",
    "src/testdata/string_scalar.bin",
    "src/testdata/tile_with_bool_input.bin",
    "src/testdata/uint8.bin",
    "src/testdata/with_custom_op.lite",
    "AndroidManifest.xml",
    "AndroidManifestApi.xml",
    "AndroidManifestGpu.xml",
    "AndroidManifestGpuApi.xml",
    "proguard.flags",
    "tflite_version_script.lds",
])

#-----------------------------------------------------------------------------
# Filegroup targets.

JAVA_SRCS = glob([
    "src/main/java/org/tensorflow/lite/*.java",
    "src/main/java/org/tensorflow/lite/acceleration/*.java",
    "src/main/java/org/tensorflow/lite/annotations/*.java",
]) + [
    "//tensorflow/lite/delegates/nnapi/java/src/main/java/org/tensorflow/lite/nnapi:nnapi_delegate_api_src",
    "//tensorflow/lite/delegates/nnapi/java/src/main/java/org/tensorflow/lite/nnapi:nnapi_delegate_impl_src",
]

# All Java source files.
filegroup(
    name = "java_srcs",
    srcs = JAVA_SRCS,
)

JAVA_API_SRCS = [
    "src/main/java/org/tensorflow/lite/DataType.java",
    "src/main/java/org/tensorflow/lite/Delegate.java",
    "src/main/java/org/tensorflow/lite/DelegateFactory.java",
    "src/main/java/org/tensorflow/lite/InterpreterApi.java",
    "src/main/java/org/tensorflow/lite/InterpreterFactory.java",
    "src/main/java/org/tensorflow/lite/InterpreterFactoryApi.java",
    "src/main/java/org/tensorflow/lite/RuntimeFlavor.java",
    "src/main/java/org/tensorflow/lite/Tensor.java",
    "src/main/java/org/tensorflow/lite/TensorFlowLite.java",
    "src/main/java/org/tensorflow/lite/annotations/UsedByReflection.java",
    "src/main/java/org/tensorflow/lite/acceleration/ValidatedAccelerationConfig.java",
    "//tensorflow/lite/delegates/nnapi/java/src/main/java/org/tensorflow/lite/nnapi:nnapi_delegate_api_src",
]

# Java source files for API uses.
filegroup(
    name = "java_api_srcs",
    srcs = JAVA_API_SRCS,
)

# Java sources excluding API files.
filegroup(
    name = "java_runtime_srcs",
    srcs = [x for x in JAVA_SRCS if x not in JAVA_API_SRCS],
)

# Java source files for just the stable (non-experimental) APIs.
filegroup(
    name = "java_stable_srcs",
    srcs = [
        "src/main/java/org/tensorflow/lite/DataType.java",
        "src/main/java/org/tensorflow/lite/DataTypeUtils.java",
        "src/main/java/org/tensorflow/lite/Delegate.java",
        "src/main/java/org/tensorflow/lite/DelegateFactory.java",
        "src/main/java/org/tensorflow/lite/InterpreterApi.java",
        "src/main/java/org/tensorflow/lite/InterpreterFactory.java",
        "src/main/java/org/tensorflow/lite/InterpreterFactoryApi.java",
        "src/main/java/org/tensorflow/lite/InterpreterFactoryImpl.java",
        "src/main/java/org/tensorflow/lite/InterpreterImpl.java",
        "src/main/java/org/tensorflow/lite/NativeInterpreterWrapper.java",
        "src/main/java/org/tensorflow/lite/NativeSignatureRunnerWrapper.java",
        "src/main/java/org/tensorflow/lite/RuntimeFlavor.java",
        "src/main/java/org/tensorflow/lite/Tensor.java",
        "src/main/java/org/tensorflow/lite/TensorFlowLite.java",
        "src/main/java/org/tensorflow/lite/TensorImpl.java",
        "src/main/java/org/tensorflow/lite/acceleration/ValidatedAccelerationConfig.java",
        "src/main/java/org/tensorflow/lite/annotations/UsedByReflection.java",
        "src/main/java/org/tensorflow/lite/package-info.java",
        "//tensorflow/lite/delegates/nnapi/java/src/main/java/org/tensorflow/lite/nnapi:nnapi_delegate_src",
    ],
)

# Java source files for just the experimental APIs.
JAVA_EXPERIMENTAL_SRCS = [
    "src/main/java/org/tensorflow/lite/Interpreter.java",
    "src/main/java/org/tensorflow/lite/NativeInterpreterWrapperExperimental.java",
    "src/main/java/org/tensorflow/lite/package-info.java",
]

filegroup(
    name = "java_experimental_srcs",
    srcs = JAVA_EXPERIMENTAL_SRCS,
)

filegroup(
    name = "java_stable_runtime_srcs",
    srcs = [x for x in JAVA_SRCS if x not in JAVA_API_SRCS and x not in JAVA_EXPERIMENTAL_SRCS],
)

# C headers for the Native APIs.

# TODO(b/277186081) Move this list to `../c/BUILD` when aar_with_jni supports filegroups in the headers parameter.
# TODO(b/279573130): add `builtin_op_data.h` to this list, it will be needed for DBA delegates.
# LINT.IfChange(TFLITE_HEADERS)
TFLITE_HEADERS = [
    # TODO(b/175298345): Clean up and if possible remove c:common.h and core/c:common.h here.
    "//tensorflow/lite:builtin_ops.h",
    "//tensorflow/lite/c:c_api.h",
    "//tensorflow/lite/c:c_api_experimental.h",
    "//tensorflow/lite/c:c_api_opaque.h",
    "//tensorflow/lite/c:c_api_types.h",
    "//tensorflow/lite/c:common.h",
    "//tensorflow/lite/core/c:c_api.h",
    "//tensorflow/lite/core/c:c_api_opaque.h",
    "//tensorflow/lite/core/c:c_api_types.h",
    "//tensorflow/lite/core/c:c_api_experimental.h",
    "//tensorflow/lite/core/c:common.h",
    "//tensorflow/lite/delegates/nnapi:nnapi_delegate_c_api.h",
]
# LINT.ThenChange(../c/BUILD:exported_headers)

filegroup(
    name = "tflite_headers",
    srcs = TFLITE_HEADERS,
)

# LINT.IfChange(tflite_acceleration_exported_headers)
filegroup(
    name = "tflite_acceleration_headers",
    srcs = [
        "//tensorflow/lite/acceleration/configuration/c:delegate_plugin.h",
        "//tensorflow/lite/acceleration/configuration/c:gpu_plugin.h",
        "//tensorflow/lite/acceleration/configuration/c:xnnpack_plugin.h",
        "//tensorflow/lite/core/acceleration/configuration/c:delegate_plugin.h",
        "//tensorflow/lite/core/acceleration/configuration/c:gpu_plugin.h",
        "//tensorflow/lite/core/acceleration/configuration/c:xnnpack_plugin.h",
    ],
)
# LINT.ThenChange(
#     ../acceleration/configuration/c/BUILD:tflite_acceleration_exported_headers,
#     ../core/acceleration/configuration/c/BUILD:tflite_acceleration_exported_headers
# )

#-----------------------------------------------------------------------------
# AAR targets.

# Building tensorflow-lite.aar including 4 variants of .so
# To build an aar for release, run below command:
# bazel build -c opt --fat_apk_cpu=x86,x86_64,arm64-v8a,armeabi-v7a \
# --define=android_dexmerger_tool=d8_dexmerger \
# --define=android_incremental_dexing_tool=d8_dexbuilder \
#   tensorflow/lite/java:tensorflow-lite
aar_with_jni(
    name = "tensorflow-lite",
    android_library = ":tensorflowlite",
    headers = TFLITE_HEADERS,
)

# No JNI should be in this AAR. Only package in the LICENSE.
aar_without_jni(
    name = "tensorflow-lite-api",
    android_library = ":tensorflowlite_api",
)

# Same as "tensorflow-lite" (above), but excluding experimental APIs.
aar_with_jni(
    name = "tensorflow-lite-stable",
    android_library = ":tensorflowlite_stable",
    headers = [
        "//tensorflow/lite:builtin_ops.h",
        "//tensorflow/lite/c:c_api.h",
        "//tensorflow/lite/c:c_api_types.h",
        "//tensorflow/lite/core/c:c_api.h",
        "//tensorflow/lite/core/c:c_api_types.h",
        # TODO(b/175298345): move the stable parts of common.h into
        # a separate header file that contains no experimental APIs
        # (perhaps also replacing concrete struct types with opaque types
        # and accessor functions), and include that header here.
    ],
)

# EXPERIMENTAL: AAR target for using TensorFlow ops with TFLite. Note that this
# .aar contains *only* the Flex delegate for using select tf ops; clients must
# also include the core `tensorflow-lite` runtime.
aar_with_jni(
    name = "tensorflow-lite-select-tf-ops",
    android_library = ":tensorflowlite_flex",
)

# EXPERIMENTAL: AAR target for the GPU acceleration API, EXCLUDING implementation.
# Note that this .aar contains *only* the GPU delegate API; clients must also include a GPU delegate
# implementation, as well as the core `tensorflow-lite` runtime.
aar_without_jni(
    name = "tensorflow-lite-gpu-api",
    android_library = ":tensorflowlite_gpu_api",
)

# EXPERIMENTAL: AAR target for GPU acceleration API and implementation. Note that this .aar contains
# *only* the GPU delegate; clients must also include the core `tensorflow-lite` runtime.
aar_with_jni(
    name = "tensorflow-lite-gpu",
    android_library = ":tensorflowlite_gpu_impl",
    headers = [
        "//tensorflow/lite/delegates/gpu:delegate.h",
        "//tensorflow/lite/delegates/gpu:delegate_options.h",
    ],
)

#-----------------------------------------------------------------------------
# android_library targets.

# 'tensorflowlite' is the public android_library target for the TF Lite Java
# APIs & Runtime, including experimental APIs.  (See also
# 'tensorflowlite_stable' below which includes only the non-experimental APIs;
# if your code does not require the use of experimental APIs, it may be
# preferable to use that one.)
android_library_with_tflite(
    name = "tensorflowlite",
    # Note that we need to explicitly list all the srcs here, rather than
    # including a dependency on ":tensorflowlite_javalib", in order
    # for the class files to get included in the generated AAR file.
    srcs = [":java_runtime_srcs"],
    manifest = "AndroidManifest.xml",
    proguard_specs = ["proguard.flags"],
    tflite_deps = [
        ":tensorflowlite_native",
    ],
    exports = [
        ":tensorflowlite_api",
    ],
    deps = [
        ":tensorflowlite_api",
        "@org_checkerframework_qual",
    ],
)

# 'tensorflowlite-api' is the public android_library target for TF Lite Java
# APIs. Only stable APIs are included. This library corresponds to the public
# Maven package "org.tensorflow:tensorflow-lite-api".
# This target does not include the TF Lite Runtime, which nevertheless is
# required and must be provided via a separate dependency.
android_library(
    name = "tensorflowlite_api",
    srcs = [":java_api_srcs"],
    manifest = "AndroidManifestApi.xml",
    proguard_specs = ["proguard.flags"],
    deps = [
        "@org_checkerframework_qual",
    ],
)

# 'tensorflowlite_stable' is the public android_library target for the
# TF Lite Java APIs & Runtime, excluding experimental APIs.
android_library_with_tflite(
    name = "tensorflowlite_stable",
    # Note that we need to directly includes all the
    # required Java source files directly in "srcs" rather than
    # depending on them via "deps"/"exports"; this is needed when
    # building the AAR file since the current AAR building process
    # doesn't include the transitive Java dependencies.
    srcs = [":java_stable_srcs"],
    manifest = "AndroidManifest.xml",
    proguard_specs = ["proguard.flags"],
    tflite_deps = [
        ":tensorflowlite_native_stable",
    ],
    deps = [
        "@org_checkerframework_qual",
    ],
)

# EXPERIMENTAL: Android target that supports TensorFlow op execution with TFLite.
# Note that this library contains *only* the Flex delegate and its Java wrapper for using
# select TF ops; clients must also include the core `tensorflowlite` runtime.
#
# The library is generated by tflite_flex_android_library rule. This rule can also be used
# to generate trimmed library that only contain kernels for flex ops used in
# a set of models by listing them in the models parameter. Ex:
# tflite_flex_android_library(
#     name = "tensorflowlite_flex",
#     models = [model1, model2],
# )
#
# The tflite_flex_android_library rule also generate the libtensorflowlite_flex_jni.so as
# an intermediate target.
tflite_flex_android_library(
    name = "tensorflowlite_flex",
    visibility = ["//visibility:public"],
)

# EXPERIMENTAL: Android target for GPU acceleration. Note that this library
# contains *only* the GPU delegate and its Java wrapper; clients must also
# include the core `tensorflowlite` runtime.
# Note that AndroidManifestGpuApi.xml usage requires AGP 4.2.0+.
alias(
    name = "tensorflowlite_gpu",
    actual = "tensorflowlite_gpu_impl",
)

# EXPERIMENTAL: Android target for the implementation of the GPU acceleration API, including the
# native library. Note that this library contains *only* the GPU delegate and its Java wrapper;
# clients must also include the core `tensorflowlite` runtime.
# Note that AndroidManifestGpuApi.xml usage requires AGP 4.2.0+.
android_library(
    name = "tensorflowlite_gpu_impl",
    # Note that we need to directly includes all the Java source files we intend to ship directly in
    # "srcs" rather than depending on them via "deps"/"exports"; this is needed when building the
    # AAR file since the current AAR building process doesn't include the transitive Java
    # dependencies. The API target however can be an export, because it is shipped in a different
    # AAR file.
    srcs = ["//tensorflow/lite/delegates/gpu/java/src/main/java/org/tensorflow/lite/gpu:gpu_delegate_impl"],
    # Note that this uses the standard manifest and doesn't export it: the declaration is required
    # because android_library targets require a non-empty Android package in Bazel. The API target
    # exports the GPU manifest.
    manifest = "AndroidManifestGpu.xml",
    exports = [
        ":tensorflowlite_gpu_api",
        ":tensorflowlite_gpu_native",
    ],
    deps = [
        ":tensorflowlite_gpu_api",
        "//tensorflow/lite/java:tensorflowlite_api",
        "@maven//:androidx_annotation_annotation",
    ],
)

# EXPERIMENTAL: Android target for the implementation of the GPU acceleration API,
# EXCLUDING the native library.
android_library(
    name = "tensorflowlite_gpu_impl_java",
    srcs = ["//tensorflow/lite/delegates/gpu/java/src/main/java/org/tensorflow/lite/gpu:gpu_delegate_impl"],
    deps = [
        ":tensorflowlite_api",
        ":tensorflowlite_gpu_api",
        "@maven//:androidx_annotation_annotation",
    ],
)

# 'tensorflowlite_java' is the public android_library target for the TF Lite Java
# APIs & Runtime, including experimental APIs, but EXCLUDING NATIVE CODE dependencies.
android_library(
    name = "tensorflowlite_java",
    srcs = [":java_srcs"],
    proguard_specs = ["proguard.flags"],
    deps = [
        "@org_checkerframework_qual",
    ],
)

# 'tensorflowlite_java_stable' is the public android_library target for the TF Lite Java
# APIs & Runtime, excluding experimental APIs, and EXCLUDING NATIVE CODE dependencies.
android_library(
    name = "tensorflowlite_java_stable",
    srcs = [":java_stable_srcs"],
    proguard_specs = ["proguard.flags"],
    deps = [
        "@org_checkerframework_qual",
    ],
)

# EXPERIMENTAL: Android target for GPU acceleration API, EXCLUDING implementation.
# Note that this library contains *only* the GPU delegate API; clients must also include
# an implementation, as well as the core `tensorflowlite` runtime.
# Note that AndroidManifestGpuApi.xml usage requires AGP 4.2.0+.
android_library(
    name = "tensorflowlite_gpu_api",
    srcs = ["//tensorflow/lite/delegates/gpu/java/src/main/java/org/tensorflow/lite/gpu:gpu_delegate"],
    exports_manifest = 1,
    manifest = "AndroidManifestGpuApi.xml",
    proguard_specs = ["proguard.flags"],
    deps = [":tensorflowlite_api"],
)

#-----------------------------------------------------------------------------
# java_library targets that include only Java source dependencies,
# not native code.  The corresponding native code is still required
# and must be provided via a separate dependency.

# Java source dependencies for all TF Lite Java APIs, including experimental APIs.
java_library(
    name = "tensorflowlite_javalib",
    javacopts = JAVACOPTS,
    exports = [
        ":tensorflowlite_javalib_experimental",
        ":tensorflowlite_javalib_stable",
    ],
)

# Java source dependencies for TF Lite Java APIs and Runtime, excluding experimental APIs.
java_library(
    name = "tensorflowlite_javalib_stable",
    srcs = [":java_stable_runtime_srcs"],
    javacopts = JAVACOPTS,
    exports = [
        ":tensorflowlite_api_javalib",
    ],
    deps = [
        ":tensorflowlite_api_javalib",
        "@org_checkerframework_qual",
    ],
)

# Java source dependencies for TF Lite Java APIs and Runtime, including experimental APIs.
java_library(
    name = "tensorflowlite_javalib_experimental",
    srcs = [":java_experimental_srcs"],
    javacopts = JAVACOPTS,
    visibility = ["//visibility:private"],
    exports = [
        ":tensorflowlite_api_javalib",
    ],
    deps = [
        ":tensorflowlite_api_javalib",
        ":tensorflowlite_javalib_stable",
        "@org_checkerframework_qual",
    ],
)

# EXPERIMENTAL: Java source dependencies target that supports TensorFlow op execution with TFLite.
java_library(
    name = "tensorflowlite_flex_javalib",
    srcs = ["//tensorflow/lite/delegates/flex/java/src/main/java/org/tensorflow/lite/flex:flex_delegate"],
    javacopts = JAVACOPTS,
    deps = [
        ":tensorflowlite_javalib",
        "@org_checkerframework_qual",
    ],
)

java_library(
    name = "tensorflowlite_api_javalib",
    srcs = [":java_api_srcs"],
    javacopts = JAVACOPTS,
    deps = [
        "@org_checkerframework_qual",
    ],
)

java_library_with_tflite(
    name = "test_init",
    testonly = True,
    srcs = [
        "src/test/java/org/tensorflow/lite/TestInit.java",
    ],
)

#-----------------------------------------------------------------------------
# java_library targets that also include native code dependencies.

java_library_with_tflite(
    name = "tensorflowlitelib",
    srcs = [":java_runtime_srcs"],
    javacopts = JAVACOPTS,
    tflite_jni_binaries = [
        ":libtensorflowlite_jni.so",
    ],
    exports = [
        ":tensorflowlite_api_javalib",
    ],
    deps = [
        ":tensorflowlite_api_javalib",
        "@org_checkerframework_qual",
    ],
)

java_library_with_tflite(
    name = "tensorflowlitelib_stable",
    srcs = [":java_stable_srcs"],
    javacopts = JAVACOPTS,
    tflite_jni_binaries = [
        ":libtensorflowlite_jni_stable.so",
    ],
    deps = [
        "@org_checkerframework_qual",
    ],
)

# EXPERIMENTAL: Java target that supports TensorFlow op execution with TFLite.
java_library(
    name = "tensorflowlitelib_flex",
    srcs = ["//tensorflow/lite/delegates/flex/java/src/main/java/org/tensorflow/lite/flex:flex_delegate"],
    javacopts = JAVACOPTS,
    deps = [
        ":libtensorflowlite_flex_jni.so",  # Generated by tflite_flex_android_library rule.
        ":tensorflowlitelib",
        "@org_checkerframework_qual",
    ],
)

#-----------------------------------------------------------------------------
# Tests.

java_test_with_tflite(
    name = "TensorFlowLiteTest",
    size = "small",
    srcs = [
        "src/test/java/org/tensorflow/lite/TensorFlowLiteTest.java",
    ],
    javacopts = JAVACOPTS,
    # We want to ensure that every test case in the test also verifies that the
    # native libraries get loaded.  But Java doesn't provide a way to unload
    # native libraries: there's no System.unloadLibrary().  So instead, we just
    # run every test case in this test in a separate shard, which ensures that
    # they run in a separate process that doesn't have the native libraries
    # loaded yet.
    # LINT.IfChange(TensorFlowLiteTestShardCount)
    shard_count = 5,  # grep -c @Test src/test/java/org/tensorflow/lite/TensorFlowLiteTest.java
    # LINT.ThenChange(src/test/java/org/tensorflow/lite/TensorFlowLiteTest.java)
    tags = [
        "v1only",
    ],
    test_class = "org.tensorflow.lite.TensorFlowLiteTest",
    tflite_deps = [
        ":test_init",
    ],
    tflite_jni_binaries = [
        "//tensorflow/lite/java/src/test/native:libtensorflowlite_test_jni.so",
    ],
    visibility = ["//visibility:private"],
    deps = [
        ":tensorflowlite_javalib",
        "@com_google_truth",
        "@junit",
    ],
)

java_test(
    name = "TensorFlowLiteNoNativeLibTest",
    size = "small",
    srcs = ["src/test/java/org/tensorflow/lite/TensorFlowLiteNoNativeLibTest.java"],
    javacopts = JAVACOPTS,
    test_class = "org.tensorflow.lite.TensorFlowLiteNoNativeLibTest",
    visibility = ["//visibility:private"],
    deps = [
        ":tensorflowlite_javalib",
        "@com_google_truth",
        "@junit",
        "@org_checkerframework_qual",
    ],
)

java_test_with_tflite(
    name = "TensorFlowLiteInvalidNativeLibTest",
    size = "small",
    srcs = ["src/test/java/org/tensorflow/lite/TensorFlowLiteInvalidNativeLibTest.java"],
    javacopts = JAVACOPTS,
    test_class = "org.tensorflow.lite.TensorFlowLiteInvalidNativeLibTest",
    tflite_jni_binaries = [
        "//tensorflow/lite/java/src/test/native:libtensorflowlite_jni.so",
    ],
    visibility = ["//visibility:private"],
    deps = [
        ":tensorflowlite_javalib",
        "@com_google_truth",
        "@junit",
        "@org_checkerframework_qual",
    ],
)

java_test_with_tflite(
    name = "DataTypeTest",
    size = "small",
    srcs = ["src/test/java/org/tensorflow/lite/DataTypeTest.java"],
    javacopts = JAVACOPTS,
    test_class = "org.tensorflow.lite.DataTypeTest",
    tflite_deps = [
        ":tensorflowlitelib",
    ],
    visibility = ["//visibility:private"],
    deps = [
        "@com_google_truth",
        "@junit",
    ],
)

java_test_with_tflite(
    name = "NativeInterpreterWrapperTest",
    size = "small",
    srcs = [
        "src/test/java/org/tensorflow/lite/NativeInterpreterWrapperTest.java",
    ],
    data = [
        # The files named as <data_type>.bin reshape the incoming tensor from (2, 8, 8, 3) to (2, 4, 4, 12).
        "src/testdata/add.bin",
        "src/testdata/int32.bin",
        "src/testdata/int64.bin",
        "src/testdata/invalid_model.bin",
        "src/testdata/string.bin",
        # Takes a scalar string and reshapes to a rank-1, single element string.
        "src/testdata/string_scalar.bin",
        "src/testdata/uint8.bin",
        "src/testdata/with_custom_op.lite",
    ],
    javacopts = JAVACOPTS,
    test_class = "org.tensorflow.lite.NativeInterpreterWrapperTest",
    tflite_deps = [
        ":test_init",
    ],
    tflite_jni_binaries = [
        "//tensorflow/lite/java/src/test/native:libtensorflowlite_test_jni.so",
    ],
    visibility = ["//visibility:private"],
    deps = [
        ":tensorflowlite_javalib",
        "@com_google_truth",
        "@junit",
    ],
)

# TODO: generate large models at runtime, instead of storing them.
java_test_with_tflite(
    name = "InterpreterTest",
    size = "small",
    srcs = [
        "src/test/java/org/tensorflow/lite/InterpreterTest.java",
        "src/test/java/org/tensorflow/lite/SupportedFeatures.java",
        "src/test/java/org/tensorflow/lite/TestUtils.java",
    ],
    data = [
        "src/testdata/add.bin",
        "src/testdata/add_unknown_dimensions.bin",
        "src/testdata/mul_add_signature_def.bin",
        "src/testdata/multi_signature_def.bin",
        "src/testdata/tile_with_bool_input.bin",
        "//tensorflow/lite:testdata/dynamic_shapes.bin",
        "//tensorflow/lite:testdata/multi_add.bin",
        "//tensorflow/lite:testdata/multi_add_flex.bin",
    ],
    javacopts = JAVACOPTS,
    test_class = "org.tensorflow.lite.InterpreterTest",
    tflite_deps = [
        ":test_init",
    ],
    tflite_jni_binaries = [
        "//tensorflow/lite/java/src/test/native:libtensorflowlite_test_jni.so",
    ],
    visibility = ["//visibility:private"],
    deps = [
        ":tensorflowlite_javalib",
        "@com_google_truth",
        "@junit",
    ],
)

# Disabled under the (b/279852433) because caused an error in the OSS
# TODO(zhurakovskyi): Uncomment when fixed.
#
# copybara:uncomment_begin
# java_test_with_tflite(
#     name = "InterpreterApiTest",
#     size = "small",
#     srcs = [
#         "src/test/java/org/tensorflow/lite/InterpreterApiTest.java",
#         "src/test/java/org/tensorflow/lite/SupportedFeatures.java",
#         "src/test/java/org/tensorflow/lite/TestUtils.java",
#     ],
#     data = [
#         "src/testdata/add.bin",
#         "src/testdata/add_unknown_dimensions.bin",
#         "src/testdata/mul_add_signature_def.bin",
#         "src/testdata/tile_with_bool_input.bin",
#         "//tensorflow/lite:testdata/dynamic_shapes.bin",
#         "//tensorflow/lite:testdata/multi_add.bin",
#         "//tensorflow/lite:testdata/multi_add_flex.bin",
#     ],
#     javacopts = JAVACOPTS,
#     test_class = "org.tensorflow.lite.InterpreterApiTest",
#     tflite_deps = [
#         ":test_init",
#     ],
#     tflite_jni_binaries = [
#         "//tensorflow/lite/java/src/test/native:libtensorflowlite_stable_test_jni.so",
#     ],
#     visibility = ["//visibility:private"],
#     deps = [
#         ":tensorflowlite_javalib_stable",
#         "//third_party/java/mockito",
#         "@com_google_truth",
#         "@junit",
#     ],
# )
# copybara:uncomment_end

java_test_with_tflite(
    name = "InterpreterApiNoRuntimeTest",
    size = "small",
    srcs = [
        "src/test/java/org/tensorflow/lite/InterpreterApiNoRuntimeTest.java",
        "src/test/java/org/tensorflow/lite/SupportedFeatures.java",
        "src/test/java/org/tensorflow/lite/TestUtils.java",
    ],
    data = [
        "src/testdata/add.bin",
    ],
    javacopts = JAVACOPTS,
    test_class = "org.tensorflow.lite.InterpreterApiNoRuntimeTest",
    tflite_deps = [
        ":test_init",
    ],
    tflite_jni_binaries = [
        "//tensorflow/lite/java/src/test/native:libtensorflowlite_stable_test_jni.so",
    ],
    visibility = ["//visibility:private"],
    deps = [
        ":tensorflowlite_api_javalib",
        "@com_google_truth",
        "@junit",
    ],
)

<<<<<<< HEAD
java_test_with_tflite(
    name = "NnApiDelegateNativeTest",
    size = "small",
    srcs = [
        "src/test/java/org/tensorflow/lite/NnApiDelegateNativeTest.java",
        "src/test/java/org/tensorflow/lite/SupportedFeatures.java",
        "src/test/java/org/tensorflow/lite/TestUtils.java",
    ],
    data = [
        "src/testdata/add.bin",
    ],
    tags = ["no_mac"],
    test_class = "org.tensorflow.lite.NnApiDelegateNativeTest",
    tflite_deps = [
        ":test_init",
    ],
    tflite_jni_binaries = [
        "//tensorflow/lite/java/src/test/native:libtensorflowlite_test_jni.so",
    ],
    visibility = ["//visibility:private"],
    deps = [
        ":tensorflowlite_javalib",
        #"//third_party/java/mockito",
        "@com_google_truth",
        "@junit",
    ],
)
=======
# Commented out under the (b/279852433) because caused an error in the OSS
# TODO(zhurakovskyi): Uncomment when fixed.
# copybara:uncomment_begin
# java_test_with_tflite(
#     name = "NnApiDelegateNativeTest",
#     size = "small",
#     srcs = [
#         "src/test/java/org/tensorflow/lite/NnApiDelegateNativeTest.java",
#         "src/test/java/org/tensorflow/lite/SupportedFeatures.java",
#         "src/test/java/org/tensorflow/lite/TestUtils.java",
#     ],
#     data = [
#         "src/testdata/add.bin",
#     ],
#     tags = ["no_mac"],
#     test_class = "org.tensorflow.lite.NnApiDelegateNativeTest",
#     tflite_deps = [
#         ":test_init",
#     ],
#     tflite_jni_binaries = [
#         "//tensorflow/lite/java/src/test/native:libtensorflowlite_test_jni.so",
#     ],
#     visibility = ["//visibility:private"],
#     deps = [
#         ":tensorflowlite_javalib",
#         "//third_party/java/mockito",
#         "@com_google_truth",
#         "@junit",
#     ],
# )
# copybara:uncomment_end
>>>>>>> 56d20ebb

java_test_with_tflite(
    name = "NnApiDelegateTest",
    size = "small",
    srcs = [
        "src/test/java/org/tensorflow/lite/SupportedFeatures.java",
        "src/test/java/org/tensorflow/lite/TestUtils.java",
        "src/test/java/org/tensorflow/lite/nnapi/NnApiDelegateTest.java",
    ],
    data = [
        "src/testdata/add.bin",
    ],
    javacopts = JAVACOPTS,
    tags = ["no_mac"],
    test_class = "org.tensorflow.lite.nnapi.NnApiDelegateTest",
    tflite_deps = [
        ":test_init",
    ],
    tflite_jni_binaries = [
        "//tensorflow/lite/java/src/test/native:libtensorflowlite_test_jni.so",
    ],
    visibility = ["//visibility:private"],
    deps = [
        ":tensorflowlite_javalib",
        "@com_google_truth",
        "@junit",
    ],
)

java_test(
    name = "InterpreterFlexTest",
    size = "small",
    srcs = [
        "src/test/java/org/tensorflow/lite/InterpreterFlexTest.java",
        "src/test/java/org/tensorflow/lite/TestUtils.java",
    ],
    data = [
        "//tensorflow/lite:testdata/multi_add_flex.bin",
    ],
    javacopts = JAVACOPTS,
    tags = [
        "no_cuda_on_cpu_tap",  # CUDA + flex is not officially supported.
        "no_gpu",  # GPU + flex is not officially supported.
        "no_oss",  # Currently requires --config=monolithic, b/118895218.
    ],
    test_class = "org.tensorflow.lite.InterpreterFlexTest",
    visibility = ["//visibility:private"],
    deps = [
        ":tensorflowlitelib",
        ":tensorflowlitelib_flex",
        "@com_google_truth",
        "@junit",
    ],
)

java_test_with_tflite(
    name = "TensorTest",
    size = "small",
    srcs = [
        "src/test/java/org/tensorflow/lite/TensorTest.java",
    ],
    data = [
        "src/testdata/add.bin",
        "src/testdata/int32.bin",
        "src/testdata/int64.bin",
        "src/testdata/quantized.bin",
        "src/testdata/string.bin",
    ],
    javacopts = JAVACOPTS,
    test_class = "org.tensorflow.lite.TensorTest",
    tflite_deps = [
        ":test_init",
    ],
    tflite_jni_binaries = [
        "//tensorflow/lite/java/src/test/native:libtensorflowlite_test_jni.so",
    ],
    visibility = ["//visibility:private"],
    deps = [
        ":tensorflowlite_javalib",
        "@com_google_truth",
        "@junit",
    ],
)

java_test(
    name = "InterpreterCustomizedAndroidBuildTest",
    size = "small",
    srcs = [
        "src/test/java/org/tensorflow/lite/InterpreterCustomizedAndroidBuildTest.java",
        "src/test/java/org/tensorflow/lite/TestUtils.java",
    ],
    data = [
        "//tensorflow/lite:testdata/add.bin",
        "//tensorflow/lite:testdata/test_model.bin",
    ],
    javacopts = JAVACOPTS,
    # Add customized libtensorflowlite_jni.so to java_path
    jvm_flags = ["-Djava.library.path=third_party/tensorflow/lite/testing"],
    tags = [
        "v1only",
    ],
    test_class = "org.tensorflow.lite.InterpreterCustomizedAndroidBuildTest",
    visibility = ["//visibility:private"],
    deps = [
        "//tensorflow/lite/testing:customized_tflite_for_add_ops",
        "@com_google_truth",
        "@junit",
    ],
)

#-----------------------------------------------------------------------------
# Test filegroup targets.

# Java test source files that test the stable API implementation.
filegroup(
    name = "java_stable_test_srcs",
    srcs = [
        "src/test/java/org/tensorflow/lite/DataTypeTest.java",
        "src/test/java/org/tensorflow/lite/InterpreterApiTest.java",
        "src/test/java/org/tensorflow/lite/NativeInterpreterWrapperTest.java",
        "src/test/java/org/tensorflow/lite/TensorFlowLiteTest.java",
        "src/test/java/org/tensorflow/lite/TensorTest.java",
        "src/test/java/org/tensorflow/lite/TestInit.java",
        "src/test/java/org/tensorflow/lite/TestUtils.java",
    ],
)

# portable_tests includes files for running TFLite interpreter tests.
filegroup(
    name = "portable_tests",
    srcs = [
        "src/test/java/org/tensorflow/lite/InterpreterMobileNetTest.java",
        "src/test/java/org/tensorflow/lite/InterpreterTest.java",
        "src/test/java/org/tensorflow/lite/SupportedFeatures.java",
        "src/test/java/org/tensorflow/lite/TensorFlowLiteTest.java",
        "src/test/java/org/tensorflow/lite/TestInit.java",
        "src/test/java/org/tensorflow/lite/nnapi/NnApiDelegateTest.java",
    ],
    visibility = ["//visibility:public"],
)

# portable_flex_tests includes files for testing interpreter with Flex delegate.
filegroup(
    name = "portable_flex_tests",
    srcs = [
        "src/test/java/org/tensorflow/lite/InterpreterFlexTest.java",
    ],
    visibility = ["//visibility:public"],
)

# portable_flex_with_custom_ops_tests includes files for testing Flex delegate
# with models containing user's defined ops.
filegroup(
    name = "portable_flex_with_custom_ops_tests",
    srcs = [
        "src/test/java/org/tensorflow/lite/InterpreterFlexWithCustomOpsTest.java",
    ],
    visibility = ["//visibility:public"],
)

# portable_test_utils include utilities for loading files and processing images.
filegroup(
    name = "portable_test_utils",
    srcs = [
        "src/test/java/org/tensorflow/lite/TestUtils.java",
    ],
    visibility = ["//visibility:public"],
)

filegroup(
    name = "portable_gpu_tests",
    srcs = [
        "src/test/java/org/tensorflow/lite/InterpreterTestHelper.java",
        "src/test/java/org/tensorflow/lite/gpu/CompatibilityListTest.java",
        "src/test/java/org/tensorflow/lite/gpu/GpuDelegateTest.java",
    ],
    visibility = ["//visibility:public"],
)

#-----------------------------------------------------------------------------
# cc_library targets for linking against the .so files for the JNI code.

alias(
    name = "libtensorflowlite_jni",
    actual = select({
        "//conditions:default": ":libtensorflowlite_jni.so",
    }),
)

cc_library_with_tflite(
    name = "tensorflowlite_native",
    tflite_jni_binaries = ["libtensorflowlite_jni.so"],
)

cc_library_with_tflite(
    name = "tensorflowlite_native_stable",
    tflite_jni_binaries = ["libtensorflowlite_jni_stable.so"],
)

cc_library_with_tflite(
    name = "tensorflowlite_test_native",
    testonly = True,
    tflite_jni_binaries = ["//tensorflow/lite/java/src/test/native:libtensorflowlite_test_jni.so"],
)

cc_library_with_tflite(
    name = "tensorflowlite_gpu_native",
    tflite_jni_binaries = ["libtensorflowlite_gpu_jni.so"],
    visibility = ["//visibility:private"],
)

#-----------------------------------------------------------------------------
# JNI binary targets for generating the .so files for the JNI code.

# JNI shared library containing Java API native code, including experimental APIs.
# This library will get automatically loaded by TensorFlowLite.init().
jni_binary_with_tflite(
    name = "libtensorflowlite_jni.so",
    linkopts = tflite_jni_linkopts() + tflite_linkopts_no_undefined(),
    linkscript = ":tflite_version_script.lds",
    tflite_deps = [
        "//tensorflow/lite/delegates/nnapi/java/src/main/native",
        "//tensorflow/lite/java/src/main/native",
    ],
    deps = [
        # Note that we explicitly include the C API here for convenience, as it
        # allows bundling of the C lib w/ AAR distribution.
        "//tensorflow/lite/c:c_api",
        "//tensorflow/lite/c:c_api_experimental",
    ],
)

# JNI shared library containing Java API native code, excluding experimental APIs.
# This library will get automatically loaded by TensorFlowLite.init(),
# if libtensorflowlite_jni.so isn't found.
jni_binary_with_tflite(
    name = "libtensorflowlite_jni_stable.so",
    linkopts = tflite_jni_linkopts() + tflite_linkopts_no_undefined(),
    linkscript = ":tflite_version_script.lds",
    tflite_deps = [
        "//tensorflow/lite/delegates/nnapi/java/src/main/native",
        "//tensorflow/lite/java/src/main/native:native_stable",
    ],
    deps = [
        # Note that we explicitly include the C API here for convenience, as it
        # allows bundling of the C lib w/ AAR distribution.
        "//tensorflow/lite/c:c_api",
    ],
)

# EXPERIMENTAL: Native target that supports GPU acceleration.
# Unlike libtensorflowlite_jni.so, this will NOT get loaded automatically by
# TensorFlowLite.init(); instead this library should be explicitly loaded by the
# client code, using System.LoadLibrary, before TensorFlowLite.init() is called.
jni_binary_with_tflite(
    name = "libtensorflowlite_gpu_jni.so",
    linkopts = tflite_jni_linkopts() + tflite_linkopts_no_undefined(),
    linkscript = ":gpu_version_script.lds",
    tflite_deps = [
        "//tensorflow/lite/delegates/gpu/java/src/main/native",
    ],
)

#-----------------------------------------------------------------------------
# bzl_library targets.

bzl_library(
    name = "aar_with_jni_bzl",
    srcs = ["aar_with_jni.bzl"],
    visibility = ["//tensorflow/lite:__subpackages__"],
)<|MERGE_RESOLUTION|>--- conflicted
+++ resolved
@@ -737,35 +737,6 @@
     ],
 )
 
-<<<<<<< HEAD
-java_test_with_tflite(
-    name = "NnApiDelegateNativeTest",
-    size = "small",
-    srcs = [
-        "src/test/java/org/tensorflow/lite/NnApiDelegateNativeTest.java",
-        "src/test/java/org/tensorflow/lite/SupportedFeatures.java",
-        "src/test/java/org/tensorflow/lite/TestUtils.java",
-    ],
-    data = [
-        "src/testdata/add.bin",
-    ],
-    tags = ["no_mac"],
-    test_class = "org.tensorflow.lite.NnApiDelegateNativeTest",
-    tflite_deps = [
-        ":test_init",
-    ],
-    tflite_jni_binaries = [
-        "//tensorflow/lite/java/src/test/native:libtensorflowlite_test_jni.so",
-    ],
-    visibility = ["//visibility:private"],
-    deps = [
-        ":tensorflowlite_javalib",
-        #"//third_party/java/mockito",
-        "@com_google_truth",
-        "@junit",
-    ],
-)
-=======
 # Commented out under the (b/279852433) because caused an error in the OSS
 # TODO(zhurakovskyi): Uncomment when fixed.
 # copybara:uncomment_begin
@@ -797,7 +768,6 @@
 #     ],
 # )
 # copybara:uncomment_end
->>>>>>> 56d20ebb
 
 java_test_with_tflite(
     name = "NnApiDelegateTest",
