--- conflicted
+++ resolved
@@ -400,10 +400,6 @@
           expected=np.array([1 << 32, 1 << 36, 1 << 32, 1 << 36],
                             dtype=np.int64))
 
-<<<<<<< HEAD
-
-=======
->>>>>>> 25bb5f16
   def testNextAfter(self):
     for dtype in self.numeric_types:
       if dtype in [np.float32, np.float64]:
@@ -430,10 +426,6 @@
             expected=expected,
             equality_test=NextAfterEqualityTest)
 
-<<<<<<< HEAD
-
-=======
->>>>>>> 25bb5f16
   def testComplexOps(self):
     for dtype in self.complex_types:
       ctypes = {np.complex64: np.float32, np.complex128: np.float64}
