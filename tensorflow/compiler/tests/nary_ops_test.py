# Copyright 2017 The TensorFlow Authors. All Rights Reserved.
#
# Licensed under the Apache License, Version 2.0 (the "License");
# you may not use this file except in compliance with the License.
# You may obtain a copy of the License at
#
#     http://www.apache.org/licenses/LICENSE-2.0
#
# Unless required by applicable law or agreed to in writing, software
# distributed under the License is distributed on an "AS IS" BASIS,
# WITHOUT WARRANTIES OR CONDITIONS OF ANY KIND, either express or implied.
# See the License for the specific language governing permissions and
# limitations under the License.
# ==============================================================================
"""Test cases for operators with > 3 or arbitrary numbers of arguments."""

from __future__ import absolute_import
from __future__ import division
from __future__ import print_function

import numpy as np

from tensorflow.compiler.tests.xla_test import XLATestCase
from tensorflow.python.framework import dtypes
from tensorflow.python.ops import array_ops
from tensorflow.python.ops import math_ops
from tensorflow.python.platform import googletest


class NAryOpsTest(XLATestCase):

  def _testNAry(self, op, args, expected):
    with self.test_session() as session:
      with self.test_scope():
        placeholders = [
            array_ops.placeholder(dtypes.as_dtype(arg.dtype), arg.shape)
            for arg in args
        ]
        feeds = {placeholders[i]: args[i] for i in range(0, len(args))}
        output = op(placeholders)
      result = session.run(output, feeds)
      self.assertAllClose(result, expected, rtol=1e-3)

  def testFloat(self):
    self._testNAry(math_ops.add_n,
                   [np.array([[1, 2, 3]], dtype=np.float32)],
                   expected=np.array([[1, 2, 3]], dtype=np.float32))

    self._testNAry(math_ops.add_n,
                   [np.array([1, 2], dtype=np.float32),
                    np.array([10, 20], dtype=np.float32)],
                   expected=np.array([11, 22], dtype=np.float32))
    self._testNAry(math_ops.add_n,
                   [np.array([-4], dtype=np.float32),
                    np.array([10], dtype=np.float32),
                    np.array([42], dtype=np.float32)],
                   expected=np.array([48], dtype=np.float32))

  def testConcat(self):
    self._testNAry(
        lambda x: array_ops.concat(x, 0), [
            np.array(
                [[1, 2, 3], [4, 5, 6]], dtype=np.float32), np.array(
                    [[7, 8, 9], [10, 11, 12]], dtype=np.float32)
        ],
        expected=np.array(
            [[1, 2, 3], [4, 5, 6], [7, 8, 9], [10, 11, 12]], dtype=np.float32))

    self._testNAry(
        lambda x: array_ops.concat(x, 1), [
            np.array(
                [[1, 2, 3], [4, 5, 6]], dtype=np.float32), np.array(
                    [[7, 8, 9], [10, 11, 12]], dtype=np.float32)
        ],
        expected=np.array(
            [[1, 2, 3, 7, 8, 9], [4, 5, 6, 10, 11, 12]], dtype=np.float32))

  def testOneHot(self):
    with self.test_session() as session, self.test_scope():
      indices = array_ops.constant(np.array([[2, 3], [0, 1]], dtype=np.int32))
      op = array_ops.one_hot(indices,
                             np.int32(4),
                             on_value=np.float32(7), off_value=np.float32(3))
      output = session.run(op)
      expected = np.array([[[3, 3, 7, 3], [3, 3, 3, 7]],
                           [[7, 3, 3, 3], [3, 7, 3, 3]]],
                          dtype=np.float32)
      self.assertAllEqual(output, expected)

      op = array_ops.one_hot(indices,
                             np.int32(4),
                             on_value=np.int32(2), off_value=np.int32(1),
                             axis=1)
      output = session.run(op)
      expected = np.array([[[1, 1], [1, 1], [2, 1], [1, 2]],
                           [[2, 1], [1, 2], [1, 1], [1, 1]]],
                          dtype=np.int32)
      self.assertAllEqual(output, expected)

  def testSplitV(self):
    with self.test_session() as session:
      with self.test_scope():
        output = session.run(
            array_ops.split(np.array([[1, 2, 3, 4], [5, 6, 7, 8], [9, 0, 1, 2]],
                                     dtype=np.float32),
                            [2, 2], 1))
        expected = [np.array([[1, 2], [5, 6], [9, 0]], dtype=np.float32),
                    np.array([[3, 4], [7, 8], [1, 2]], dtype=np.float32)]
        self.assertAllEqual(output, expected)

  def testStridedSlice(self):
    self._testNAry(lambda x: array_ops.strided_slice(*x),
                   [np.array([[], [], []], dtype=np.float32),
                    np.array([1, 0], dtype=np.int32),
                    np.array([3, 0], dtype=np.int32),
                    np.array([1, 1], dtype=np.int32)],
                   expected=np.array([[], []], dtype=np.float32))

<<<<<<< HEAD
    if (np.int64 in self.int_types):
      self._testNAry(lambda x: array_ops.strided_slice(*x),
                     [np.array([[], [], []], dtype=np.float32),
                      np.array([1, 0], dtype=np.int64),
                      np.array([3, 0], dtype=np.int64),
                      np.array([1, 1], dtype=np.int64)],
                     expected=np.array([[], []], dtype=np.float32))
=======
    if np.int64 in self.int_types:
      self._testNAry(
          lambda x: array_ops.strided_slice(*x), [
              np.array([[], [], []], dtype=np.float32), np.array(
                  [1, 0], dtype=np.int64), np.array([3, 0], dtype=np.int64),
              np.array([1, 1], dtype=np.int64)
          ],
          expected=np.array([[], []], dtype=np.float32))
>>>>>>> 2a276a0e

    self._testNAry(lambda x: array_ops.strided_slice(*x),
                   [np.array([[1, 2, 3], [4, 5, 6], [7, 8, 9]],
                             dtype=np.float32),
                    np.array([1, 1], dtype=np.int32),
                    np.array([3, 3], dtype=np.int32),
                    np.array([1, 1], dtype=np.int32)],
                   expected=np.array([[5, 6], [8, 9]], dtype=np.float32))

    self._testNAry(lambda x: array_ops.strided_slice(*x),
                   [np.array([[1, 2, 3], [4, 5, 6], [7, 8, 9]],
                             dtype=np.float32),
                    np.array([0, 2], dtype=np.int32),
                    np.array([2, 0], dtype=np.int32),
                    np.array([1, -1], dtype=np.int32)],
                   expected=np.array([[3, 2], [6, 5]], dtype=np.float32))

    self._testNAry(lambda x: x[0][0:2, array_ops.newaxis, ::-1],
                   [np.array([[1, 2, 3], [4, 5, 6], [7, 8, 9]],
                             dtype=np.float32)],
                   expected=np.array([[[3, 2, 1]], [[6, 5, 4]]],
                                     dtype=np.float32))

    self._testNAry(lambda x: x[0][1, :, array_ops.newaxis],
                   [np.array([[1, 2, 3], [4, 5, 6], [7, 8, 9]],
                             dtype=np.float32)],
                   expected=np.array([[4], [5], [6]], dtype=np.float32))

  def testStridedSliceGrad(self):
    # Tests cases where input shape is empty.
    self._testNAry(lambda x: array_ops.strided_slice_grad(*x),
                   [np.array([], dtype=np.int32),
                    np.array([], dtype=np.int32),
                    np.array([], dtype=np.int32),
                    np.array([], dtype=np.int32),
                    np.float32(0.5)],
                   expected=np.array(np.float32(0.5), dtype=np.float32))

    # Tests case where input shape is non-empty, but gradients are empty.
    self._testNAry(lambda x: array_ops.strided_slice_grad(*x),
                   [np.array([3], dtype=np.int32),
                    np.array([0], dtype=np.int32),
                    np.array([0], dtype=np.int32),
                    np.array([1], dtype=np.int32),
                    np.array([], dtype=np.float32)],
                   expected=np.array([0, 0, 0], dtype=np.float32))

    self._testNAry(lambda x: array_ops.strided_slice_grad(*x),
                   [np.array([3, 0], dtype=np.int32),
                    np.array([1, 0], dtype=np.int32),
                    np.array([3, 0], dtype=np.int32),
                    np.array([1, 1], dtype=np.int32),
                    np.array([[], []], dtype=np.float32)],
                   expected=np.array([[], [], []], dtype=np.float32))

    self._testNAry(lambda x: array_ops.strided_slice_grad(*x),
                   [np.array([3, 3], dtype=np.int32),
                    np.array([1, 1], dtype=np.int32),
                    np.array([3, 3], dtype=np.int32),
                    np.array([1, 1], dtype=np.int32),
                    np.array([[5, 6], [8, 9]], dtype=np.float32)],
                   expected=np.array([[0, 0, 0], [0, 5, 6], [0, 8, 9]],
                                     dtype=np.float32))

    def ssg_test(x):
      return array_ops.strided_slice_grad(*x, shrink_axis_mask=0x4,
                                          new_axis_mask=0x1)

    self._testNAry(ssg_test,
                   [np.array([3, 1, 3], dtype=np.int32),
                    np.array([0, 0, 0, 2], dtype=np.int32),
                    np.array([0, 3, 1, -4], dtype=np.int32),
                    np.array([1, 2, 1, -3], dtype=np.int32),
                    np.array([[[1], [2]]], dtype=np.float32)],
                   expected=np.array([[[0, 0, 1]], [[0, 0, 0]], [[0, 0, 2]]],
                                     dtype=np.float32))

    ssg_test2 = lambda x: array_ops.strided_slice_grad(*x, new_axis_mask=0x15)
    self._testNAry(ssg_test2,
                   [np.array([4, 4], dtype=np.int32),
                    np.array([0, 0, 0, 1, 0], dtype=np.int32),
                    np.array([0, 3, 0, 4, 0], dtype=np.int32),
                    np.array([1, 2, 1, 2, 1], dtype=np.int32),
                    np.array([[[[[1], [2]]], [[[3], [4]]]]], dtype=np.float32)],
                   expected=np.array([[0, 1, 0, 2], [0, 0, 0, 0], [0, 3, 0, 4],
                                      [0, 0, 0, 0]], dtype=np.float32))

    self._testNAry(lambda x: array_ops.strided_slice_grad(*x),
                   [np.array([3, 3], dtype=np.int32),
                    np.array([0, 2], dtype=np.int32),
                    np.array([2, 0], dtype=np.int32),
                    np.array([1, -1], dtype=np.int32),
                    np.array([[1, 2], [3, 4]], dtype=np.float32)],
                   expected=np.array([[0, 2, 1], [0, 4, 3], [0, 0, 0]],
                                     dtype=np.float32))

    self._testNAry(lambda x: array_ops.strided_slice_grad(*x),
                   [np.array([3, 3], dtype=np.int32),
                    np.array([2, 2], dtype=np.int32),
                    np.array([0, 1], dtype=np.int32),
                    np.array([-1, -2], dtype=np.int32),
                    np.array([[1], [2]], dtype=np.float32)],
                   expected=np.array([[0, 0, 0], [0, 0, 2], [0, 0, 1]],
                                     dtype=np.float32))

if __name__ == "__main__":
  googletest.main()<|MERGE_RESOLUTION|>--- conflicted
+++ resolved
@@ -116,15 +116,6 @@
                     np.array([1, 1], dtype=np.int32)],
                    expected=np.array([[], []], dtype=np.float32))
 
-<<<<<<< HEAD
-    if (np.int64 in self.int_types):
-      self._testNAry(lambda x: array_ops.strided_slice(*x),
-                     [np.array([[], [], []], dtype=np.float32),
-                      np.array([1, 0], dtype=np.int64),
-                      np.array([3, 0], dtype=np.int64),
-                      np.array([1, 1], dtype=np.int64)],
-                     expected=np.array([[], []], dtype=np.float32))
-=======
     if np.int64 in self.int_types:
       self._testNAry(
           lambda x: array_ops.strided_slice(*x), [
@@ -133,7 +124,6 @@
               np.array([1, 1], dtype=np.int64)
           ],
           expected=np.array([[], []], dtype=np.float32))
->>>>>>> 2a276a0e
 
     self._testNAry(lambda x: array_ops.strided_slice(*x),
                    [np.array([[1, 2, 3], [4, 5, 6], [7, 8, 9]],
