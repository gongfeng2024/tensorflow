--- conflicted
+++ resolved
@@ -207,13 +207,9 @@
         "@local_xla//xla/stream_executor",
     ] + if_cuda_is_configured([
         "@local_config_cuda//cuda:cuda_headers",
-<<<<<<< HEAD
-        "//tensorflow/compiler/xla/stream_executor/cuda:cuda_driver",
-        "//tensorflow/compiler/xla/stream_executor/cuda:cuda_gpu_executor_header",
-        "//tensorflow/compiler/xla/stream_executor/cuda:stream_executor_cuda",
-=======
+        "@local_xla//xla/stream_executor/cuda:cuda_driver",
         "@local_xla//xla/stream_executor/cuda:stream_executor_cuda",
->>>>>>> 67463d09
+        "@local_xla//xla/stream_executor/gpu:gpu_executor_header",
     ]) + if_rocm_is_configured([
         "@local_config_rocm//rocm:rocm_headers",
         "@local_xla//xla/stream_executor/rocm:stream_executor_rocm",
