--- conflicted
+++ resolved
@@ -442,10 +442,7 @@
     ],
 )
 
-<<<<<<< HEAD
 tf_cc_test(
-=======
-cc_test(
     name = "cpu_instruction_fusion_test",
     size = "small",
     srcs = ["cpu_instruction_fusion_test.cc"],
@@ -457,8 +454,7 @@
     ],
 )
 
-cc_test(
->>>>>>> 3686ef0d
+tf_cc_test(
     name = "xfeed_manager_test",
     size = "small",
     srcs = ["xfeed_manager_test.cc"],
