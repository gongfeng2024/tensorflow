# Description:
#   GPU-specific components in XLA service implementation.

load("//tensorflow/compiler/xla/tests:build_defs.bzl", "xla_test")
load("//tensorflow/compiler/xla:xla.bzl", "xla_proto_library")
load(
    "//tensorflow/core:platform/default/build_config_root.bzl",
    "tf_cuda_tests_tags",
)
load("//tensorflow:tensorflow.bzl", "tf_cc_test")

licenses(["notice"])  # Apache 2.0

package(default_visibility = [":friends"])

package_group(
    name = "friends",
    includes = [
        "//tensorflow/compiler/xla:friends",
    ],
)

# Filegroup used to collect source files for dependency checking.
filegroup(
    name = "c_srcs",
    data = glob([
        "**/*.cc",
        "**/*.h",
    ]),
)

xla_proto_library(
    name = "backend_configs",
    srcs = ["backend_configs.proto"],
)

cc_library(
    name = "gpu_constants",
    srcs = ["gpu_constants.cc"],
    hdrs = ["gpu_constants.h"],
    deps = [
        "//tensorflow/compiler/xla:types",
        "//tensorflow/core:framework",
    ],
)

cc_library(
    name = "partition_assignment",
    srcs = [
        "partition_assignment.cc",
    ],
    hdrs = [
        "partition_assignment.h",
    ],
    deps = [
        "//tensorflow/compiler/xla:shape_util",
        "//tensorflow/compiler/xla:types",
        "//tensorflow/compiler/xla:util",
        "//tensorflow/compiler/xla/service:hlo",
        "//tensorflow/core:lib",
        "//tensorflow/core:stream_executor_no_cuda",
        "@com_google_absl//absl/memory",
        "@com_google_absl//absl/strings:str_format",
    ],
)

# TODO(b/29140563) This target is flaky, disabled until flakiness is
# root-caused. Failed on 2016-06-08.
#tf_cc_test(
#    name = "partition_assignment_test",
#    srcs = [
#        "partition_assignment_test.cc",
#    ],
#    tags = tf_cuda_tests_tags(),
#    deps = [
#        ":partition_assignment",
#        "//tensorflow/core:stream_executor_no_cuda",
#        "//tensorflow/compiler/xla:shape_util",
#        "//tensorflow/compiler/xla:xla_data_proto",
#        "//tensorflow/compiler/xla/service:gpu_plugin",
#        "//tensorflow/compiler/xla/service:hlo",
#        "//tensorflow/compiler/xla/tests:hlo_test_base",
#        "//tensorflow/core:test_main",
#    ],
#)

cc_library(
    name = "stream_assignment",
    srcs = ["stream_assignment.cc"],
    hdrs = ["stream_assignment.h"],
    deps = [
        ":ir_emission_utils",
        "//tensorflow/compiler/xla:util",
        "//tensorflow/compiler/xla/service:hlo",
        "//tensorflow/compiler/xla/service:hlo_reachability",
        "@com_google_absl//absl/container:flat_hash_map",
        "@com_google_absl//absl/container:flat_hash_set",
        "@com_google_absl//absl/memory",
    ],
)

tf_cc_test(
    name = "stream_assignment_test",
    srcs = [
        "stream_assignment_test.cc",
    ],
    deps = [
        ":stream_assignment",
        "//tensorflow/compiler/xla:test_helpers",
        "//tensorflow/compiler/xla:types",
        "//tensorflow/compiler/xla/service:hlo",
        "//tensorflow/compiler/xla/tests:hlo_test_base",
        "//tensorflow/compiler/xla/tests:test_utils",
        "//tensorflow/compiler/xla/tests:xla_internal_test_main",
        "//tensorflow/core:lib",
        "@com_google_absl//absl/memory",
        "@com_google_absl//absl/strings:str_format",
    ],
)

cc_library(
    name = "hlo_to_ir_bindings",
    srcs = ["hlo_to_ir_bindings.cc"],
    hdrs = ["hlo_to_ir_bindings.h"],
    deps = [
        ":buffer_allocations",
        ":ir_emission_utils",
        "//tensorflow/compiler/xla:util",
        "//tensorflow/compiler/xla/service:buffer_assignment",
        "//tensorflow/compiler/xla/service:hlo",
        "//tensorflow/compiler/xla/service/llvm_ir:alias_analysis",
        "//tensorflow/compiler/xla/service/llvm_ir:buffer_assignment_util",
        "//tensorflow/compiler/xla/service/llvm_ir:ir_array",
        "//tensorflow/compiler/xla/service/llvm_ir:llvm_util",
        "//tensorflow/compiler/xla/service/llvm_ir:tuple_ops",
        "//tensorflow/core:lib",
        "@com_google_absl//absl/container:flat_hash_map",
        "@com_google_absl//absl/container:flat_hash_set",
        "@com_google_absl//absl/strings",
        "@com_google_absl//absl/types:span",
        "@llvm//:core",
    ],
)

cc_library(
    name = "ir_emitter",
    srcs = [
        "ir_emitter.cc",
        "ir_emitter_nested.cc",
        "ir_emitter_unnested.cc",
    ],
    hdrs = [
        "ir_emitter.h",
        "ir_emitter_context.h",
        "ir_emitter_nested.h",
        "ir_emitter_unnested.h",
    ],
    deps = [
        ":backend_configs",
        ":buffer_allocations",
        ":cudnn_conv_runner",
        ":elemental_ir_emitter",
        ":gpu_constants",
        ":gpu_executable",
        ":hlo_to_ir_bindings",
        ":ir_emission_utils",
        ":parallel_loop_emitter",
        ":partition_assignment",
        "//tensorflow/compiler/xla:literal",
        "//tensorflow/compiler/xla:shape_util",
        "//tensorflow/compiler/xla:status_macros",
        "//tensorflow/compiler/xla:statusor",
        "//tensorflow/compiler/xla:types",
        "//tensorflow/compiler/xla:util",
        "//tensorflow/compiler/xla:window_util",
        "//tensorflow/compiler/xla:xla_data_proto",
        "//tensorflow/compiler/xla/service:buffer_assignment",
        "//tensorflow/compiler/xla/service:elemental_ir_emitter",
        "//tensorflow/compiler/xla/service:hlo",
        "//tensorflow/compiler/xla/service:hlo_casting_utils",
        "//tensorflow/compiler/xla/service:name_uniquer",
        "//tensorflow/compiler/xla/service:while_loop_analysis",
        "//tensorflow/compiler/xla/service/llvm_ir:buffer_assignment_util",
        "//tensorflow/compiler/xla/service/llvm_ir:dynamic_update_slice_util",
        "//tensorflow/compiler/xla/service/llvm_ir:fused_ir_emitter",
        "//tensorflow/compiler/xla/service/llvm_ir:ir_array",
        "//tensorflow/compiler/xla/service/llvm_ir:ir_builder_mixin",
        "//tensorflow/compiler/xla/service/llvm_ir:kernel_support_library",
        "//tensorflow/compiler/xla/service/llvm_ir:kernel_tiling",
        "//tensorflow/compiler/xla/service/llvm_ir:llvm_loop",
        "//tensorflow/compiler/xla/service/llvm_ir:llvm_util",
        "//tensorflow/compiler/xla/service/llvm_ir:loop_emitter",
        "//tensorflow/compiler/xla/service/llvm_ir:sort_util",
        "//tensorflow/compiler/xla/service/llvm_ir:tuple_ops",
        "//tensorflow/core:lib",
        "//tensorflow/core:stream_executor_no_cuda",
        "@com_google_absl//absl/algorithm:container",
        "@com_google_absl//absl/container:inlined_vector",
        "@com_google_absl//absl/memory",
        "@com_google_absl//absl/strings",
        "@com_google_absl//absl/types:optional",
        "@com_google_absl//absl/types:span",
        "@llvm//:core",
        "@llvm//:support",
    ],
)

cc_library(
    name = "parallel_loop_emitter",
    srcs = ["parallel_loop_emitter.cc"],
    hdrs = ["parallel_loop_emitter.h"],
    deps = [
        ":partition_assignment",
        "//tensorflow/compiler/xla:shape_util",
        "//tensorflow/compiler/xla:xla_data_proto",
        "//tensorflow/compiler/xla/service/llvm_ir:ir_array",
        "//tensorflow/compiler/xla/service/llvm_ir:llvm_loop",
        "//tensorflow/compiler/xla/service/llvm_ir:llvm_util",
        "//tensorflow/compiler/xla/service/llvm_ir:loop_emitter",
        "//tensorflow/core:lib",
        "@llvm//:core",
    ],
)

cc_library(
    name = "elemental_ir_emitter",
    srcs = ["elemental_ir_emitter.cc"],
    hdrs = ["elemental_ir_emitter.h"],
    deps = [
        "//tensorflow/compiler/xla:literal",
        "//tensorflow/compiler/xla:shape_util",
        "//tensorflow/compiler/xla:status_macros",
        "//tensorflow/compiler/xla:statusor",
        "//tensorflow/compiler/xla:types",
        "//tensorflow/compiler/xla:util",
        "//tensorflow/compiler/xla:window_util",
        "//tensorflow/compiler/xla:xla_data_proto",
        "//tensorflow/compiler/xla/service:elemental_ir_emitter",
        "//tensorflow/compiler/xla/service:hlo",
        "//tensorflow/compiler/xla/service:hlo_module_config",
        "//tensorflow/compiler/xla/service/llvm_ir:ir_array",
        "//tensorflow/compiler/xla/service/llvm_ir:llvm_loop",
        "//tensorflow/compiler/xla/service/llvm_ir:llvm_util",
        "//tensorflow/compiler/xla/service/llvm_ir:loop_emitter",
        "//tensorflow/compiler/xla/service/llvm_ir:math_ops",
        "//tensorflow/core:lib",
        "@com_google_absl//absl/strings",
        "@com_google_absl//absl/types:span",
        "@llvm//:core",
        "@llvm//:support",
    ],
)

cc_library(
    name = "buffer_allocations",
    srcs = ["buffer_allocations.cc"],
    hdrs = ["buffer_allocations.h"],
    deps = [
        ":gpu_constants",
        "//tensorflow/compiler/xla:status_macros",
        "//tensorflow/compiler/xla:statusor",
        "//tensorflow/compiler/xla:types",
        "//tensorflow/compiler/xla:util",
        "//tensorflow/compiler/xla/service:buffer_assignment",
        "//tensorflow/compiler/xla/service:device_memory_allocator",
        "//tensorflow/core:lib",
        "//tensorflow/core:lib_internal",
        "//tensorflow/core:stream_executor_no_cuda",
        "@com_google_absl//absl/container:flat_hash_map",
        "@com_google_absl//absl/memory",
        "@com_google_absl//absl/types:span",
    ],
)

cc_library(
    name = "hlo_execution_profiler",
    srcs = ["hlo_execution_profiler.cc"],
    hdrs = ["hlo_execution_profiler.h"],
    deps = [
        "//tensorflow/compiler/xla/service:hlo",
        "//tensorflow/compiler/xla/service:hlo_execution_profile",
        "//tensorflow/compiler/xla/service:stream_pool",
        "//tensorflow/core:lib",
        "//tensorflow/core:ptr_util",
        "//tensorflow/core:stream_executor_no_cuda",
        "@com_google_absl//absl/memory",
    ],
)

cc_library(
    name = "gpu_executable",
    srcs = [
        "conditional_thunk.cc",
        "convolution_thunk.cc",
        "copy_thunk.cc",
        "cudnn_batchnorm_thunk.cc",
        "fft_thunk.cc",
        "for_thunk.cc",
        "gemm_thunk.cc",
        "gpu_executable.cc",
        "infeed_thunk.cc",
        "kernel_thunk.cc",
        "memset_thunk.cc",
        "outfeed_thunk.cc",
        "sequential_thunk.cc",
        "thunk.cc",
        "thunk_schedule.cc",
        "tuple_thunk.cc",
        "while_thunk.cc",
    ],
    hdrs = [
        "conditional_thunk.h",
        "convolution_thunk.h",
        "copy_thunk.h",
        "cudnn_batchnorm_thunk.h",
        "fft_thunk.h",
        "for_thunk.h",
        "gemm_thunk.h",
        "gpu_executable.h",
        "infeed_thunk.h",
        "kernel_thunk.h",
        "memset_thunk.h",
        "outfeed_thunk.h",
        "sequential_thunk.h",
        "thunk.h",
        "thunk_schedule.h",
        "tuple_thunk.h",
        "while_thunk.h",
    ],
    deps = [
        ":buffer_allocations",
        ":cudnn_conv_runner",
        ":hlo_execution_profiler",
        ":infeed_manager",
        ":ir_emission_utils",
        ":outfeed_manager",
        ":partition_assignment",
        ":stream_assignment",
        "//tensorflow/compiler/xla:array2d",
        "//tensorflow/compiler/xla:literal",
        "//tensorflow/compiler/xla:shape_tree",
        "//tensorflow/compiler/xla:shape_util",
        "//tensorflow/compiler/xla:status",
        "//tensorflow/compiler/xla:status_macros",
        "//tensorflow/compiler/xla:statusor",
        "//tensorflow/compiler/xla:types",
        "//tensorflow/compiler/xla:util",
        "//tensorflow/compiler/xla:xla_data_proto",
        "//tensorflow/compiler/xla/service:buffer_assignment",
        "//tensorflow/compiler/xla/service:device_memory_allocator",
        "//tensorflow/compiler/xla/service:executable",
        "//tensorflow/compiler/xla/service:hlo",
        "//tensorflow/compiler/xla/service:hlo_execution_profile",
        "//tensorflow/compiler/xla/service:logical_buffer",
        "//tensorflow/compiler/xla/service:shaped_buffer",
        "//tensorflow/compiler/xla/service:transfer_manager",
        "//tensorflow/compiler/xla/service:tuple_points_to_analysis",
        "//tensorflow/compiler/xla/service/llvm_ir:buffer_assignment_util",
        "//tensorflow/core:lib",
        "//tensorflow/core:lib_internal",
        "//tensorflow/core:stream_executor_no_cuda",
        "//tensorflow/core/platform/default/build_config:cublas_plugin",
        "//tensorflow/core/platform/default/build_config:cudnn_plugin",
        "//tensorflow/core/platform/default/build_config:cufft_plugin",
        "//tensorflow/core/platform/default/build_config:stream_executor_cuda",  # build_cleaner: keep
        "//tensorflow/stream_executor",
        "@com_google_absl//absl/container:flat_hash_map",
        "@com_google_absl//absl/container:flat_hash_set",
        "@com_google_absl//absl/memory",
        "@com_google_absl//absl/strings",
        "@com_google_absl//absl/strings:str_format",
        "@com_google_absl//absl/types:optional",
        "@com_google_absl//absl/types:span",
    ],
)

cc_library(
    name = "ir_emission_utils",
    srcs = ["ir_emission_utils.cc"],
    hdrs = ["ir_emission_utils.h"],
    deps = [
        ":backend_configs",
        "//tensorflow/compiler/xla:shape_util",
        "//tensorflow/compiler/xla:util",
        "//tensorflow/compiler/xla:window_util",
        "//tensorflow/compiler/xla:xla_data_proto",
        "//tensorflow/compiler/xla/service:hlo",
        "//tensorflow/compiler/xla/service/llvm_ir:llvm_util",
        "//tensorflow/core:lib",
        "@llvm//:core",
    ],
)

cc_library(
    name = "cudnn_conv_algorithm_picker",
    srcs = ["cudnn_conv_algorithm_picker.cc"],
    hdrs = ["cudnn_conv_algorithm_picker.h"],
    deps = [
        ":backend_configs",
        ":buffer_comparator",
        ":cudnn_conv_runner",
        ":gpu_executable",
        ":ir_emission_utils",
        "//tensorflow/compiler/xla:literal_util",
        "//tensorflow/compiler/xla/service:compiler",
        "//tensorflow/compiler/xla/service:device_memory_allocator",
        "//tensorflow/compiler/xla/service:hlo",
        "//tensorflow/compiler/xla/service:hlo_casting_utils",
        "//tensorflow/compiler/xla/service:hlo_pass",
        "//tensorflow/core:lib",
        "//tensorflow/core:stream_executor_no_cuda",
        "@com_google_absl//absl/strings",
        "@com_google_absl//absl/strings:str_format",
        "@com_google_absl//absl/time",
        "@com_google_absl//absl/types:optional",
    ],
)

cc_library(
    name = "cudnn_conv_runner",
    srcs = ["cudnn_conv_runner.cc"],
    hdrs = ["cudnn_conv_runner.h"],
    deps = [
        ":backend_configs",
        ":ir_emission_utils",
        ":stream_executor_util",
        "//tensorflow/compiler/xla:shape_util",
        "//tensorflow/compiler/xla:status",
        "//tensorflow/compiler/xla:status_macros",
        "//tensorflow/compiler/xla:statusor",
        "//tensorflow/compiler/xla:types",
        "//tensorflow/compiler/xla:util",
        "//tensorflow/compiler/xla:xla_data_proto",
        "//tensorflow/compiler/xla/service:hlo",
        "//tensorflow/core:stream_executor_no_cuda",
        "@com_google_absl//absl/strings",
        "@com_google_absl//absl/types:optional",
    ],
)

cc_library(
    name = "cudnn_conv_rewriter",
    srcs = ["cudnn_conv_rewriter.cc"],
    hdrs = ["cudnn_conv_rewriter.h"],
    deps = [
        ":backend_configs",
        ":ir_emission_utils",
        "//tensorflow/compiler/xla:literal",
        "//tensorflow/compiler/xla:util",
        "//tensorflow/compiler/xla:window_util",
        "//tensorflow/compiler/xla:xla_data_proto",
        "//tensorflow/compiler/xla/service:hlo",
        "//tensorflow/compiler/xla/service:hlo_pass",
        "//tensorflow/core:lib",
    ],
)

tf_cc_test(
    name = "cudnn_conv_rewriter_test",
    srcs = ["cudnn_conv_rewriter_test.cc"],
    deps = [
        ":cudnn_conv_rewriter",
        ":ir_emission_utils",
        "//tensorflow/compiler/xla:test",
        "//tensorflow/compiler/xla:test_helpers",
        "//tensorflow/compiler/xla/service:hlo",
        "//tensorflow/compiler/xla/service:hlo_matchers",
        "//tensorflow/compiler/xla/service:shape_inference",
        "//tensorflow/compiler/xla/tests:hlo_test_base",
        "//tensorflow/compiler/xla/tests:xla_internal_test_main",  # fixdeps: keep
        "//tensorflow/core:test",
    ],
)

cc_library(
    name = "instruction_fusion",
    srcs = ["instruction_fusion.cc"],
    hdrs = ["instruction_fusion.h"],
    deps = [
        ":gpu_fusible",
        ":ir_emission_utils",
        "//tensorflow/compiler/xla:shape_util",
        "//tensorflow/compiler/xla:xla_data_proto",
        "//tensorflow/compiler/xla/service:hlo",
        "//tensorflow/compiler/xla/service:instruction_fusion",
        "//tensorflow/compiler/xla/service:pattern_matcher",
        "@com_google_absl//absl/container:flat_hash_set",
    ],
)

tf_cc_test(
    name = "instruction_fusion_test",
    srcs = ["instruction_fusion_test.cc"],
    deps = [
        ":instruction_fusion",
        "//tensorflow/compiler/xla:status_macros",
        "//tensorflow/compiler/xla:util",
        "//tensorflow/compiler/xla/service:hlo",
        "//tensorflow/compiler/xla/service:hlo_matchers",
        "//tensorflow/compiler/xla/service:hlo_parser",
        "//tensorflow/compiler/xla/tests:hlo_test_base",
        "//tensorflow/compiler/xla/tests:test_utils",
        "//tensorflow/compiler/xla/tests:xla_internal_test_main",
    ],
)

cc_library(
    name = "multi_output_fusion",
    srcs = ["multi_output_fusion.cc"],
    hdrs = ["multi_output_fusion.h"],
    deps = [
        ":gpu_fusible",
        ":instruction_fusion",
        ":ir_emission_utils",
        "//tensorflow/compiler/xla:shape_util",
        "//tensorflow/compiler/xla/service:hlo",
        "//tensorflow/compiler/xla/service:multi_output_fusion",
        "//tensorflow/core:lib",
        "@com_google_absl//absl/algorithm:container",
        "@com_google_absl//absl/container:flat_hash_set",
    ],
)

tf_cc_test(
    name = "multi_output_fusion_test",
    srcs = ["multi_output_fusion_test.cc"],
    deps = [
        ":instruction_fusion",
        ":multi_output_fusion",
        "//tensorflow/compiler/xla:status_macros",
        "//tensorflow/compiler/xla:util",
        "//tensorflow/compiler/xla/service:hlo",
        "//tensorflow/compiler/xla/service:hlo_matchers",
        "//tensorflow/compiler/xla/service:hlo_parser",
        "//tensorflow/compiler/xla/tests:hlo_test_base",
        "//tensorflow/compiler/xla/tests:xla_internal_test_main",
        "//tensorflow/core:lib",
        "@com_google_absl//absl/strings",
    ],
)

cc_library(
    name = "gpu_copy_insertion",
    srcs = ["gpu_copy_insertion.cc"],
    hdrs = ["gpu_copy_insertion.h"],
    deps = [
        ":ir_emission_utils",
        "//tensorflow/compiler/xla/service:call_graph",
        "//tensorflow/compiler/xla/service:copy_insertion",
        "//tensorflow/compiler/xla/service:hlo",
        "//tensorflow/compiler/xla/service:hlo_dataflow_analysis",
        "//tensorflow/compiler/xla/service:hlo_pass",
        "//tensorflow/core:lib",
        "@com_google_absl//absl/container:flat_hash_set",
    ],
)

cc_library(
    name = "fusion_merger",
    srcs = ["fusion_merger.cc"],
    hdrs = ["fusion_merger.h"],
    deps = [
        ":gpu_fusible",
        ":instruction_fusion",
        "//tensorflow/compiler/xla:shape_util",
        "//tensorflow/compiler/xla:util",
        "//tensorflow/compiler/xla/service:hlo",
        "//tensorflow/compiler/xla/service:hlo_cost_analysis",
        "//tensorflow/compiler/xla/service:hlo_pass",
        "//tensorflow/core:lib",
        "@com_google_absl//absl/algorithm:container",
        "@com_google_absl//absl/strings",
    ],
)

tf_cc_test(
    name = "fusion_merger_test",
    srcs = ["fusion_merger_test.cc"],
    deps = [
        ":fusion_merger",
        ":instruction_fusion",
        "//tensorflow/compiler/xla:test_helpers",
        "//tensorflow/compiler/xla/service:hlo_matchers",
        "//tensorflow/compiler/xla/service:hlo_parser",
        "//tensorflow/compiler/xla/tests:hlo_test_base",
        "//tensorflow/compiler/xla/tests:xla_internal_test_main",
    ],
)

cc_library(
    name = "cudnn_conv_padding_legalization",
    srcs = ["cudnn_conv_padding_legalization.cc"],
    hdrs = ["cudnn_conv_padding_legalization.h"],
    deps = [
        ":ir_emission_utils",
        "//tensorflow/compiler/xla:literal",
        "//tensorflow/compiler/xla:literal_util",
        "//tensorflow/compiler/xla:util",
        "//tensorflow/compiler/xla:window_util",
        "//tensorflow/compiler/xla:xla_data_proto",
        "//tensorflow/compiler/xla/service:hlo_casting_utils",
        "//tensorflow/compiler/xla/service:hlo_creation_utils",
        "//tensorflow/compiler/xla/service:hlo_pass",
        "//tensorflow/compiler/xla/service:shape_inference",
        "@com_google_absl//absl/memory",
    ],
)

cc_library(
    name = "cudnn_conv_pad_for_tensor_cores",
    srcs = ["cudnn_conv_pad_for_tensor_cores.cc"],
    hdrs = ["cudnn_conv_pad_for_tensor_cores.h"],
    deps = [
        ":ir_emission_utils",
        "//tensorflow/compiler/xla:literal_util",
        "//tensorflow/compiler/xla:util",
        "//tensorflow/compiler/xla:window_util",
        "//tensorflow/compiler/xla/service:hlo_casting_utils",
        "//tensorflow/compiler/xla/service:hlo_pass",
    ],
)

tf_cc_test(
    name = "cudnn_conv_pad_for_tensor_cores_test",
    srcs = ["cudnn_conv_pad_for_tensor_cores_test.cc"],
    deps = [
        ":cudnn_conv_pad_for_tensor_cores",
        ":ir_emission_utils",
        "//tensorflow/compiler/xla:status_macros",
        "//tensorflow/compiler/xla:util",
        "//tensorflow/compiler/xla/service:hlo_matchers",
        "//tensorflow/compiler/xla/service:hlo_parser",
        "//tensorflow/compiler/xla/tests:hlo_test_base",
        "//tensorflow/compiler/xla/tests:xla_internal_test_main",  # build_cleaner: keep
    ],
)

cc_library(
    name = "gpu_transfer_manager",
    srcs = ["gpu_transfer_manager.cc"],
    hdrs = ["gpu_transfer_manager.h"],
    deps = [
        ":gpu_compiler",
        ":outfeed_manager",
        "//tensorflow/compiler/xla:literal",
        "//tensorflow/compiler/xla:literal_util",
        "//tensorflow/compiler/xla:shape_tree",
        "//tensorflow/compiler/xla:shape_util",
        "//tensorflow/compiler/xla:status_macros",
        "//tensorflow/compiler/xla:statusor",
        "//tensorflow/compiler/xla:types",
        "//tensorflow/compiler/xla:util",
        "//tensorflow/compiler/xla:xla_data_proto",
        "//tensorflow/compiler/xla/service:generic_transfer_manager",
        "//tensorflow/compiler/xla/service:transfer_manager",
        "//tensorflow/compiler/xla/service/gpu:infeed_manager",
        "//tensorflow/core:lib",
        "//tensorflow/core:stream_executor_no_cuda",
        "@com_google_absl//absl/memory",
        "@llvm//:core",
    ],
    alwayslink = True,  # Contains per-platform transfer manager registration
)

cc_library(
    name = "gpu_compiler",
    srcs = ["nvptx_compiler.cc"],
    hdrs = ["nvptx_compiler.h"],
    deps = [
        ":cudnn_conv_algorithm_picker",
        ":cudnn_conv_pad_for_tensor_cores",
        ":cudnn_conv_padding_legalization",
        ":cudnn_conv_rewriter",
        ":cudnn_fused_conv_rewriter",
        ":fusion_merger",
        ":gpu_constants",
        ":gpu_copy_insertion",
        ":gpu_executable",
        ":gpu_hlo_schedule",
        ":gpu_hlo_support_checker",
        ":gpu_layout_assignment",
        ":instruction_fusion",
        ":ir_emission_utils",
        ":ir_emitter",
        ":multi_output_fusion",
        ":partition_assignment",
        ":stream_assignment",
        ":stream_executor_util",
        ":variadic_op_splitter",
        "//tensorflow/compiler/xla:protobuf_util",
        "//tensorflow/compiler/xla:status_macros",
        "//tensorflow/compiler/xla:statusor",
        "//tensorflow/compiler/xla:types",
        "//tensorflow/compiler/xla:util",
        "//tensorflow/compiler/xla/service:algebraic_simplifier",
        "//tensorflow/compiler/xla/service:batchnorm_expander",
        "//tensorflow/compiler/xla/service:buffer_assignment",
        "//tensorflow/compiler/xla/service:buffer_liveness",
        "//tensorflow/compiler/xla/service:call_inliner",
        "//tensorflow/compiler/xla/service:conditional_simplifier",
        "//tensorflow/compiler/xla/service:convolution_group_converter",
<<<<<<< HEAD
=======
        "//tensorflow/compiler/xla/service:dynamic_index_splitter",
>>>>>>> f91aeed3
        "//tensorflow/compiler/xla/service:executable",
        "//tensorflow/compiler/xla/service:flatten_call_graph",
        "//tensorflow/compiler/xla/service:hlo",
        "//tensorflow/compiler/xla/service:hlo_constant_folding",
        "//tensorflow/compiler/xla/service:hlo_cse",
        "//tensorflow/compiler/xla/service:hlo_dce",
        "//tensorflow/compiler/xla/service:hlo_element_type_converter",
        "//tensorflow/compiler/xla/service:hlo_get_dimension_size_rewriter",
        "//tensorflow/compiler/xla/service:hlo_pass",
        "//tensorflow/compiler/xla/service:hlo_pass_pipeline",
        "//tensorflow/compiler/xla/service:hlo_proto",
        "//tensorflow/compiler/xla/service:hlo_proto_util",
        "//tensorflow/compiler/xla/service:hlo_subcomputation_unification",
        "//tensorflow/compiler/xla/service:hlo_verifier",
        "//tensorflow/compiler/xla/service:llvm_compiler",
        "//tensorflow/compiler/xla/service:reduce_precision_insertion",
        "//tensorflow/compiler/xla/service:reshape_mover",
        "//tensorflow/compiler/xla/service:transpose_folding",
        "//tensorflow/compiler/xla/service:tuple_simplifier",
        "//tensorflow/compiler/xla/service:while_loop_constant_sinking",
        "//tensorflow/compiler/xla/service:while_loop_simplifier",
        "//tensorflow/compiler/xla/service:zero_sized_hlo_elimination",
        "//tensorflow/compiler/xla/service/gpu:cudnn_batchnorm_rewriter",
        "//tensorflow/compiler/xla/service/gpu/llvm_gpu_backend",
        "//tensorflow/compiler/xla/service/llvm_ir:llvm_util",
        "//tensorflow/core:cuda_libdevice_path",
        "//tensorflow/core:lib",
        "//tensorflow/core:lib_internal",
        "//tensorflow/core:regexp_internal",
        "//tensorflow/core:stream_executor_no_cuda",
        "@com_google_absl//absl/container:node_hash_map",
        "@com_google_absl//absl/memory",
        "@com_google_absl//absl/strings",
        "@com_google_absl//absl/types:optional",
        "@com_google_absl//absl/types:span",
        "@llvm//:core",
    ],
    alwayslink = True,  # Contains compiler registration
)

cc_library(
    name = "cudnn_batchnorm_rewriter",
    srcs = ["cudnn_batchnorm_rewriter.cc"],
    hdrs = ["cudnn_batchnorm_rewriter.h"],
    deps = [
        ":ir_emission_utils",
        "//tensorflow/compiler/xla:literal",
        "//tensorflow/compiler/xla:literal_util",
        "//tensorflow/compiler/xla/service:hlo",
        "//tensorflow/compiler/xla/service:hlo_pass",
    ],
)

cc_library(
    name = "xfeed_queue",
    hdrs = ["xfeed_queue.h"],
    deps = ["//tensorflow/core:lib"],
)

cc_library(
    name = "infeed_manager",
    srcs = ["infeed_manager.cc"],
    hdrs = ["infeed_manager.h"],
    deps = [
        ":xfeed_queue",
        "//tensorflow/compiler/xla:shape_tree",
        "//tensorflow/compiler/xla:types",
        "//tensorflow/core:stream_executor_no_cuda",
        "@com_google_absl//absl/memory",
    ],
)

cc_library(
    name = "outfeed_manager",
    srcs = ["outfeed_manager.cc"],
    hdrs = ["outfeed_manager.h"],
    deps = [
        ":xfeed_queue",
        "//tensorflow/compiler/xla:literal",
        "//tensorflow/compiler/xla:shape_tree",
        "//tensorflow/compiler/xla:shape_util",
        "//tensorflow/compiler/xla:util",
        "//tensorflow/core:lib",
        "@com_google_absl//absl/memory",
    ],
)

cc_library(
    name = "gpu_layout_assignment",
    srcs = ["gpu_layout_assignment.cc"],
    hdrs = ["gpu_layout_assignment.h"],
    deps = [
        ":ir_emission_utils",
        ":stream_executor_util",
        "//tensorflow/compiler/xla:shape_util",
        "//tensorflow/compiler/xla:status_macros",
        "//tensorflow/compiler/xla:window_util",
        "//tensorflow/compiler/xla:xla_data_proto",
        "//tensorflow/compiler/xla/service:computation_layout",
        "//tensorflow/compiler/xla/service:hlo",
        "//tensorflow/compiler/xla/service:hlo_casting_utils",
        "//tensorflow/compiler/xla/service:layout_assignment",
        "//tensorflow/core:lib",
        "//tensorflow/core:stream_executor_no_cuda",
    ],
)

tf_cc_test(
    name = "gpu_layout_assignment_test",
    srcs = ["gpu_layout_assignment_test.cc"],
    deps = [
        ":gpu_layout_assignment",
        ":ir_emission_utils",
        "//tensorflow/compiler/xla:shape_layout",
        "//tensorflow/compiler/xla:shape_util",
        "//tensorflow/compiler/xla:xla_data_proto",
        "//tensorflow/compiler/xla/service:computation_layout",
        "//tensorflow/compiler/xla/service:hlo",
        "//tensorflow/compiler/xla/service:hlo_matchers",
        "//tensorflow/compiler/xla/service:hlo_parser",
        "//tensorflow/compiler/xla/tests:hlo_test_base",
        "//tensorflow/compiler/xla/tests:xla_internal_test_main",  # build_cleaner: keep
        "@com_google_absl//absl/strings",
    ],
)

cc_library(
    name = "gpu_hlo_schedule",
    srcs = ["gpu_hlo_schedule.cc"],
    hdrs = ["gpu_hlo_schedule.h"],
    deps = [
        ":stream_assignment",
        "//tensorflow/compiler/xla:statusor",
        "//tensorflow/compiler/xla:types",
        "//tensorflow/compiler/xla/service:buffer_value",
        "//tensorflow/compiler/xla/service:hlo",
        "//tensorflow/compiler/xla/service:hlo_memory_scheduler",
        "//tensorflow/compiler/xla/service:hlo_ordering",
        "//tensorflow/compiler/xla/service:hlo_reachability",
        "@com_google_absl//absl/memory",
    ],
)

tf_cc_test(
    name = "gpu_hlo_schedule_test",
    srcs = [
        "gpu_hlo_schedule_test.cc",
    ],
    deps = [
        ":gpu_hlo_schedule",
        ":stream_assignment",
        "//tensorflow/compiler/xla:test_helpers",
        "//tensorflow/compiler/xla:types",
        "//tensorflow/compiler/xla/service:hlo",
        "//tensorflow/compiler/xla/tests:hlo_test_base",
        "//tensorflow/compiler/xla/tests:test_utils",
        "//tensorflow/compiler/xla/tests:xla_internal_test_main",
        "@com_google_absl//absl/memory",
        "@com_google_absl//absl/strings:str_format",
    ],
)

tf_cc_test(
    name = "while_transformer_test",
    srcs = ["while_transformer_test.cc"],
    deps = [
        ":instruction_fusion",
        "//tensorflow/compiler/xla:shape_util",
        "//tensorflow/compiler/xla:test",
        "//tensorflow/compiler/xla:test_helpers",
        "//tensorflow/compiler/xla/service:copy_insertion",
        "//tensorflow/compiler/xla/service:hlo_verifier",
        "//tensorflow/compiler/xla/service:while_loop_analysis",
        "//tensorflow/compiler/xla/tests:hlo_test_base",
        "//tensorflow/compiler/xla/tests:xla_internal_test_main",
        "//tensorflow/core:test",
    ],
)

cc_library(
    name = "gpu_hlo_support_checker",
    srcs = ["gpu_hlo_support_checker.cc"],
    hdrs = ["gpu_hlo_support_checker.h"],
    deps = [
        "//tensorflow/compiler/xla:shape_util",
        "//tensorflow/compiler/xla:xla_data_proto",
        "//tensorflow/compiler/xla/service:hlo_pass",
        "//tensorflow/core:lib",
    ],
)

cc_library(
    name = "stream_executor_util",
    srcs = ["stream_executor_util.cc"],
    hdrs = ["stream_executor_util.h"],
    deps = [
        "//tensorflow/compiler/xla:shape_util",
        "//tensorflow/compiler/xla:statusor",
        "//tensorflow/compiler/xla:types",
        "//tensorflow/compiler/xla:util",
        "//tensorflow/compiler/xla:xla_data_proto",
        "//tensorflow/compiler/xla/service:hlo",
        "//tensorflow/core:stream_executor_no_cuda",
    ],
)

tf_cc_test(
    name = "gpu_hlo_support_checker_test",
    srcs = ["gpu_hlo_support_checker_test.cc"],
    deps = [
        ":gpu_hlo_support_checker",
        "//tensorflow/compiler/xla:shape_util",
        "//tensorflow/compiler/xla:test",
        "//tensorflow/compiler/xla/tests:hlo_test_base",
        "//tensorflow/compiler/xla/tests:xla_internal_test_main",
        "//tensorflow/core:protos_all_cc",
        "//tensorflow/core:test",
    ],
)

cc_library(
    name = "buffer_comparator",
    srcs = ["buffer_comparator.cc"],
    hdrs = ["buffer_comparator.h"],
    deps = [
        ":gpu_executable",
        "//tensorflow/compiler/xla:status_macros",
        "//tensorflow/compiler/xla/service:compiler",
        "//tensorflow/compiler/xla/service:device_memory_allocator",
        "//tensorflow/compiler/xla/service:hlo_parser",
        "//tensorflow/core:stream_executor_no_cuda",
        "@com_google_absl//absl/strings",
    ],
)

xla_test(
    name = "buffer_comparator_test",
    srcs = ["buffer_comparator_test.cc"],
    backends = [
        "cpu",
        "gpu",
    ],
    deps = [
        ":buffer_comparator",
        "//tensorflow/compiler/xla:types",
        "//tensorflow/compiler/xla/service:backend",
        "//tensorflow/core:test",
        "//tensorflow/core:test_main",
    ],
)

cc_library(
    name = "gpu_fusible",
    srcs = ["gpu_fusible.cc"],
    hdrs = ["gpu_fusible.h"],
    deps = [
        ":ir_emission_utils",
        "//tensorflow/compiler/xla/service:hlo",
    ],
)

tf_cc_test(
    name = "gpu_fusible_test",
    srcs = ["gpu_fusible_test.cc"],
    deps = [
        ":gpu_fusible",
        "//tensorflow/compiler/xla/service:hlo",
        "//tensorflow/compiler/xla/service:hlo_parser",
        "//tensorflow/compiler/xla/tests:hlo_test_base",
        "//tensorflow/compiler/xla/tests:xla_internal_test_main",
        "@com_google_absl//absl/strings",
    ],
)

cc_library(
    name = "cudnn_fused_conv_rewriter",
    srcs = ["cudnn_fused_conv_rewriter.cc"],
    hdrs = ["cudnn_fused_conv_rewriter.h"],
    deps = [
        ":backend_configs",
        ":ir_emission_utils",
        "//tensorflow/compiler/xla:literal_util",
        "//tensorflow/compiler/xla/service:hlo",
        "//tensorflow/compiler/xla/service:hlo_casting_utils",
        "//tensorflow/compiler/xla/service:hlo_pass",
        "//tensorflow/compiler/xla/service:pattern_matcher",
        "//tensorflow/core:stream_executor_no_cuda",
    ],
)

tf_cc_test(
    name = "cudnn_fused_conv_rewriter_test",
    srcs = ["cudnn_fused_conv_rewriter_test.cc"],
    tags = tf_cuda_tests_tags(),
    deps = [
        "//tensorflow/compiler/xla/service:hlo_parser",
        "//tensorflow/compiler/xla/service/gpu:ir_emission_utils",
        "//tensorflow/compiler/xla/service/gpu/tests:gpu_codegen_test",
        "//tensorflow/compiler/xla/tests:hlo_test_base",
        "//tensorflow/core:test",
        "//tensorflow/core:test_main",
        "@com_google_absl//absl/strings",
    ],
)

cc_library(
    name = "variadic_op_splitter",
    srcs = ["variadic_op_splitter.cc"],
    hdrs = ["variadic_op_splitter.h"],
    deps = [
        ":ir_emission_utils",
        "//tensorflow/compiler/xla:literal_util",
        "//tensorflow/compiler/xla:statusor",
        "//tensorflow/compiler/xla:util",
        "//tensorflow/compiler/xla:window_util",
        "//tensorflow/compiler/xla:xla_data_proto",
        "//tensorflow/compiler/xla/service:hlo",
        "//tensorflow/compiler/xla/service:hlo_casting_utils",
        "//tensorflow/compiler/xla/service:hlo_pass",
        "//tensorflow/core:lib",
        "@com_google_absl//absl/strings",
        "@com_google_absl//absl/types:span",
    ],
)

tf_cc_test(
    name = "variadic_op_splitter_test",
    srcs = ["variadic_op_splitter_test.cc"],
    deps = [
        ":ir_emission_utils",
        ":variadic_op_splitter",
        "//tensorflow/compiler/xla:literal_util",
        "//tensorflow/compiler/xla:shape_util",
        "//tensorflow/compiler/xla:status_macros",
        "//tensorflow/compiler/xla:util",
        "//tensorflow/compiler/xla:xla_data_proto",
        "//tensorflow/compiler/xla/service:hlo",
        "//tensorflow/compiler/xla/service:hlo_matchers",
        "//tensorflow/compiler/xla/service:hlo_parser",
        "//tensorflow/compiler/xla/service:pattern_matcher",
        "//tensorflow/compiler/xla/tests:hlo_test_base",
    ],
)<|MERGE_RESOLUTION|>--- conflicted
+++ resolved
@@ -699,10 +699,7 @@
         "//tensorflow/compiler/xla/service:call_inliner",
         "//tensorflow/compiler/xla/service:conditional_simplifier",
         "//tensorflow/compiler/xla/service:convolution_group_converter",
-<<<<<<< HEAD
-=======
         "//tensorflow/compiler/xla/service:dynamic_index_splitter",
->>>>>>> f91aeed3
         "//tensorflow/compiler/xla/service:executable",
         "//tensorflow/compiler/xla/service:flatten_call_graph",
         "//tensorflow/compiler/xla/service:hlo",
