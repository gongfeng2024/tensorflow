licenses(["notice"])  # Apache 2.0

package(
    default_visibility = [
        "//learning/brain:__subpackages__",
        "//tensorflow/compiler:__subpackages__",
    ],
)

load("//tensorflow:tensorflow.bzl", "tf_gpu_cc_test", "tf_cc_test")
load(
    "//tensorflow/core:platform/default/build_config_root.bzl",
    "tf_gpu_tests_tags",
)

cc_library(
    name = "raw_api_test_lib",
    testonly = 1,
    srcs = [
        "raw_api_test.cc",
    ],
    deps = [
        "//tensorflow/cc:cc_ops",
        "//tensorflow/cc:client_session",
        "//tensorflow/cc:ops",
        "//tensorflow/cc:scope",
        "//tensorflow/compiler/tf2xla:xla_compiler",
        "//tensorflow/compiler/xla:literal",
        "//tensorflow/compiler/xla:literal_util",
        "//tensorflow/compiler/xla:shape_util",
        "//tensorflow/compiler/xla:xla_data_proto",
        "//tensorflow/compiler/xla/client:client_library",
        "//tensorflow/compiler/xla/client:local_client",
        "//tensorflow/compiler/xla/client:xla_builder",
        "//tensorflow/compiler/xla/client:xla_computation",
        "//tensorflow/compiler/xla/service:platform_util",
        "//tensorflow/compiler/xrt:xrt_proto",
        "//tensorflow/compiler/xrt:xrt_server",
        "//tensorflow/compiler/xrt/cc:xrt_ops",
        "//tensorflow/core:core_cpu_internal",
        "//tensorflow/core:framework",
        "//tensorflow/core:framework_internal",
        "//tensorflow/core:lib",
        "//tensorflow/core:tensorflow_opensource",
        "//tensorflow/core:test",
        "//tensorflow/core:test_main",
        "@com_google_absl//absl/strings",
    ],
)

tf_cc_test(
    name = "raw_api_test_cpu",
    size = "medium",
    srcs = [],
    args = [
        "--xla_test_device=XLA_CPU",
        "--xla_platform=CPU",
    ],
    deps = [
        ":raw_api_test_lib",
        "//tensorflow/compiler/jit:xla_cpu_device",
    ],
)

tf_gpu_cc_test(
    name = "raw_api_test_gpu",
    size = "medium",
    srcs = [],
<<<<<<< HEAD
    args = ["--xla_test_device=XLA_GPU"],
    tags = tf_gpu_tests_tags(),
=======
    args = [
        "--xla_test_device=XLA_GPU",
        "--xla_platform=GPU",
    ],
    tags = tf_cuda_tests_tags(),
>>>>>>> ead4fda0
    deps = [
        ":raw_api_test_lib",
        "//tensorflow/compiler/jit:xla_gpu_device",
    ],
)<|MERGE_RESOLUTION|>--- conflicted
+++ resolved
@@ -66,16 +66,10 @@
     name = "raw_api_test_gpu",
     size = "medium",
     srcs = [],
-<<<<<<< HEAD
-    args = ["--xla_test_device=XLA_GPU"],
-    tags = tf_gpu_tests_tags(),
-=======
     args = [
         "--xla_test_device=XLA_GPU",
         "--xla_platform=GPU",
     ],
-    tags = tf_cuda_tests_tags(),
->>>>>>> ead4fda0
     deps = [
         ":raw_api_test_lib",
         "//tensorflow/compiler/jit:xla_gpu_device",
