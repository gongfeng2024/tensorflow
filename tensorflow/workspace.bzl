--- conflicted
+++ resolved
@@ -141,17 +141,6 @@
       build_file=str(Label("//third_party:eigen.BUILD")),)
 
   native.new_http_archive(
-<<<<<<< HEAD
-      name = "libxsmm_archive",
-      urls = [
-          "http://bazel-mirror.storage.googleapis.com/github.com/hfp/libxsmm/archive/1.8.tar.gz",
-          "https://github.com/hfp/libxsmm/archive/1.8.tar.gz",
-      ],
-      sha256 = "0330201afb5525d0950ec861fec9dd75eb40a03845ebe03d2c635cf8bfc14fea",
-      strip_prefix = "libxsmm-1.8",
-      build_file = str(Label("//third_party:libxsmm.BUILD")),
-  )
-=======
       name="libxsmm_archive",
       urls=[
           "http://bazel-mirror.storage.googleapis.com/github.com/hfp/libxsmm/archive/1.8.tar.gz",
@@ -160,7 +149,6 @@
       sha256="0330201afb5525d0950ec861fec9dd75eb40a03845ebe03d2c635cf8bfc14fea",
       strip_prefix="libxsmm-1.8",
       build_file=str(Label("//third_party:libxsmm.BUILD")),)
->>>>>>> 2a276a0e
 
   native.bind(
       name="xsmm_avx",
